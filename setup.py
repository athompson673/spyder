--- conflicted
+++ resolved
@@ -269,12 +269,8 @@
     'appearance = spyder.plugins.appearance.plugin:Appearance',
     'application = spyder.plugins.application.plugin:Application',
     'breakpoints = spyder.plugins.breakpoints.plugin:Breakpoints',
-<<<<<<< HEAD
     'completions = spyder.plugins.completion.plugin:CompletionPlugin',
-=======
-    'completions = spyder.plugins.completion.manager.plugin:CompletionManager',
     'editor = spyder.plugins.editor.plugin:Editor',
->>>>>>> e85aa5fd
     'explorer = spyder.plugins.explorer.plugin:Explorer',
     'find_in_files = spyder.plugins.findinfiles.plugin:FindInFiles',
     'help = spyder.plugins.help.plugin:Help',
