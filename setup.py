--- conflicted
+++ resolved
@@ -224,16 +224,12 @@
     'keyring;sys_platform!="linux2"',
     # Packages for pyqt5 are only available in
     # Python 3
-<<<<<<< HEAD
-    'pyqt5<5.10;python_version>="3"',
+    'pyqt5<=5.12;python_version>="3"',
     # Pyls with all its dependencies
     'python-language-server[all]==0.19.0',
     # Required to get SSH connections to remote kernels
     'pexpect;platform_system!="Windows"',
     'paramiko;platform_system=="Windows"'
-=======
-    'pyqt5<=5.12;python_version>="3"'
->>>>>>> 494add8e
 ]
 
 extras_require = {
