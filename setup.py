--- conflicted
+++ resolved
@@ -226,11 +226,7 @@
     'pylint>=1.0',
     'pyqt5<5.13;python_version>="3"',
     'pyqtwebengine<5.13;python_version>="3"',
-<<<<<<< HEAD
-    'python-language-server[all]>=0.32.0,<0.33.0',
-=======
     'python-language-server[all]>=0.33.0,<0.34.0',
->>>>>>> a976b7d6
     'pyxdg>=0.26;platform_system=="Linux"',
     'pyzmq>=17',
     'qdarkstyle>=2.8',
