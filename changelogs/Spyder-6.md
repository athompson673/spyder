# History of changes for Spyder 6

## Version 6.1.0 (Unreleased)

### New features

* Add support to work with multiple cursors in the Editor. Options to configure them are available in `Preferences > Editor > Advanced settings`.
* Add a graphical interface to the update process of our standalone installers.
* Plot histograms from the dataframe viewer.
* Add support for Polars dataframes, frozen sets, Numpy string arrays and `pathlib.Path` objects to the Variable Explorer.
* Show the remote file system in the Files pane when a remote console has focus.
* Add support to connect to JupyterHub servers.
* Add support to use Pixi environments in the IPython console.
* Paths can be added to the front of `sys.path` in the Pythonpath manager.
* Copy/cut the current line if nothing is selected in the Editor with `Ctrl+C`/`Ctrl+X`, respectively.
* Add option to show/hide the Editor's file name toolbar to `Preferences > Editor > Interface`.
* Select full floating point numbers by double-clicking them on the Editor and the IPython console.

### Important fixes

* Much better support for PyQt6 and PySide6.
* Make shortcuts to move to different panes work when they are undocked.
* Remove blank lines around cells when copying their contents to the console.
* Automatically kill kernels when Spyder crashes.
* Disable magics and commands to call Python package managers in the IPython console because they don't work reliably there.
* Drop support for Python 3.8

### UX/UI improvements

* Reorganize most menus to make them easier to navigate.
* Add shortcut `Ctrl+W` to close Variable Explorer viewers.
* Add option to hide all messages displayed in panes that are empty to `Preferences > Application > Interface`.
* Fix plots looking blurred when scaling is enabled in high DPI screens.

### API changes

#### Editor

* **Breaking** - The `NewFile`, `OpenFile`, `OpenLastClosed`, `MaxRecentFiles`, `ClearRecentFiles`, `SaveFile`, `SaveAll`, `SaveAs`, `SaveCopyAs`, `RevertFile`, `CloseFile`, `CloseAll`, `Undo`, `Redo`, `Cut`, `Copy`, `Paste`, and `SelectAll` actions were moved to the `ApplicationActions` class in the `Application` plugin.
* **Breaking** - The shortcuts "new file", "open file", "open last closed", "save file", "save all", "save as", "close file 1", "close file 2" and "close all" were moved to the "main" section.
* Add "undo", "redo", "cut", "copy", "paste" and "select all" shortcuts to the "main" section.
* Add `open_last_closed`, `current_file_is_temporary`, `save_all`, `save_as`, `save_copy_as`, `revert_file`, `undo`, `redo`, `cut`, `copy`, `paste` and `select_all` methods.

#### IPython console

* **Breaking** - The `sig_current_directory_changed` signal now emits two strings instead of a single one.
* **Breaking** - Remove `set_working_directory` method. You can use `set_current_client_working_directory` instead, which does the same.
* **Breaking** - The `save_working_directory` method was made private because it's only used internally.
* Add `sender_plugin` kwarg to the `set_current_client_working_directory` method.
* Add `server_id` kwarg to the `set_current_client_working_directory` method.
<<<<<<< HEAD
* Add `undo`, `redo`, `cut`, `copy`, `paste` and `select_all` methods.
=======
* Add `Switch` entry to `IPythonConsoleWidgetMenus`.
* Add `NextConsole` and `PreviousConsole` to `IPythonConsoleWidgetActions`.
>>>>>>> fc230d3a

#### Working Directory

* **Breaking** - The `sig_current_directory_changed` signal now emits three strings instead of a single one.
* **Breaking** - The `sender_plugin` kwarg of the `chdir` method now expects a string instead of a `SpyderPluginV2` object.
* Add `server_id` kwarg to the `chdir` method.


#### Remote Client

* **Breaking** - The `create_ipyclient_for_server` and `get_kernels` methods were removed.
* Add `sig_server_changed` signal to report when a server was added or removed.
* Add `get_server_name` method to get a server name given its id.
* Add `register_api` and `get_api` methods in order to get and register new rest API modules for the remote client.
* Add `get_jupyter_api` method to get the Jupyter API to interact with a remote Jupyter server.
* Add `get_file_api` method to get the rest API module to manage remote file systems.
* Add `get_environ_api` method to get the rest API module to work with environment variables in the remote machine.
* Add `set_default_kernel_spec` in order to set the kernel spec used to open default consoles.

#### Pythonpath manager

* **Breaking** - The `sig_pythonpath_changed` signal now emits a list of strings and a bool, instead of two dictionaries.

#### Application plugin

* Add `create_new_file`, `open_file_using_dialog`, `open_file_in_plugin`, `open_last_closed_file`, `add_recent_file`, `save_file`, `save_file_as`, `save_copy_as`, `revert_file`, `close_file`, `close_all` and `enable_file_action` methods to perform file operations in the appropriate plugin.
* Add `undo`, `redo`, `cut`, `copy`, `paste`, `select_all` and `enable_edit_action` methods to perform edit operations in the appropriate plugin.
* Add `focused_plugin` attribute.

#### File Explorer

* **Breaking** - `ExplorerTreeWidgetActions` renamed to `ExplorerWidgetActions`.
* **Breaking** - The `sig_dir_opened` signal now emits two strings instead of a single one.
* Add `server_id` kwarg to the `chdir` method.

### Main menu

* **Breaking** - From `SourceMenuSections`, move the `Formatting` section to `EditMenuSections` and `Cursor` to `SearchMenuSections`, remove the `CodeAnalysis` section and add the `Autofix` section.
* **Breaking** - Replace the `Tools`, `External` and `Extras` sections in `ToolsMenuSections` with `Managers` and `Preferences`.
* **Future Breaking** - Rename the `View` menu to `Window` in `ApplicationMenus` and `ViewMenuSections` to `WindowMenuSections`; aliases are retained for backward compatibility but may be removed in Spyder 7+.

#### SpyderPluginV2

* Add `CAN_HANDLE_FILE_ACTIONS` and `FILE_EXTENSIONS` attributes and `create_new_file`, `open_file`, `get_current_filename`, `current_file_is_temporary`, `open_last_closed_file`, `save_file`, `save_all`, `save_file_as`, `save_copy_as`, `revert_file`, `close_file` and `close all` methods to allow other plugins to hook into file actions.
* Add `CAN_HANDLE_EDIT_ACTIONS` attribute and `undo`, `redo`, `cut`, `copy`, `paste` and `select_all` methods to allow other plugins to hook into edit actions.
* Add `sig_focused_plugin_changed` signal to signal that the plugin with focus has changed.

#### PluginMainWidget

* Add `SHOW_MESSAGE_WHEN_EMPTY`, `MESSAGE_WHEN_EMPTY`, `IMAGE_WHEN_EMPTY`, `DESCRIPTION_WHEN_EMPTY` and `SET_LAYOUT_WHEN_EMPTY` class attributes,
  and `set_content_widget`, `show_content_widget` and `show_empty_message` methods to display a message when it's empty (like the one shown in
  the Variable Explorer).

#### Shellconnect

* **Breaking** - Rename `is_current_widget_empty` to `is_current_widget_error_message` in `ShellConnectMainWidget`.
* Add `switch_empty_message` to `ShellConnectMainWidget` to switch between the empty message widget and the one with content.
* Add `ShellConnectWidgetForStackMixin` class for widgets that will be added to the stacked widget part of `ShellConnectMainWidget`.

#### AsyncDispatcher

* **Breaking** - Remove `dispatch` method to use it directly as decorator.
* Add class `DispatcherFuture` to `spyder.api.asyncdispatcher` and `QtSlot` method to `AsyncDispatcher` so that connected methods can be run inside the main Qt event loop.
* Add `early_return` and `return_awaitable` kwargs its constructor.

----

## Version 6.1.0a4 (2025/07/21)

### Issues Closed

* [Issue 24713](https://github.com/spyder-ide/spyder/issues/24713) - UnicodeEncodeError when completing code with emoji ([PR 24718](https://github.com/spyder-ide/spyder/pull/24718) by [@ccordoba12](https://github.com/ccordoba12))
* [Issue 24705](https://github.com/spyder-ide/spyder/issues/24705) - AttributeError when setting option to get help automatically in the IPython console ([PR 24709](https://github.com/spyder-ide/spyder/pull/24709) by [@ccordoba12](https://github.com/ccordoba12))
* [Issue 24674](https://github.com/spyder-ide/spyder/issues/24674) - Selector for classes and functions displaces and misaligns scrollflags ([PR 24710](https://github.com/spyder-ide/spyder/pull/24710) by [@athompson673](https://github.com/athompson673))
* [Issue 24623](https://github.com/spyder-ide/spyder/issues/24623) - Add graphical interface to connect to JupyterHub ([PR 24645](https://github.com/spyder-ide/spyder/pull/24645) by [@dalthviz](https://github.com/dalthviz))
* [Issue 24589](https://github.com/spyder-ide/spyder/issues/24589) - The "Show elapsed time" option doesn't seem to work ([PR 24641](https://github.com/spyder-ide/spyder/pull/24641) by [@jsbautista](https://github.com/jsbautista))
* [Issue 24561](https://github.com/spyder-ide/spyder/issues/24561) - Input method is not located in the right position in Spyder 6 ([PR 24575](https://github.com/spyder-ide/spyder/pull/24575) by [@athompson673](https://github.com/athompson673))
* [Issue 24557](https://github.com/spyder-ide/spyder/issues/24557) - Unable to view numpy variable due to a mismatch of versions ([PR 24704](https://github.com/spyder-ide/spyder/pull/24704) by [@jitseniesen](https://github.com/jitseniesen))
* [Issue 24539](https://github.com/spyder-ide/spyder/issues/24539) - Mute Inline Plot option not being taken into account for new consoles  ([PR 24569](https://github.com/spyder-ide/spyder/pull/24569) by [@ccordoba12](https://github.com/ccordoba12))
* [Issue 24538](https://github.com/spyder-ide/spyder/issues/24538) - Interpreter status bar inconsistency when changing interpreter selection config and restarting kernel ([PR 24577](https://github.com/spyder-ide/spyder/pull/24577) by [@dalthviz](https://github.com/dalthviz))
* [Issue 24531](https://github.com/spyder-ide/spyder/issues/24531) - Update installer build and updater workflows to use GitHub digests ([PR 24540](https://github.com/spyder-ide/spyder/pull/24540) by [@mrclary](https://github.com/mrclary))
* [Issue 24513](https://github.com/spyder-ide/spyder/issues/24513) - IPython console fails when using Mamba 2.0+ and no conda ([PR 24544](https://github.com/spyder-ide/spyder/pull/24544) by [@ccordoba12](https://github.com/ccordoba12))
* [Issue 24502](https://github.com/spyder-ide/spyder/issues/24502) - Remote connection dialog `Connect` not working ([PR 24665](https://github.com/spyder-ide/spyder/pull/24665) by [@hlouzada](https://github.com/hlouzada))
* [Issue 24400](https://github.com/spyder-ide/spyder/issues/24400) - Manual current working directory input not working ([PR 24620](https://github.com/spyder-ide/spyder/pull/24620) by [@dalthviz](https://github.com/dalthviz))
* [Issue 24228](https://github.com/spyder-ide/spyder/issues/24228) - Inline comments including text with `import` cause functions/classes to disappear when under cells in the Outline explorer ([PR 24383](https://github.com/spyder-ide/spyder/pull/24383) by [@jsbautista](https://github.com/jsbautista))
* [Issue 23061](https://github.com/spyder-ide/spyder/issues/23061) - Internal Error in `utils/conda.py` if conda channel not found ([PR 24337](https://github.com/spyder-ide/spyder/pull/24337) by [@jsbautista](https://github.com/jsbautista))
* [Issue 22414](https://github.com/spyder-ide/spyder/issues/22414) - High memory consumption from spyder kernels even after it was closed ([PR 24721](https://github.com/spyder-ide/spyder/pull/24721) by [@ccordoba12](https://github.com/ccordoba12))
* [Issue 22039](https://github.com/spyder-ide/spyder/issues/22039) - Plots look blurred when scaling is enabled on high DPI-screens ([PR 24585](https://github.com/spyder-ide/spyder/pull/24585) by [@jsbautista](https://github.com/jsbautista))
* [Issue 21814](https://github.com/spyder-ide/spyder/issues/21814) - Variable explorer : multiple windows open and impossible to close them with shortcuts ([PR 24485](https://github.com/spyder-ide/spyder/pull/24485) by [@jsbautista](https://github.com/jsbautista))
* [Issue 20968](https://github.com/spyder-ide/spyder/issues/20968) - An error ocurred while starting the kernel for system-wide Python installations on Windows ([PR 24626](https://github.com/spyder-ide/spyder/pull/24626) by [@dalthviz](https://github.com/dalthviz))
* [Issue 20408](https://github.com/spyder-ide/spyder/issues/20408) - Console is cleared when running in a dedicated console ([PR 24657](https://github.com/spyder-ide/spyder/pull/24657) by [@jsbautista](https://github.com/jsbautista))
* [Issue 20281](https://github.com/spyder-ide/spyder/issues/20281) - Make Polars DataFrame be able to open on Variable Explorer. ([PR 24558](https://github.com/spyder-ide/spyder/pull/24558) by [@jitseniesen](https://github.com/jitseniesen))
* [Issue 20213](https://github.com/spyder-ide/spyder/issues/20213) - Comment / Uncomment feature creates issue with tab indentation ([PR 24737](https://github.com/spyder-ide/spyder/pull/24737) by [@jsbautista](https://github.com/jsbautista))
* [Issue 9136](https://github.com/spyder-ide/spyder/issues/9136) - Variable explorer: Sort dict by value / insertion order ([PR 24476](https://github.com/spyder-ide/spyder/pull/24476) by [@jitseniesen](https://github.com/jitseniesen))

In this release 23 issues were closed.

### Pull Requests Merged

* [PR 24761](https://github.com/spyder-ide/spyder/pull/24761) - PR: Update `spyder-kernels` to 3.1.0a3 and `python-lsp-server` to 1.13.0 (for Spyder 6.1.0a4), by [@dalthviz](https://github.com/dalthviz)
* [PR 24758](https://github.com/spyder-ide/spyder/pull/24758) - PR: Update changelog with new features and fixes in 6.1.0a4, by [@ccordoba12](https://github.com/ccordoba12)
* [PR 24750](https://github.com/spyder-ide/spyder/pull/24750) - PR: Fix error in configuration GUI (Shortcuts), by [@rear1019](https://github.com/rear1019)
* [PR 24737](https://github.com/spyder-ide/spyder/pull/24737) - PR: Fix uncommenting code in files with tabs (Editor), by [@jsbautista](https://github.com/jsbautista) ([20213](https://github.com/spyder-ide/spyder/issues/20213))
* [PR 24728](https://github.com/spyder-ide/spyder/pull/24728) - PR: Remove unused Rope file (Utils), by [@ccordoba12](https://github.com/ccordoba12)
* [PR 24721](https://github.com/spyder-ide/spyder/pull/24721) - PR: Set `SPY_PARENT_PID` environment variable in kernelspec (IPython console), by [@ccordoba12](https://github.com/ccordoba12) ([22414](https://github.com/spyder-ide/spyder/issues/22414))
* [PR 24718](https://github.com/spyder-ide/spyder/pull/24718) - PR: Fix error when getting length of string with special emojis (Utils), by [@ccordoba12](https://github.com/ccordoba12) ([24713](https://github.com/spyder-ide/spyder/issues/24713))
* [PR 24712](https://github.com/spyder-ide/spyder/pull/24712) - PR: Keep editor-only actions always enabled in the Edit menu (Editor), by [@dalthviz](https://github.com/dalthviz)
* [PR 24710](https://github.com/spyder-ide/spyder/pull/24710) - PR: Make right panel overlap the top and bottom ones (Editor), by [@athompson673](https://github.com/athompson673) ([24674](https://github.com/spyder-ide/spyder/issues/24674))
* [PR 24709](https://github.com/spyder-ide/spyder/pull/24709) - PR: Prevent setting option to automatically get help to `page_control` widget (IPython console), by [@ccordoba12](https://github.com/ccordoba12) ([24705](https://github.com/spyder-ide/spyder/issues/24705))
* [PR 24706](https://github.com/spyder-ide/spyder/pull/24706) - PR: Unload remote client manager on stop or close (Remote client), by [@hlouzada](https://github.com/hlouzada)
* [PR 24704](https://github.com/spyder-ide/spyder/pull/24704) - PR: Show error when getting/setting variable fails due to Numpy version mismatch, by [@jitseniesen](https://github.com/jitseniesen) ([24557](https://github.com/spyder-ide/spyder/issues/24557))
* [PR 24699](https://github.com/spyder-ide/spyder/pull/24699) - PR: Hotfix for erros on setting and updating kernel specs (Remote client), by [@hlouzada](https://github.com/hlouzada)
* [PR 24697](https://github.com/spyder-ide/spyder/pull/24697) - PR: Add method to set the default kernel spec (Remote client), by [@hlouzada](https://github.com/hlouzada)
* [PR 24692](https://github.com/spyder-ide/spyder/pull/24692) - PR: Fix getting options from manager instead of `jupyter_api` (IPython console), by [@hlouzada](https://github.com/hlouzada)
* [PR 24686](https://github.com/spyder-ide/spyder/pull/24686) - PR: Fill remote consoles submenu with kernels specs (IPython console/Remote client), by [@hlouzada](https://github.com/hlouzada)
* [PR 24673](https://github.com/spyder-ide/spyder/pull/24673) - PR: Reorganize Tools, View and Help menus for better UX, by [@CAM-Gerlach](https://github.com/CAM-Gerlach)
* [PR 24665](https://github.com/spyder-ide/spyder/pull/24665) - PR: Fix remote client connections dialog being unresponsive, by [@hlouzada](https://github.com/hlouzada) ([24502](https://github.com/spyder-ide/spyder/issues/24502))
* [PR 24661](https://github.com/spyder-ide/spyder/pull/24661) - PR: Split out Source menu sections to Edit and Search menus, by [@CAM-Gerlach](https://github.com/CAM-Gerlach)
* [PR 24658](https://github.com/spyder-ide/spyder/pull/24658) - PR: Add `.well-known` directory files to `check-manifest` ignore list, by [@ccordoba12](https://github.com/ccordoba12)
* [PR 24657](https://github.com/spyder-ide/spyder/pull/24657) - PR: Don't clear console when executing code in a dedicated one, by [@jsbautista](https://github.com/jsbautista) ([20408](https://github.com/spyder-ide/spyder/issues/20408))
* [PR 24645](https://github.com/spyder-ide/spyder/pull/24645) - PR: Add a JupyterHub connection page to the remote connections dialog (Remote client), by [@dalthviz](https://github.com/dalthviz) ([24623](https://github.com/spyder-ide/spyder/issues/24623))
* [PR 24641](https://github.com/spyder-ide/spyder/pull/24641) - PR: Fix showing elapsed time since kernel start (IPython console), by [@jsbautista](https://github.com/jsbautista) ([24589](https://github.com/spyder-ide/spyder/issues/24589))
* [PR 24640](https://github.com/spyder-ide/spyder/pull/24640) - PR: Additional improvements for `ElementsTable` (Widgets), by [@ccordoba12](https://github.com/ccordoba12)
* [PR 24626](https://github.com/spyder-ide/spyder/pull/24626) - PR: Add environment variables when trying to detect modules on Windows (Utils/IPython Console), by [@dalthviz](https://github.com/dalthviz) ([20968](https://github.com/spyder-ide/spyder/issues/20968))
* [PR 24620](https://github.com/spyder-ide/spyder/pull/24620) - PR: Restore `open_dir` signal connection and prevent double working directory set when opening a file/interacting with the toolbar (Working Directory), by [@dalthviz](https://github.com/dalthviz) ([24400](https://github.com/spyder-ide/spyder/issues/24400))
* [PR 24612](https://github.com/spyder-ide/spyder/pull/24612) - PR: Don't remove old options when migrating to the new ones (Pythonpath manager), by [@ccordoba12](https://github.com/ccordoba12)
* [PR 24610](https://github.com/spyder-ide/spyder/pull/24610) - PR: Add configuration options for Flake8, by [@jsbautista](https://github.com/jsbautista)
* [PR 24592](https://github.com/spyder-ide/spyder/pull/24592) - PR: Remove temporary patches from feedstock recipe when building in Spyder's CI (Installers), by [@mrclary](https://github.com/mrclary)
* [PR 24588](https://github.com/spyder-ide/spyder/pull/24588) - PR: Add zipping and deleting of non-empty directories to the Remote client files api module, by [@hlouzada](https://github.com/hlouzada)
* [PR 24587](https://github.com/spyder-ide/spyder/pull/24587) - PR: Add security policy to repo, by [@CAM-Gerlach](https://github.com/CAM-Gerlach)
* [PR 24585](https://github.com/spyder-ide/spyder/pull/24585) - PR: Fix plots looking blurred when scaling is enabled on high DPI-screens (Plots), by [@jsbautista](https://github.com/jsbautista) ([22039](https://github.com/spyder-ide/spyder/issues/22039))
* [PR 24577](https://github.com/spyder-ide/spyder/pull/24577) - PR: Fix signal connection to trigger status bar update after kernel restart (IPython Console), by [@dalthviz](https://github.com/dalthviz) ([24538](https://github.com/spyder-ide/spyder/issues/24538))
* [PR 24575](https://github.com/spyder-ide/spyder/pull/24575) - PR: Fix input method positioning (Editor/IPython console), by [@athompson673](https://github.com/athompson673) ([24561](https://github.com/spyder-ide/spyder/issues/24561))
* [PR 24569](https://github.com/spyder-ide/spyder/pull/24569) - PR: Always call `switch_widget` in `ShellConnectMainWidget.set_shellwidget` (API), by [@ccordoba12](https://github.com/ccordoba12) ([24539](https://github.com/spyder-ide/spyder/issues/24539))
* [PR 24558](https://github.com/spyder-ide/spyder/pull/24558) - PR: Support Polars data frames in Variable Explorer, by [@jitseniesen](https://github.com/jitseniesen) ([20281](https://github.com/spyder-ide/spyder/issues/20281))
* [PR 24555](https://github.com/spyder-ide/spyder/pull/24555) - PR: Remove blank lines and white space characters when running cells if their contents are copied (IPython console), by [@SimpleZion](https://github.com/SimpleZion)
* [PR 24549](https://github.com/spyder-ide/spyder/pull/24549) - PR: Fix an Update manager test, by [@ccordoba12](https://github.com/ccordoba12)
* [PR 24544](https://github.com/spyder-ide/spyder/pull/24544) - PR: Fix kernel activation for Mamba 2.0+ (IPython console), by [@ccordoba12](https://github.com/ccordoba12) ([24513](https://github.com/spyder-ide/spyder/issues/24513))
* [PR 24543](https://github.com/spyder-ide/spyder/pull/24543) - PR: Move Qt import inside function to prevent error running CLI `--help` command with only `spyder-base` installed (Utils), by [@dalthviz](https://github.com/dalthviz)
* [PR 24540](https://github.com/spyder-ide/spyder/pull/24540) - PR: Use GitHub's digest feature for release assets (Update manager), by [@mrclary](https://github.com/mrclary) ([24531](https://github.com/spyder-ide/spyder/issues/24531))
* [PR 24532](https://github.com/spyder-ide/spyder/pull/24532) - PR: Add option to use Flake8 for linting (Completions), by [@jsbautista](https://github.com/jsbautista)
* [PR 24514](https://github.com/spyder-ide/spyder/pull/24514) - PR: Add Environment management API to Remote Client Plugin's modules, by [@hlouzada](https://github.com/hlouzada)
* [PR 24494](https://github.com/spyder-ide/spyder/pull/24494) - PR: Add context menu actions for remote filesystems (Files), by [@dalthviz](https://github.com/dalthviz)
* [PR 24485](https://github.com/spyder-ide/spyder/pull/24485) - PR: Add action and shortcut to Variable explorer editors to easily close them, by [@jsbautista](https://github.com/jsbautista) ([21814](https://github.com/spyder-ide/spyder/issues/21814))
* [PR 24476](https://github.com/spyder-ide/spyder/pull/24476) - PR: Sort dict in collections editor by insertion order initially, by [@jitseniesen](https://github.com/jitseniesen) ([9136](https://github.com/spyder-ide/spyder/issues/9136))
* [PR 24383](https://github.com/spyder-ide/spyder/pull/24383) - PR: Prevent inline comments that include `import` to hide symbols (Outline), by [@jsbautista](https://github.com/jsbautista) ([24228](https://github.com/spyder-ide/spyder/issues/24228))
* [PR 24337](https://github.com/spyder-ide/spyder/pull/24337) - PR: Remove mutable defaults for keyword arguments, by [@jsbautista](https://github.com/jsbautista) ([23061](https://github.com/spyder-ide/spyder/issues/23061))

In this release 48 pull requests were closed.

----

## Version 6.1.0a3 (2025/06/05)

### Issues Closed

* [Issue 24504](https://github.com/spyder-ide/spyder/issues/24504) - Error when starting the debugger ([PR 24508](https://github.com/spyder-ide/spyder/pull/24508) by [@ccordoba12](https://github.com/ccordoba12))
* [Issue 24442](https://github.com/spyder-ide/spyder/issues/24442) - Annotations are not limited to comments ([PR 24491](https://github.com/spyder-ide/spyder/pull/24491) by [@jsbautista](https://github.com/jsbautista))
* [Issue 24423](https://github.com/spyder-ide/spyder/issues/24423) - Add shortcut for `Replace all` action ([PR 24444](https://github.com/spyder-ide/spyder/pull/24444) by [@jsbautista](https://github.com/jsbautista))
* [Issue 24370](https://github.com/spyder-ide/spyder/issues/24370) - Error with Open file dialog on macOS ([PR 24416](https://github.com/spyder-ide/spyder/pull/24416) by [@mrclary](https://github.com/mrclary))
* [Issue 24306](https://github.com/spyder-ide/spyder/issues/24306) - Add support for `frozenset` to Variable Explorer ([PR 24307](https://github.com/spyder-ide/spyder/pull/24307) by [@jitseniesen](https://github.com/jitseniesen))
* [Issue 24280](https://github.com/spyder-ide/spyder/issues/24280) - Error on `PaneEmptyWidget` resize event ([PR 24303](https://github.com/spyder-ide/spyder/pull/24303) by [@ccordoba12](https://github.com/ccordoba12))
* [Issue 23558](https://github.com/spyder-ide/spyder/issues/23558) - Add support to activate environments with Pixi ([PR 23919](https://github.com/spyder-ide/spyder/pull/23919) by [@dalthviz](https://github.com/dalthviz))
* [Issue 23415](https://github.com/spyder-ide/spyder/issues/23415) - Spyder fails to launch on MacOS with case-sensitive root volume ([PR 24321](https://github.com/spyder-ide/spyder/pull/24321) by [@mrclary](https://github.com/mrclary))
* [Issue 22570](https://github.com/spyder-ide/spyder/issues/22570) - Array of strings not displayed in Variable Explorer pane ([PR 24150](https://github.com/spyder-ide/spyder/pull/24150) by [@jitseniesen](https://github.com/jitseniesen))
* [Issue 22351](https://github.com/spyder-ide/spyder/issues/22351) - ENH: Show repr() info on a WindowPath variable ([PR 24330](https://github.com/spyder-ide/spyder/pull/24330) by [@jitseniesen](https://github.com/jitseniesen))
* [Issue 21894](https://github.com/spyder-ide/spyder/issues/21894) - `conda` gives `error: incomplete escape \U` when trying to install package in the IPython console ([PR 24344](https://github.com/spyder-ide/spyder/pull/24344) by [@ccordoba12](https://github.com/ccordoba12))
* [Issue 21683](https://github.com/spyder-ide/spyder/issues/21683) - Viewing older plots drags you down to the newly made plots while the code is running ([PR 24279](https://github.com/spyder-ide/spyder/pull/24279) by [@jitseniesen](https://github.com/jitseniesen))
* [Issue 21659](https://github.com/spyder-ide/spyder/issues/21659) - Files are not moved to the operating system trash can after deleting them in Files or Projects ([PR 24382](https://github.com/spyder-ide/spyder/pull/24382) by [@jsbautista](https://github.com/jsbautista))
* [Issue 21025](https://github.com/spyder-ide/spyder/issues/21025) - Feature: Support creating histograms and showing images for dataframes ([PR 24266](https://github.com/spyder-ide/spyder/pull/24266) by [@jitseniesen](https://github.com/jitseniesen))
* [Issue 6853](https://github.com/spyder-ide/spyder/issues/6853) - None displays as NoneType in Variable Explorer ([PR 24330](https://github.com/spyder-ide/spyder/pull/24330) by [@jitseniesen](https://github.com/jitseniesen))
* [Issue 4126](https://github.com/spyder-ide/spyder/issues/4126) - Cannot input unicode character with `Ctrl+Shift+U` in the Editor ([PR 24381](https://github.com/spyder-ide/spyder/pull/24381) by [@jsbautista](https://github.com/jsbautista))
* [Issue 1351](https://github.com/spyder-ide/spyder/issues/1351) - Undocked windows are not reachable by shortcut ([PR 24424](https://github.com/spyder-ide/spyder/pull/24424) by [@jsbautista](https://github.com/jsbautista))

In this release 17 issues were closed.

### Pull Requests Merged

* [PR 24536](https://github.com/spyder-ide/spyder/pull/24536) - PR: Update `spyder-kernels` to 3.1.0a2 (for Spyder 6.1.0a3), by [@dalthviz](https://github.com/dalthviz)
* [PR 24508](https://github.com/spyder-ide/spyder/pull/24508) - PR: Catch any error when creating a new Pdb history session (IPython console), by [@ccordoba12](https://github.com/ccordoba12) ([24504](https://github.com/spyder-ide/spyder/issues/24504))
* [PR 24507](https://github.com/spyder-ide/spyder/pull/24507) - PR: Fix Remote client tests by passing `ClientSession` loop when closing APIs (Jupyter and Files APIs), by [@dalthviz](https://github.com/dalthviz)
* [PR 24493](https://github.com/spyder-ide/spyder/pull/24493) - PR: Increase minimal supported Python version to 3.9, by [@ccordoba12](https://github.com/ccordoba12)
* [PR 24491](https://github.com/spyder-ide/spyder/pull/24491) - PR: Make editor annotations be limited to comments, by [@jsbautista](https://github.com/jsbautista) ([24442](https://github.com/spyder-ide/spyder/issues/24442))
* [PR 24482](https://github.com/spyder-ide/spyder/pull/24482) - PR: Move filter and refresh actions to be part of the corner widgets (Files), by [@dalthviz](https://github.com/dalthviz)
* [PR 24480](https://github.com/spyder-ide/spyder/pull/24480) - PR: Remove unnecessary margins around `RemoteExplorer` widget (Files), by [@ccordoba12](https://github.com/ccordoba12)
* [PR 24445](https://github.com/spyder-ide/spyder/pull/24445) - PR: Change shortcut to transform text to lowercase (Editor), by [@jsbautista](https://github.com/jsbautista)
* [PR 24444](https://github.com/spyder-ide/spyder/pull/24444) - PR: Add shortcut to find/replace widget to replace all found instances, by [@jsbautista](https://github.com/jsbautista) ([24423](https://github.com/spyder-ide/spyder/issues/24423))
* [PR 24427](https://github.com/spyder-ide/spyder/pull/24427) - PR: Fix executable used for restarts on macOS, by [@mrclary](https://github.com/mrclary)
* [PR 24424](https://github.com/spyder-ide/spyder/pull/24424) - PR: Make shortcuts to move to plugins work when they are undocked, by [@jsbautista](https://github.com/jsbautista) ([1351](https://github.com/spyder-ide/spyder/issues/1351))
* [PR 24416](https://github.com/spyder-ide/spyder/pull/24416) - PR: Fix UnboundLocalError when cancelling the open file dialog, by [@mrclary](https://github.com/mrclary) ([24370](https://github.com/spyder-ide/spyder/issues/24370))
* [PR 24382](https://github.com/spyder-ide/spyder/pull/24382) - PR : Move files to the OS trash can when deleting them in Files or Projects, by [@jsbautista](https://github.com/jsbautista) ([21659](https://github.com/spyder-ide/spyder/issues/21659))
* [PR 24381](https://github.com/spyder-ide/spyder/pull/24381) - PR : Change shortcut to transform text to uppercase (Editor), by [@jsbautista](https://github.com/jsbautista) ([4126](https://github.com/spyder-ide/spyder/issues/4126))
* [PR 24344](https://github.com/spyder-ide/spyder/pull/24344) - PR: Disable magics and commands to call Python package managers in the IPython console, by [@ccordoba12](https://github.com/ccordoba12) ([21894](https://github.com/spyder-ide/spyder/issues/21894))
* [PR 24331](https://github.com/spyder-ide/spyder/pull/24331) - PR: Rename `PaneEmptyWidget` to `EmptyMessageWidget` (Widgets), by [@ccordoba12](https://github.com/ccordoba12)
* [PR 24330](https://github.com/spyder-ide/spyder/pull/24330) - PR: Display `pathlib.Path` variables and `None` in Variable Explorer, by [@jitseniesen](https://github.com/jitseniesen) ([6853](https://github.com/spyder-ide/spyder/issues/6853), [22351](https://github.com/spyder-ide/spyder/issues/22351))
* [PR 24327](https://github.com/spyder-ide/spyder/pull/24327) - PR: Add ability to filter elements in `ElementsTable`, by [@ccordoba12](https://github.com/ccordoba12)
* [PR 24321](https://github.com/spyder-ide/spyder/pull/24321) - PR: Rename resources to Resources in our runtime environment for macOS case-sensitive file systems (Installers), by [@mrclary](https://github.com/mrclary) ([23415](https://github.com/spyder-ide/spyder/issues/23415))
* [PR 24314](https://github.com/spyder-ide/spyder/pull/24314) - PR: Updater implementation improvements (Installers), by [@mrclary](https://github.com/mrclary)
* [PR 24311](https://github.com/spyder-ide/spyder/pull/24311) - PR: Remove 6.x branch from weekly scheduled installer build, by [@mrclary](https://github.com/mrclary)
* [PR 24307](https://github.com/spyder-ide/spyder/pull/24307) - PR: Treat `frozenset` as `set` in Variable Explorer, by [@jitseniesen](https://github.com/jitseniesen) ([24306](https://github.com/spyder-ide/spyder/issues/24306))
* [PR 24303](https://github.com/spyder-ide/spyder/pull/24303) - PR: Fix error when resizing not visible `PaneEmptyWidget`'s, by [@ccordoba12](https://github.com/ccordoba12) ([24280](https://github.com/spyder-ide/spyder/issues/24280))
* [PR 24279](https://github.com/spyder-ide/spyder/pull/24279) - PR: Do not scroll to the bottom if last plot is not selected (Plots), by [@jitseniesen](https://github.com/jitseniesen) ([21683](https://github.com/spyder-ide/spyder/issues/21683))
* [PR 24268](https://github.com/spyder-ide/spyder/pull/24268) - PR: Add support to connect to JupyterHub instances (Remote client), by [@hlouzada](https://github.com/hlouzada)
* [PR 24266](https://github.com/spyder-ide/spyder/pull/24266) - PR: Plot histogram from dataframe editor (Variable Explorer), by [@jitseniesen](https://github.com/jitseniesen) ([21025](https://github.com/spyder-ide/spyder/issues/21025))
* [PR 24249](https://github.com/spyder-ide/spyder/pull/24249) - PR: Improve UI of dialog to create new projects, by [@ccordoba12](https://github.com/ccordoba12)
* [PR 24150](https://github.com/spyder-ide/spyder/pull/24150) - PR: Show contents of Numpy string arrays in the Variable Explorer, by [@jitseniesen](https://github.com/jitseniesen) ([22570](https://github.com/spyder-ide/spyder/issues/22570))
* [PR 23986](https://github.com/spyder-ide/spyder/pull/23986) - PR: Add support for displaying remote files (File Explorer, Working Directory), by [@dalthviz](https://github.com/dalthviz)
* [PR 23919](https://github.com/spyder-ide/spyder/pull/23919) - PR: Support activation of Pixi environments, by [@dalthviz](https://github.com/dalthviz) ([23558](https://github.com/spyder-ide/spyder/issues/23558))

In this release 30 pull requests were closed.

----

## Version 6.1.0a2 (2025/04/22)

### Issues Closed

* [Issue 23951](https://github.com/spyder-ide/spyder/issues/23951) - Multi-Cursor editing uses non-standard mouse shortcuts which cannot be configured ([PR 23463](https://github.com/spyder-ide/spyder/pull/23463) by [@athompson673](https://github.com/athompson673))
* [Issue 23691](https://github.com/spyder-ide/spyder/issues/23691) - Multi-Cursor paste does not paste entire clipboard, or pastes nothing for some cursors ([PR 24223](https://github.com/spyder-ide/spyder/pull/24223) by [@athompson673](https://github.com/athompson673))
* [Issue 23607](https://github.com/spyder-ide/spyder/issues/23607) - Remove Editor top bar showing file path ([PR 24194](https://github.com/spyder-ide/spyder/pull/24194) by [@jsbautista](https://github.com/jsbautista))
* [Issue 22354](https://github.com/spyder-ide/spyder/issues/22354) - Provide custom editor widget for given file extension via plugin ([PR 22564](https://github.com/spyder-ide/spyder/pull/22564) by [@jitseniesen](https://github.com/jitseniesen))
* [Issue 21197](https://github.com/spyder-ide/spyder/issues/21197) - Minimum size of empty pane is fairly big ([PR 24181](https://github.com/spyder-ide/spyder/pull/24181) by [@ccordoba12](https://github.com/ccordoba12))
* [Issue 7794](https://github.com/spyder-ide/spyder/issues/7794) - Allow plugins to hook into File > Open ([PR 22564](https://github.com/spyder-ide/spyder/pull/22564) by [@jitseniesen](https://github.com/jitseniesen))

In this release 6 issues were closed.

### Pull Requests Merged

* [PR 24276](https://github.com/spyder-ide/spyder/pull/24276) - PR: Add new features and improvements for 6.1.0 to our Changelog, by [@ccordoba12](https://github.com/ccordoba12)
* [PR 24257](https://github.com/spyder-ide/spyder/pull/24257) - PR: Follow-up to removing `CONF` from `mouse_shortcuts` (Editor), by [@athompson673](https://github.com/athompson673)
* [PR 24250](https://github.com/spyder-ide/spyder/pull/24250) - PR: Remove `CONF` usage in `MouseShortcutEditor` (Editor), by [@ccordoba12](https://github.com/ccordoba12)
* [PR 24223](https://github.com/spyder-ide/spyder/pull/24223) - PR: Add multicursor paste behavior configuration to Preferences (Editor), by [@athompson673](https://github.com/athompson673) ([23691](https://github.com/spyder-ide/spyder/issues/23691))
* [PR 24213](https://github.com/spyder-ide/spyder/pull/24213) - PR: Update `python-lsp-server` and `qtconsole` subrepos, by [@mrclary](https://github.com/mrclary)
* [PR 24204](https://github.com/spyder-ide/spyder/pull/24204) - PR: Fix several issues in the Layout plugin, by [@ccordoba12](https://github.com/ccordoba12)
* [PR 24194](https://github.com/spyder-ide/spyder/pull/24194) - PR: Add option to show/hide file name toolbar (Editor), by [@jsbautista](https://github.com/jsbautista) ([23607](https://github.com/spyder-ide/spyder/issues/23607))
* [PR 24181](https://github.com/spyder-ide/spyder/pull/24181) - PR: Add API to display an empty message in any dockable plugin (API), by [@ccordoba12](https://github.com/ccordoba12) ([21197](https://github.com/spyder-ide/spyder/issues/21197))
* [PR 24144](https://github.com/spyder-ide/spyder/pull/24144) - PR: Use `spyder-updater` to handle updates (Installers), by [@mrclary](https://github.com/mrclary)
* [PR 24131](https://github.com/spyder-ide/spyder/pull/24131) - PR: Use checksum to verify downloaded asset for updating Spyder (Update manager), by [@mrclary](https://github.com/mrclary)
* [PR 24014](https://github.com/spyder-ide/spyder/pull/24014) - PR: Return an iterable from `ls` method of `SpyderRemoteFileServicesAPI` (Remote client), by [@hlouzada](https://github.com/hlouzada)
* [PR 23732](https://github.com/spyder-ide/spyder/pull/23732) - PR: Fixes to make the app work with PySide6, by [@ccordoba12](https://github.com/ccordoba12)
* [PR 23720](https://github.com/spyder-ide/spyder/pull/23720) - PR: Refactor Remote Client kernel management, by [@hlouzada](https://github.com/hlouzada)
* [PR 23463](https://github.com/spyder-ide/spyder/pull/23463) - PR: Make `CodeEditor` mouse shortcuts configurable (Editor), by [@athompson673](https://github.com/athompson673) ([23951](https://github.com/spyder-ide/spyder/issues/23951))
* [PR 23287](https://github.com/spyder-ide/spyder/pull/23287) - PR: Refactor how the installers are built, by [@mrclary](https://github.com/mrclary)
* [PR 22564](https://github.com/spyder-ide/spyder/pull/22564) - PR: Allow plugins to hook into file actions (API), by [@jitseniesen](https://github.com/jitseniesen) ([7794](https://github.com/spyder-ide/spyder/issues/7794), [22354](https://github.com/spyder-ide/spyder/issues/22354))

In this release 16 pull requests were closed.

----

## Version 6.1.0a1 (2025/03/13)

### Issues Closed

* [Issue 22830](https://github.com/spyder-ide/spyder/issues/22830) - A couple of errors with PyQt6 ([PR 22846](https://github.com/spyder-ide/spyder/pull/22846) by [@fxjaeckel](https://github.com/fxjaeckel))
* [Issue 22207](https://github.com/spyder-ide/spyder/issues/22207) - Feature: Select full floating point numbers by double-clicking on them ([PR 22728](https://github.com/spyder-ide/spyder/pull/22728) by [@athompson673](https://github.com/athompson673))
* [Issue 21264](https://github.com/spyder-ide/spyder/issues/21264) - Request: copy entire line with CTRL+C and no selection ([PR 22480](https://github.com/spyder-ide/spyder/pull/22480) by [@The-Ludwig](https://github.com/The-Ludwig))
* [Issue 17066](https://github.com/spyder-ide/spyder/issues/17066) - Suggestion: insert paths from PYTHONPATH manager before system's PYTHONPATH ([PR 21769](https://github.com/spyder-ide/spyder/pull/21769) by [@mrclary](https://github.com/mrclary))
* [Issue 8574](https://github.com/spyder-ide/spyder/issues/8574) - Feature Suggestion: Cut current line ([PR 22480](https://github.com/spyder-ide/spyder/pull/22480) by [@The-Ludwig](https://github.com/The-Ludwig))
* [Issue 2112](https://github.com/spyder-ide/spyder/issues/2112) - Add multiline editing to the Editor ([PR 22996](https://github.com/spyder-ide/spyder/pull/22996) by [@athompson673](https://github.com/athompson673))

In this release 6 issues were closed.

### Pull Requests Merged

* [PR 23946](https://github.com/spyder-ide/spyder/pull/23946) - PR: Update `spyder-kernels` to 3.1.0a1 (for Spyder 6.1.0a1), by [@dalthviz](https://github.com/dalthviz)
* [PR 23944](https://github.com/spyder-ide/spyder/pull/23944) - PR: Check async changes to debugger completions (IPython console), by [@ccordoba12](https://github.com/ccordoba12)
* [PR 23932](https://github.com/spyder-ide/spyder/pull/23932) - PR: Fix `sig_current_directory_changed` signal of the Working directory plugin, by [@ccordoba12](https://github.com/ccordoba12)
* [PR 23754](https://github.com/spyder-ide/spyder/pull/23754) - PR: Fix workflow to run tests with PyQt6 (CI), by [@ccordoba12](https://github.com/ccordoba12)
* [PR 23721](https://github.com/spyder-ide/spyder/pull/23721) - PR: Use `AsyncDispatcher` as class decorator (API), by [@hlouzada](https://github.com/hlouzada)
* [PR 23481](https://github.com/spyder-ide/spyder/pull/23481) - PR: Add `ipython_pygments_lexers` as a new dependency, by [@takluyver](https://github.com/takluyver)
* [PR 23447](https://github.com/spyder-ide/spyder/pull/23447) - PR: Fix code style for some multicursor tests (Editor), by [@ccordoba12](https://github.com/ccordoba12)
* [PR 23381](https://github.com/spyder-ide/spyder/pull/23381) - PR: Add remote filesystem API to the Remote client plugin, by [@hlouzada](https://github.com/hlouzada)
* [PR 23320](https://github.com/spyder-ide/spyder/pull/23320) - PR: Make `TextEditBaseWidget.__move_line_or_selection` public, by [@athompson673](https://github.com/athompson673)
* [PR 23118](https://github.com/spyder-ide/spyder/pull/23118) - PR: Add workflow to run tests with PyQt6 (CI), by [@rear1019](https://github.com/rear1019)
* [PR 23100](https://github.com/spyder-ide/spyder/pull/23100) - PR: Use style functions from `spyder-kernels` (IPython Console), by [@dalthviz](https://github.com/dalthviz)
* [PR 23079](https://github.com/spyder-ide/spyder/pull/23079) - PR: Update Remote client plugin to the new `spyder-remote-services` API, by [@hlouzada](https://github.com/hlouzada)
* [PR 22996](https://github.com/spyder-ide/spyder/pull/22996) - PR: Add multi-cursor support to the Editor, by [@athompson673](https://github.com/athompson673) ([2112](https://github.com/spyder-ide/spyder/issues/2112))
* [PR 22846](https://github.com/spyder-ide/spyder/pull/22846) - PR: Fix error with PyQt6 when pasting code with middle-click on Linux, by [@fxjaeckel](https://github.com/fxjaeckel) ([22830](https://github.com/spyder-ide/spyder/issues/22830))
* [PR 22728](https://github.com/spyder-ide/spyder/pull/22728) - PR: Select full floating point numbers by double-clicking them, by [@athompson673](https://github.com/athompson673) ([22207](https://github.com/spyder-ide/spyder/issues/22207))
* [PR 22670](https://github.com/spyder-ide/spyder/pull/22670) - PR: Fix issue where cache keys with spaces are not removed (CI), by [@mrclary](https://github.com/mrclary)
* [PR 22663](https://github.com/spyder-ide/spyder/pull/22663) - PR: Purge workflow cache weekly, by [@mrclary](https://github.com/mrclary)
* [PR 22662](https://github.com/spyder-ide/spyder/pull/22662) - PR: Replace `is_anaconda` with `is_conda_env`, by [@mrclary](https://github.com/mrclary)
* [PR 22642](https://github.com/spyder-ide/spyder/pull/22642) - PR: Simplify min/max required versions of spyder-kernels in the master branch (IPython console), by [@ccordoba12](https://github.com/ccordoba12)
* [PR 22620](https://github.com/spyder-ide/spyder/pull/22620) - PR: Various additional fixes for Qt 6 compatibility, by [@rear1019](https://github.com/rear1019)
* [PR 22576](https://github.com/spyder-ide/spyder/pull/22576) - PR: Remove `dock_toolbar` attribute from the Editor main widget, by [@ccordoba12](https://github.com/ccordoba12)
* [PR 22480](https://github.com/spyder-ide/spyder/pull/22480) - PR: Copy/cut entire line if nothing is selected (Editor), by [@The-Ludwig](https://github.com/The-Ludwig) ([8574](https://github.com/spyder-ide/spyder/issues/8574), [21264](https://github.com/spyder-ide/spyder/issues/21264))
* [PR 22465](https://github.com/spyder-ide/spyder/pull/22465) - PR: Update dev version to correctly reflect what `master` is pointing at, by [@ccordoba12](https://github.com/ccordoba12)
* [PR 21891](https://github.com/spyder-ide/spyder/pull/21891) - PR: Pass paths from the Pythonpath manager to the Pylint plugin, by [@znapy](https://github.com/znapy)
* [PR 21769](https://github.com/spyder-ide/spyder/pull/21769) - PR: Add option to prepend or append Pythonpath Manager paths to `sys.path`, by [@mrclary](https://github.com/mrclary) ([17066](https://github.com/spyder-ide/spyder/issues/17066))

In this release 25 pull requests were closed.

----

## Version 6.0.7 (2025/05/22)

### Important fixes

* Fix crash at startup on Windows when Conda is not available.
* Fix failure to show plots in the Plots pane due to faulty `traitlets` versions.

### Issues Closed

* [Issue 24421](https://github.com/spyder-ide/spyder/issues/24421) - Spyder 6.0.6 crashes at startup ([PR 24448](https://github.com/spyder-ide/spyder/pull/24448) by [@ccordoba12](https://github.com/ccordoba12))
* [Issue 24390](https://github.com/spyder-ide/spyder/issues/24390) - Inline plots are not working due to faulty `traitlets` versions ([PR 24450](https://github.com/spyder-ide/spyder/pull/24450) by [@ccordoba12](https://github.com/ccordoba12))

In this release 2 issues were closed.

### Pull Requests Merged

* [PR 24458](https://github.com/spyder-ide/spyder/pull/24458) - PR: Update `spyder-kernels` to 3.0.5 (for Spyder 6.0.7), by [@dalthviz](https://github.com/dalthviz)
* [PR 24450](https://github.com/spyder-ide/spyder/pull/24450) - PR: Require a minimal version of the `traitlets` package (IPython console), by [@ccordoba12](https://github.com/ccordoba12) ([24390](https://github.com/spyder-ide/spyder/issues/24390))
* [PR 24448](https://github.com/spyder-ide/spyder/pull/24448) - PR: Fix hard crash when checking conda for cached kernels (IPython console), by [@ccordoba12](https://github.com/ccordoba12) ([24421](https://github.com/spyder-ide/spyder/issues/24421))
* [PR 24425](https://github.com/spyder-ide/spyder/pull/24425) - PR: Fix cached kernels on Windows for CIs, by [@ccordoba12](https://github.com/ccordoba12)
* [PR 24399](https://github.com/spyder-ide/spyder/pull/24399) - PR: Try to decrease `test_dedicated_consoles` flakyness (CI/Tests), by [@dalthviz](https://github.com/dalthviz)

In this release 5 pull requests were closed.

----

## Version 6.0.6 (2025/05/14)

### New features

* Make Editor annotations (like `FIXME` or `HINT`) work in lowercase.
* Retore `Quit` action to the the IPython console context menu.
* Don't advance line when running code if there's selected text in the Editor.

### Important fixes

* Prevent breakpoints from disappearing when formatting code.
* Fix remote connections error when using the `Key file` authentication method.
* Respect case sensitivity of working directory when running code.
* Disable fullscreen mode when running on the Windows Subsystem for Linux.
* Several fixes to prevent the Editor and Find panes from taking too much horizontal space.
* Show a better error message when failing to open objects in the Variable Explorer due to a mismatch of Python versions.
* Fix opening Files pane context menu when clicking on its blank area.
* Remove `QtWebEngine` requirement to show the `Help Spyder` action.
* Prevent `Matplotlib` cache font message from being displayed.
* Ensure color scheme changes are applied to all the open files.

### Issues Closed

* [Issue 24318](https://github.com/spyder-ide/spyder/issues/24318) - Typo in updating script ([PR 24322](https://github.com/spyder-ide/spyder/pull/24322) by [@mrclary](https://github.com/mrclary))
* [Issue 24281](https://github.com/spyder-ide/spyder/issues/24281) - `FileNotFoundError` when removing autosave file ([PR 24329](https://github.com/spyder-ide/spyder/pull/24329) by [@ccordoba12](https://github.com/ccordoba12))
* [Issue 24205](https://github.com/spyder-ide/spyder/issues/24205) - Cannot open context menu when right-clicking the blank area of Files pane ([PR 24299](https://github.com/spyder-ide/spyder/pull/24299) by [@jsbautista](https://github.com/jsbautista))
* [Issue 24188](https://github.com/spyder-ide/spyder/issues/24188) - Find pane is too wide after searching for a long string ([PR 24239](https://github.com/spyder-ide/spyder/pull/24239) by [@jsbautista](https://github.com/jsbautista))
* [Issue 24153](https://github.com/spyder-ide/spyder/issues/24153) - Error in console with message `Matplotlib is building the font cache; this may take a moment.` ([PR 24176](https://github.com/spyder-ide/spyder/pull/24176) by [@jsbautista](https://github.com/jsbautista))
* [Issue 24132](https://github.com/spyder-ide/spyder/issues/24132) - `The process cannot access the file because it is being used by another process` error when starting a console ([PR 24389](https://github.com/spyder-ide/spyder/pull/24389) by [@ccordoba12](https://github.com/ccordoba12))
* [Issue 24125](https://github.com/spyder-ide/spyder/issues/24125) - Can't open user defined class in Variable explorer ([PR 24349](https://github.com/spyder-ide/spyder/pull/24349) by [@ccordoba12](https://github.com/ccordoba12))
* [Issue 24096](https://github.com/spyder-ide/spyder/issues/24096) - Restore Quit action in IPython console context menu ([PR 24145](https://github.com/spyder-ide/spyder/pull/24145) by [@jsbautista](https://github.com/jsbautista))
* [Issue 24094](https://github.com/spyder-ide/spyder/issues/24094) - ValueError when trying to open a dataframe ([PR 24106](https://github.com/spyder-ide/spyder/pull/24106) by [@ccordoba12](https://github.com/ccordoba12))
* [Issue 24091](https://github.com/spyder-ide/spyder/issues/24091) - Selecting a single line and running it advances the cursor to the next one ([PR 24112](https://github.com/spyder-ide/spyder/pull/24112) by [@ccordoba12](https://github.com/ccordoba12))
* [Issue 24058](https://github.com/spyder-ide/spyder/issues/24058) - Error when updating to 6.0.5: 'libmambapy' has no attribute 'QueryFormat' ([PR 24072](https://github.com/spyder-ide/spyder/pull/24072) by [@mrclary](https://github.com/mrclary))
* [Issue 23835](https://github.com/spyder-ide/spyder/issues/23835) - Initial runfile changes cwd to lowercase version which fails all code needing case sensitive paths ([PR 24105](https://github.com/spyder-ide/spyder/pull/24105) by [@jsbautista](https://github.com/jsbautista))
* [Issue 23378](https://github.com/spyder-ide/spyder/issues/23378) - Variable Explorer error when class has attribute that references a generator ([PR 24074](https://github.com/spyder-ide/spyder/pull/24074) by [@jsbautista](https://github.com/jsbautista))
* [Issue 23375](https://github.com/spyder-ide/spyder/issues/23375) - Remote connections error with `Key file` authentication method ([PR 24086](https://github.com/spyder-ide/spyder/pull/24086) by [@ccordoba12](https://github.com/ccordoba12))
* [Issue 22736](https://github.com/spyder-ide/spyder/issues/22736) - In Fullscreen Mode child windows are hidden and have no mouse control in WSL ([PR 24009](https://github.com/spyder-ide/spyder/pull/24009) by [@jsbautista](https://github.com/jsbautista))
* [Issue 22693](https://github.com/spyder-ide/spyder/issues/22693) - Changing the color schema only affects new opened files when using a custom one ([PR 24195](https://github.com/spyder-ide/spyder/pull/24195) by [@jsbautista](https://github.com/jsbautista))
* [Issue 22341](https://github.com/spyder-ide/spyder/issues/22341) - Make Editor annotations work in lower case ([PR 24338](https://github.com/spyder-ide/spyder/pull/24338) by [@jsbautista](https://github.com/jsbautista))
* [Issue 22098](https://github.com/spyder-ide/spyder/issues/22098) - Long folder name breaks window layout ([PR 24315](https://github.com/spyder-ide/spyder/pull/24315) by [@jsbautista](https://github.com/jsbautista))
* [Issue 21751](https://github.com/spyder-ide/spyder/issues/21751) - Reading large integer error ([PR 24078](https://github.com/spyder-ide/spyder/pull/24078) by [@jitseniesen](https://github.com/jitseniesen))
* [Issue 16549](https://github.com/spyder-ide/spyder/issues/16549) - Breakpoints disappear when I save a file with the autoformat option toggled on ([PR 24178](https://github.com/spyder-ide/spyder/pull/24178) by [@jsbautista](https://github.com/jsbautista))

In this release 20 issues were closed.

### Pull Requests Merged

* [PR 24407](https://github.com/spyder-ide/spyder/pull/24407) - PR: Update `spyder-kernels` to 3.0.4 (for Spyder 6.0.6), by [@dalthviz](https://github.com/dalthviz)
* [PR 24397](https://github.com/spyder-ide/spyder/pull/24397) - PR: Sanity check in `setup.py` will mistakenly let Python 2 pass, by [@a-detiste](https://github.com/a-detiste)
* [PR 24389](https://github.com/spyder-ide/spyder/pull/24389) - PR: Don't use cached kernels on Windows with Conda 25.3.0+ (IPython console), by [@ccordoba12](https://github.com/ccordoba12) ([24132](https://github.com/spyder-ide/spyder/issues/24132))
* [PR 24373](https://github.com/spyder-ide/spyder/pull/24373) - PR: Update translations from Crowdin, by [@spyder-bot](https://github.com/spyder-bot)
* [PR 24372](https://github.com/spyder-ide/spyder/pull/24372) - PR: Update translations for 6.0.6, by [@dalthviz](https://github.com/dalthviz)
* [PR 24368](https://github.com/spyder-ide/spyder/pull/24368) - PR: Don't display errors when calling `get_value` (IPython console), by [@ccordoba12](https://github.com/ccordoba12)
* [PR 24349](https://github.com/spyder-ide/spyder/pull/24349) - PR: Show message when a mismatch of Python versions prevents to deserialize objects (IPython console), by [@ccordoba12](https://github.com/ccordoba12) ([24125](https://github.com/spyder-ide/spyder/issues/24125))
* [PR 24338](https://github.com/spyder-ide/spyder/pull/24338) - PR: Make Editor annotations work in lower case, by [@jsbautista](https://github.com/jsbautista) ([22341](https://github.com/spyder-ide/spyder/issues/22341))
* [PR 24329](https://github.com/spyder-ide/spyder/pull/24329) - PR: Use modern and more fine-grained error types in autosave module (Editor), by [@ccordoba12](https://github.com/ccordoba12) ([24281](https://github.com/spyder-ide/spyder/issues/24281))
* [PR 24322](https://github.com/spyder-ide/spyder/pull/24322) - PR: Fix grammatical error in updater script (Installers), by [@mrclary](https://github.com/mrclary) ([24318](https://github.com/spyder-ide/spyder/issues/24318))
* [PR 24315](https://github.com/spyder-ide/spyder/pull/24315) - PR: Improve UI for long file names (Editor), by [@jsbautista](https://github.com/jsbautista) ([22098](https://github.com/spyder-ide/spyder/issues/22098))
* [PR 24299](https://github.com/spyder-ide/spyder/pull/24299) - PR: Fix opening context menu when clicking the blank area of Files pane, by [@jsbautista](https://github.com/jsbautista) ([24205](https://github.com/spyder-ide/spyder/issues/24205))
* [PR 24294](https://github.com/spyder-ide/spyder/pull/24294) - PR: Skip some tests about warnings on Mac because they became flaky, by [@ccordoba12](https://github.com/ccordoba12)
* [PR 24273](https://github.com/spyder-ide/spyder/pull/24273) - PR: Remove qtwebengine patch from feedstock for 6.0.5+ (Installers), by [@mrclary](https://github.com/mrclary)
* [PR 24255](https://github.com/spyder-ide/spyder/pull/24255) - PR: Catch error when `xdg-open` is missing and show message instead (Files), by [@ccordoba12](https://github.com/ccordoba12)
* [PR 24245](https://github.com/spyder-ide/spyder/pull/24245) - PR: Remove unnecessary workflow triggers (CI), by [@mrclary](https://github.com/mrclary)
* [PR 24244](https://github.com/spyder-ide/spyder/pull/24244) - PR: Update workflow actions to address some warnings (CI), by [@mrclary](https://github.com/mrclary)
* [PR 24239](https://github.com/spyder-ide/spyder/pull/24239) - PR: Fix width of the Find pane when searching for long strings, by [@jsbautista](https://github.com/jsbautista) ([24188](https://github.com/spyder-ide/spyder/issues/24188))
* [PR 24234](https://github.com/spyder-ide/spyder/pull/24234) - PR: Fix failing tests on macOS (CI), by [@ccordoba12](https://github.com/ccordoba12)
* [PR 24227](https://github.com/spyder-ide/spyder/pull/24227) - PR: Kill persistent `python.exe` tasks on Windows test workflows (CI), by [@mrclary](https://github.com/mrclary)
* [PR 24215](https://github.com/spyder-ide/spyder/pull/24215) - PR: Avoid rounding scaling for figure browser to zero (Plots), by [@oscargus](https://github.com/oscargus)
* [PR 24195](https://github.com/spyder-ide/spyder/pull/24195) - PR: Fix applying changes to custom color schemes to open files (Editor), by [@jsbautista](https://github.com/jsbautista) ([22693](https://github.com/spyder-ide/spyder/issues/22693))
* [PR 24178](https://github.com/spyder-ide/spyder/pull/24178) - PR: Restore breakpoints after auto-formatting a file (Editor), by [@jsbautista](https://github.com/jsbautista) ([16549](https://github.com/spyder-ide/spyder/issues/16549))
* [PR 24176](https://github.com/spyder-ide/spyder/pull/24176) - PR: Add Matplotlib font cache message to benign errors (IPython console), by [@jsbautista](https://github.com/jsbautista) ([24153](https://github.com/spyder-ide/spyder/issues/24153))
* [PR 24156](https://github.com/spyder-ide/spyder/pull/24156) - PR: Use link to our webpage for donations when no web widgets are available (Application), by [@ccordoba12](https://github.com/ccordoba12)
* [PR 24145](https://github.com/spyder-ide/spyder/pull/24145) - PR: Restore `Quit` action in IPython console context menu, by [@jsbautista](https://github.com/jsbautista) ([24096](https://github.com/spyder-ide/spyder/issues/24096))
* [PR 24114](https://github.com/spyder-ide/spyder/pull/24114) - PR: Drop unnecessary runtime dependency on `setuptools`, by [@juliangilbey](https://github.com/juliangilbey)
* [PR 24112](https://github.com/spyder-ide/spyder/pull/24112) - PR: Don't advance line when running code if there's selected text (Editor), by [@ccordoba12](https://github.com/ccordoba12) ([24091](https://github.com/spyder-ide/spyder/issues/24091))
* [PR 24106](https://github.com/spyder-ide/spyder/pull/24106) - PR: Catch error when computing max of columms in dataframe editor (Variable Explorer), by [@ccordoba12](https://github.com/ccordoba12) ([24094](https://github.com/spyder-ide/spyder/issues/24094))
* [PR 24105](https://github.com/spyder-ide/spyder/pull/24105) - PR: Respect case sensitivity of working directory when running code (IPython console), by [@jsbautista](https://github.com/jsbautista) ([23835](https://github.com/spyder-ide/spyder/issues/23835))
* [PR 24095](https://github.com/spyder-ide/spyder/pull/24095) - PR: Make the `Help Spyder` action not depend on QtWebEngine (Application), by [@hmaarrfk](https://github.com/hmaarrfk)
* [PR 24086](https://github.com/spyder-ide/spyder/pull/24086) - PR: Fix connecting to remote host with key file and passphrase (Remote client), by [@ccordoba12](https://github.com/ccordoba12) ([23375](https://github.com/spyder-ide/spyder/issues/23375))
* [PR 24078](https://github.com/spyder-ide/spyder/pull/24078) - PR: Fix editing of large ints in the Variable Explorer, by [@jitseniesen](https://github.com/jitseniesen) ([21751](https://github.com/spyder-ide/spyder/issues/21751))
* [PR 24074](https://github.com/spyder-ide/spyder/pull/24074) - PR: Improve message when trying to view object with an attribute that references a generator, by [@jsbautista](https://github.com/jsbautista) ([23378](https://github.com/spyder-ide/spyder/issues/23378))
* [PR 24072](https://github.com/spyder-ide/spyder/pull/24072) - PR: Revert removing mamba from base environment specification, by [@mrclary](https://github.com/mrclary) ([24058](https://github.com/spyder-ide/spyder/issues/24058))
* [PR 24042](https://github.com/spyder-ide/spyder/pull/24042) - PR: Skip some tests to make the suite more reliable (CI), by [@ccordoba12](https://github.com/ccordoba12)
* [PR 24009](https://github.com/spyder-ide/spyder/pull/24009) - PR: Disable fullscreen mode when running on WSL (Layout), by [@jsbautista](https://github.com/jsbautista) ([22736](https://github.com/spyder-ide/spyder/issues/22736))

In this release 37 pull requests were closed.

----

## Version 6.0.5 (2025/03/26)

### New features

* Add option to the Projects options menu to disable file searches in the Switcher.
* Support displaying environments with the same name in the IPython Console `New console in environment` menu.

### Important fixes

* Fix `Check for updates at startup` option when an update is declined.
* Remove `mamba` from Spyder installers.
* Several improvements to the Variable Explorer messages shown when a variable can't be displayed.
* Prevent error in `Connect to an existing kernel` dialog when the connection file doesn't exist.
* Several fixes related to the Run plugin and working directory options used to run and debug files.
* Fix conda executable validation when creating kernels and improve feedback in case it's not found.
* Add message related to support for Pixi environments when starting kernels.
* Improve message related to loading the Spyder icon theme not being possible.
* Prevent Spyder softlock when lossing focus while the tour is being shown.
* Fixes to better handle errors when trying to load `.spydata` files in the Variable Explorer.
* Fix Editor code folding and indent guides for cloned editors.

### Issues Closed

* [Issue 23953](https://github.com/spyder-ide/spyder/issues/23953) - `Check for updates at startup` checkbox is ignored ([PR 24008](https://github.com/spyder-ide/spyder/pull/24008) by [@jsbautista](https://github.com/jsbautista))
* [Issue 23940](https://github.com/spyder-ide/spyder/issues/23940) - Malwarebytes dislikes file: mamba.exe ([PR 24000](https://github.com/spyder-ide/spyder/pull/24000) by [@mrclary](https://github.com/mrclary))
* [Issue 23866](https://github.com/spyder-ide/spyder/issues/23866) - Difficulty using Project directory as working directory ([PR 23905](https://github.com/spyder-ide/spyder/pull/23905) by [@ccordoba12](https://github.com/ccordoba12))
* [Issue 23729](https://github.com/spyder-ide/spyder/issues/23729) - `TypeError: 'in <string>' requires string as left operand, not NoneType` when connecting to an existing kernel ([PR 23898](https://github.com/spyder-ide/spyder/pull/23898) by [@jsbautista](https://github.com/jsbautista))
* [Issue 23726](https://github.com/spyder-ide/spyder/issues/23726) - Can not start a console when CWD is a UNC path ([PR 23727](https://github.com/spyder-ide/spyder/pull/23727) by [@impact27](https://github.com/impact27))
* [Issue 23716](https://github.com/spyder-ide/spyder/issues/23716) - Run file (F5) button in Run Toolbar greyed out after using `Save As...` to save a file ([PR 23955](https://github.com/spyder-ide/spyder/pull/23955) by [@ccordoba12](https://github.com/ccordoba12))
* [Issue 23694](https://github.com/spyder-ide/spyder/issues/23694) - ModuleNotFoundError while debugging: `debugfile` uses current working directory instead of parent directory of the file being executed ([PR 23892](https://github.com/spyder-ide/spyder/pull/23892) by [@ccordoba12](https://github.com/ccordoba12))
* [Issue 23677](https://github.com/spyder-ide/spyder/issues/23677) - `ValueError: math domain error` in the Plots pane ([PR 23920](https://github.com/spyder-ide/spyder/pull/23920) by [@jsbautista](https://github.com/jsbautista))
* [Issue 23665](https://github.com/spyder-ide/spyder/issues/23665) - Don't show `Move`/`Undock` actions in new editor windows options menu ([PR 23724](https://github.com/spyder-ide/spyder/pull/23724) by [@jsbautista](https://github.com/jsbautista))
* [Issue 23622](https://github.com/spyder-ide/spyder/issues/23622) - No code folding in a new editor window ([PR 23722](https://github.com/spyder-ide/spyder/pull/23722) by [@jsbautista](https://github.com/jsbautista))
* [Issue 23597](https://github.com/spyder-ide/spyder/issues/23597) - Search and replace case sensitivity and history in editor ([PR 23978](https://github.com/spyder-ide/spyder/pull/23978) by [@jsbautista](https://github.com/jsbautista))
* [Issue 23595](https://github.com/spyder-ide/spyder/issues/23595) - Kernel fails to start in Spyder 6 when conda distribution installation is in a custom path ([PR 23869](https://github.com/spyder-ide/spyder/pull/23869) by [@dalthviz](https://github.com/dalthviz))
* [Issue 23529](https://github.com/spyder-ide/spyder/issues/23529) - RuntimeError when opening remote console ([PR 23845](https://github.com/spyder-ide/spyder/pull/23845) by [@jsbautista](https://github.com/jsbautista))
* [Issue 23516](https://github.com/spyder-ide/spyder/issues/23516) - Spyder app gets softlocked when lose focus during "Show tour" ([PR 23846](https://github.com/spyder-ide/spyder/pull/23846) by [@jsbautista](https://github.com/jsbautista))
* [Issue 23395](https://github.com/spyder-ide/spyder/issues/23395) - `Consoles > New console in environment` menu not listing all environments ([PR 23632](https://github.com/spyder-ide/spyder/pull/23632) by [@jsbautista](https://github.com/jsbautista))
* [Issue 23297](https://github.com/spyder-ide/spyder/issues/23297) - Indent guides not shown when its corresponding option is enabled ([PR 23801](https://github.com/spyder-ide/spyder/pull/23801) by [@ccordoba12](https://github.com/ccordoba12))
* [Issue 23074](https://github.com/spyder-ide/spyder/issues/23074) - `test_pylint.py` throws `Exception: Invalid font prefix "mdi"` when run alone ([PR 23687](https://github.com/spyder-ide/spyder/pull/23687) by [@ccordoba12](https://github.com/ccordoba12))
* [Issue 22972](https://github.com/spyder-ide/spyder/issues/22972) - Impossible to load .spydata file ([PR 23812](https://github.com/spyder-ide/spyder/pull/23812) by [@dalthviz](https://github.com/dalthviz))
* [Issue 22913](https://github.com/spyder-ide/spyder/issues/22913) - DataFrame viewer resizes the index column wrongly under certain conditions ([PR 23833](https://github.com/spyder-ide/spyder/pull/23833) by [@jsbautista](https://github.com/jsbautista))
* [Issue 22843](https://github.com/spyder-ide/spyder/issues/22843) - Remote services installation script failed with syntax error ([PR 23968](https://github.com/spyder-ide/spyder/pull/23968) by [@ccordoba12](https://github.com/ccordoba12))
* [Issue 22629](https://github.com/spyder-ide/spyder/issues/22629) - Format (d) is incorrect in Numpy array viewer ([PR 23782](https://github.com/spyder-ide/spyder/pull/23782) by [@jsbautista](https://github.com/jsbautista))
* [Issue 22554](https://github.com/spyder-ide/spyder/issues/22554) - Can not use Spyder 6 with old conda (4.8.3) ([PR 23869](https://github.com/spyder-ide/spyder/pull/23869) by [@dalthviz](https://github.com/dalthviz))
* [Issue 22499](https://github.com/spyder-ide/spyder/issues/22499) - Spyder 6 on Windows cannot load Spyder's icon theme --> no start ([PR 23848](https://github.com/spyder-ide/spyder/pull/23848) by [@dalthviz](https://github.com/dalthviz))
* [Issue 22461](https://github.com/spyder-ide/spyder/issues/22461) - Option to disable Project files search in switcher ([PR 23965](https://github.com/spyder-ide/spyder/pull/23965) by [@ccordoba12](https://github.com/ccordoba12))
* [Issue 22358](https://github.com/spyder-ide/spyder/issues/22358) - IsADirectoryError when uncompressing spydata file ([PR 23814](https://github.com/spyder-ide/spyder/pull/23814) by [@dalthviz](https://github.com/dalthviz))
* [Issue 22222](https://github.com/spyder-ide/spyder/issues/22222) - `site-packages` directories in `AppData\Roaming` are not excluded from the Pythonpath manager ([PR 23668](https://github.com/spyder-ide/spyder/pull/23668) by [@jsbautista](https://github.com/jsbautista))
* [Issue 21995](https://github.com/spyder-ide/spyder/issues/21995) - RuntimeError when restarting a kernel ([PR 23845](https://github.com/spyder-ide/spyder/pull/23845) by [@jsbautista](https://github.com/jsbautista))
* [Issue 21978](https://github.com/spyder-ide/spyder/issues/21978) - Inconsistency between menu options and button names for `Run Cell` operations ([PR 23781](https://github.com/spyder-ide/spyder/pull/23781) by [@jsbautista](https://github.com/jsbautista))

In this release 28 issues were closed.

### Pull Requests Merged

* [PR 24047](https://github.com/spyder-ide/spyder/pull/24047) - PR: Change donations links from Open Collective to our own page, by [@ccordoba12](https://github.com/ccordoba12)
* [PR 24034](https://github.com/spyder-ide/spyder/pull/24034) - PR: Update translations from Crowdin, by [@spyder-bot](https://github.com/spyder-bot)
* [PR 24033](https://github.com/spyder-ide/spyder/pull/24033) - PR: Update translations for 6.0.5 (part 2), by [@dalthviz](https://github.com/dalthviz)
* [PR 24026](https://github.com/spyder-ide/spyder/pull/24026) - PR: Improve text of option to search files in the switcher (Projects), by [@ccordoba12](https://github.com/ccordoba12)
* [PR 24008](https://github.com/spyder-ide/spyder/pull/24008) - PR: Fix `Check for updates at startup` checkbox being ignored when an update is declined (Update manager), by [@jsbautista](https://github.com/jsbautista) ([23953](https://github.com/spyder-ide/spyder/issues/23953))
* [PR 24006](https://github.com/spyder-ide/spyder/pull/24006) - PR: Update translations for 6.0.5, by [@dalthviz](https://github.com/dalthviz)
* [PR 24004](https://github.com/spyder-ide/spyder/pull/24004) - PR: More improvements to the message shown when a variable can't be displayed (Variable Explorer), by [@ccordoba12](https://github.com/ccordoba12)
* [PR 24000](https://github.com/spyder-ide/spyder/pull/24000) - PR: Remove mamba from Spyder's installer build and base environment (Installers), by [@mrclary](https://github.com/mrclary) ([23940](https://github.com/spyder-ide/spyder/issues/23940))
* [PR 23991](https://github.com/spyder-ide/spyder/pull/23991) - PR: Improve message we show when getting a variable fails (Variable Explorer), by [@ccordoba12](https://github.com/ccordoba12)
* [PR 23978](https://github.com/spyder-ide/spyder/pull/23978) - PR: Fix case sensitivity and history when searching and replacing text in the Editor, by [@jsbautista](https://github.com/jsbautista) ([23597](https://github.com/spyder-ide/spyder/issues/23597))
* [PR 23968](https://github.com/spyder-ide/spyder/pull/23968) - PR: Use Bash to run the `spyder-remote-services` installation script (Remote client), by [@ccordoba12](https://github.com/ccordoba12) ([22843](https://github.com/spyder-ide/spyder/issues/22843))
* [PR 23965](https://github.com/spyder-ide/spyder/pull/23965) - PR: Add option to disable searching files in the switcher (Projects), by [@ccordoba12](https://github.com/ccordoba12) ([22461](https://github.com/spyder-ide/spyder/issues/22461))
* [PR 23955](https://github.com/spyder-ide/spyder/pull/23955) - PR: Update focused file for Run plugin after a `Save as` operation (Editor), by [@ccordoba12](https://github.com/ccordoba12) ([23716](https://github.com/spyder-ide/spyder/issues/23716))
* [PR 23954](https://github.com/spyder-ide/spyder/pull/23954) - PR: Allow to set keyboard shortcut for `Run in external terminal` action, by [@ccordoba12](https://github.com/ccordoba12)
* [PR 23920](https://github.com/spyder-ide/spyder/pull/23920) - PR: Prevent collapsing splitter widgets in the Plots plugin, by [@jsbautista](https://github.com/jsbautista) ([23677](https://github.com/spyder-ide/spyder/issues/23677))
* [PR 23918](https://github.com/spyder-ide/spyder/pull/23918) - PR: Add message for Pixi created envs when conda executable is not found (IPython Console), by [@dalthviz](https://github.com/dalthviz)
* [PR 23905](https://github.com/spyder-ide/spyder/pull/23905) - PR: Set the current working directory used by the Run plugin directly in the Working directory plugin, by [@ccordoba12](https://github.com/ccordoba12) ([23866](https://github.com/spyder-ide/spyder/issues/23866))
* [PR 23903](https://github.com/spyder-ide/spyder/pull/23903) - PR: Fix text being cropped in some config pages (Preferences), by [@ccordoba12](https://github.com/ccordoba12)
* [PR 23902](https://github.com/spyder-ide/spyder/pull/23902) - PR: Various minor fixes, by [@rear1019](https://github.com/rear1019)
* [PR 23898](https://github.com/spyder-ide/spyder/pull/23898) - PR: Catch error when trying to connect to a non-existing connection file (IPython console), by [@jsbautista](https://github.com/jsbautista) ([23729](https://github.com/spyder-ide/spyder/issues/23729))
* [PR 23892](https://github.com/spyder-ide/spyder/pull/23892) - PR: Declare `File` as super context when Run plugin is created, by [@ccordoba12](https://github.com/ccordoba12) ([23694](https://github.com/spyder-ide/spyder/issues/23694))
* [PR 23876](https://github.com/spyder-ide/spyder/pull/23876) - PR: Update Ubuntu to 22.04 because the 20.04 image will be removed (CI), by [@ccordoba12](https://github.com/ccordoba12)
* [PR 23869](https://github.com/spyder-ide/spyder/pull/23869) - PR: Add validation for conda version, raise error if using version <4.9 and if conda executable can't be detected (IPython Console), by [@dalthviz](https://github.com/dalthviz) ([23595](https://github.com/spyder-ide/spyder/issues/23595), [22554](https://github.com/spyder-ide/spyder/issues/22554))
* [PR 23848](https://github.com/spyder-ide/spyder/pull/23848) - PR: Give a more informative error message if font load fails while launching Spyder (Main window), by [@dalthviz](https://github.com/dalthviz) ([22499](https://github.com/spyder-ide/spyder/issues/22499))
* [PR 23846](https://github.com/spyder-ide/spyder/pull/23846) - PR: Close tour when it loses focus, by [@jsbautista](https://github.com/jsbautista) ([23516](https://github.com/spyder-ide/spyder/issues/23516))
* [PR 23845](https://github.com/spyder-ide/spyder/pull/23845) - PR: Make `infowidget` a `property` to prevent errors when it's garbage collected (IPython console), by [@jsbautista](https://github.com/jsbautista) ([23529](https://github.com/spyder-ide/spyder/issues/23529), [21995](https://github.com/spyder-ide/spyder/issues/21995))
* [PR 23841](https://github.com/spyder-ide/spyder/pull/23841) - PR: Fix running `test_update_outline` on CI, by [@ccordoba12](https://github.com/ccordoba12)
* [PR 23833](https://github.com/spyder-ide/spyder/pull/23833) - PR: Adjust index column to contents when clicking the button for that in dataframe editor (Variable Explorer), by [@jsbautista](https://github.com/jsbautista) ([22913](https://github.com/spyder-ide/spyder/issues/22913))
* [PR 23814](https://github.com/spyder-ide/spyder/pull/23814) - PR: Ignore `OSError`  when trying to load data (Variable Explorer), by [@dalthviz](https://github.com/dalthviz) ([22358](https://github.com/spyder-ide/spyder/issues/22358))
* [PR 23812](https://github.com/spyder-ide/spyder/pull/23812) - PR: Handle `TypeError` when loading a `.spydata` file (Variable Explorer), by [@dalthviz](https://github.com/dalthviz) ([22972](https://github.com/spyder-ide/spyder/issues/22972))
* [PR 23801](https://github.com/spyder-ide/spyder/pull/23801) - PR: Fix indent guides at startup and for cloned editors (Editor), by [@ccordoba12](https://github.com/ccordoba12) ([23297](https://github.com/spyder-ide/spyder/issues/23297))
* [PR 23788](https://github.com/spyder-ide/spyder/pull/23788) - PR: Fix some issues in our test suite (CI), by [@ccordoba12](https://github.com/ccordoba12)
* [PR 23782](https://github.com/spyder-ide/spyder/pull/23782) - PR: Fix format specifier for integers in array and dataframe editors (Variable explorer), by [@jsbautista](https://github.com/jsbautista) ([22629](https://github.com/spyder-ide/spyder/issues/22629))
* [PR 23781](https://github.com/spyder-ide/spyder/pull/23781) - PR: Fix inconsistency between menu entries and button tooltips for Run cell buttons (Editor), by [@jsbautista](https://github.com/jsbautista) ([21978](https://github.com/spyder-ide/spyder/issues/21978))
* [PR 23748](https://github.com/spyder-ide/spyder/pull/23748) - PR: Try to recover files from autosave before the main window is visible (Editor), by [@ccordoba12](https://github.com/ccordoba12)
* [PR 23727](https://github.com/spyder-ide/spyder/pull/23727) - PR: Add string that contains `UNC` to benign errors (IPython console), by [@impact27](https://github.com/impact27) ([23726](https://github.com/spyder-ide/spyder/issues/23726))
* [PR 23724](https://github.com/spyder-ide/spyder/pull/23724) - PR: Don't show move, undock and close actions in the Options menu of new editor windows, by [@jsbautista](https://github.com/jsbautista) ([23665](https://github.com/spyder-ide/spyder/issues/23665))
* [PR 23722](https://github.com/spyder-ide/spyder/pull/23722) - PR: Fix code folding in cloned editors (Editor), by [@jsbautista](https://github.com/jsbautista) ([23622](https://github.com/spyder-ide/spyder/issues/23622))
* [PR 23687](https://github.com/spyder-ide/spyder/pull/23687) - PR: Set icon in constructor for `ConfigDialog` (Widgets), by [@ccordoba12](https://github.com/ccordoba12) ([23074](https://github.com/spyder-ide/spyder/issues/23074))
* [PR 23668](https://github.com/spyder-ide/spyder/pull/23668) - PR: Prevent to add `site-packages` directories placed inside `AppData` ones to the Pythonpath manager, by [@jsbautista](https://github.com/jsbautista) ([22222](https://github.com/spyder-ide/spyder/issues/22222))
* [PR 23632](https://github.com/spyder-ide/spyder/pull/23632) - PR: Show environments with the same name in different paths in the `New console in environment` menu, by [@jsbautista](https://github.com/jsbautista) ([23395](https://github.com/spyder-ide/spyder/issues/23395))
* [PR 23278](https://github.com/spyder-ide/spyder/pull/23278) - PR: Reduce calls to get environment variables in `SpyderKernelSpec` and raise timeout threshold to do that, by [@mrclary](https://github.com/mrclary)
* [PR 23239](https://github.com/spyder-ide/spyder/pull/23239) - PR: Update Spyder conda builds for PRs to accommodate split packaging (Installers), by [@mrclary](https://github.com/mrclary)

In this release 43 pull requests were closed.

----

## Version 6.0.4 (2025/02/06)

### New features

* Add command line option to connect to an existing kernel at startup.
* Display a button to select an entire row when hovering it in the Variable Explorer.

### Important fixes

* Fix error in debugger with Python 3.12.5+ (`_pdbcmd_print_frame_status is not defined` message).
* Improve messages shown when a variable can't be viewed due to a missing module.
* Add validations when doing color theme changes.
* Fix error when executing in a dedicated console with an interpreter without a valid version of `spyder-kernels` installed.
* Fix setting run configurations per file for multiple runners (e.g. the IPython console and Debugger).
* Fix errors related to the update logic of our standalone installers.
* Make shortcuts that control the Debugger global again.
* Show debugger buttons in the main toolbar while executing code in debugging mode.
* Restore functionality to select a custom interpreter from the statusbar.
* Fix thumbnails keyboard navigation in the Plots pane when their order changes.
* Handle keyring backend not being available.

### API changes

* Add `give_focus` kwarg to the `create_client_for_kernel` method of the
  IPython console plugin.

### Issues Closed

* [Issue 23650](https://github.com/spyder-ide/spyder/issues/23650) - Spyder 6 standalone installer - automatic update only works with bash not zsh ([PR 23660](https://github.com/spyder-ide/spyder/pull/23660) by [@mrclary](https://github.com/mrclary))
* [Issue 23497](https://github.com/spyder-ide/spyder/issues/23497) - Open project command line option conflicts with the new connect to kernel one ([PR 23498](https://github.com/spyder-ide/spyder/pull/23498) by [@Social-Mean](https://github.com/Social-Mean))
* [Issue 23484](https://github.com/spyder-ide/spyder/issues/23484) - Spyder 6.0.3 can't display tracebacks in the IPython console when using Python 3.8 ([PR 23477](https://github.com/spyder-ide/spyder/pull/23477) by [@ccordoba12](https://github.com/ccordoba12))
* [Issue 23361](https://github.com/spyder-ide/spyder/issues/23361) - RuntimeError when setting Python interpreter ([PR 23410](https://github.com/spyder-ide/spyder/pull/23410) by [@ccordoba12](https://github.com/ccordoba12))
* [Issue 23313](https://github.com/spyder-ide/spyder/issues/23313) - The Chinese input method blocks the input content. ([PR 23316](https://github.com/spyder-ide/spyder/pull/23316) by [@ccordoba12](https://github.com/ccordoba12))
* [Issue 23237](https://github.com/spyder-ide/spyder/issues/23237) - UnboundLocalError when checking for updates on non-recognized platforms ([PR 23263](https://github.com/spyder-ide/spyder/pull/23263) by [@mrclary](https://github.com/mrclary))
* [Issue 23232](https://github.com/spyder-ide/spyder/issues/23232) - Purge cache workflow has been failing since #22791 ([PR 23255](https://github.com/spyder-ide/spyder/pull/23255) by [@mrclary](https://github.com/mrclary))
* [Issue 23208](https://github.com/spyder-ide/spyder/issues/23208) - The control debugger buttons are hidden from the main toolbar when code is executed ([PR 23273](https://github.com/spyder-ide/spyder/pull/23273) by [@athompson673](https://github.com/athompson673))
* [Issue 23130](https://github.com/spyder-ide/spyder/issues/23130) - Add command line option to connect to an existing kernel ([PR 23444](https://github.com/spyder-ide/spyder/pull/23444) by [@Social-Mean](https://github.com/Social-Mean))
* [Issue 23124](https://github.com/spyder-ide/spyder/issues/23124) - PermissionError when writing kernel connection file ([PR 23230](https://github.com/spyder-ide/spyder/pull/23230) by [@ccordoba12](https://github.com/ccordoba12))
* [Issue 23076](https://github.com/spyder-ide/spyder/issues/23076) - Alt + Return runs the cell in the currently opened file instead of the last cell ([PR 23505](https://github.com/spyder-ide/spyder/pull/23505) by [@ccordoba12](https://github.com/ccordoba12))
* [Issue 22970](https://github.com/spyder-ide/spyder/issues/22970) - Custom syntax highlighting theme has been removed / Spyder crashes when a custom syntax highlighting theme has as color an invalid hex value ([PR 23524](https://github.com/spyder-ide/spyder/pull/23524) by [@jsbautista](https://github.com/jsbautista))
* [Issue 22844](https://github.com/spyder-ide/spyder/issues/22844) - Spyder can't open files with spaces from the Windows Explorer
* [Issue 22834](https://github.com/spyder-ide/spyder/issues/22834) - Error when checking for updates ([PR 23420](https://github.com/spyder-ide/spyder/pull/23420) by [@jsbautista](https://github.com/jsbautista))
* [Issue 22722](https://github.com/spyder-ide/spyder/issues/22722) - Debugger keyboard shortcuts should also work when console has focus ([PR 23452](https://github.com/spyder-ide/spyder/pull/23452) by [@jsbautista](https://github.com/jsbautista))
* [Issue 22697](https://github.com/spyder-ide/spyder/issues/22697) - Not possible to change default environment from the status bar in Spyder 6 ([PR 23578](https://github.com/spyder-ide/spyder/pull/23578) by [@jsbautista](https://github.com/jsbautista))
* [Issue 22673](https://github.com/spyder-ide/spyder/issues/22673) - Ctrl+Shift+F12 doesn't stop debugging in Spyder 6 ([PR 23369](https://github.com/spyder-ide/spyder/pull/23369) by [@jsbautista](https://github.com/jsbautista))
* [Issue 22623](https://github.com/spyder-ide/spyder/issues/22623) - Crash when it's not possible to save an option securely ([PR 23598](https://github.com/spyder-ide/spyder/pull/23598) by [@ccordoba12](https://github.com/ccordoba12))
* [Issue 22524](https://github.com/spyder-ide/spyder/issues/22524) - Not possible to select rows in the Variable Explorer when using Spyder 6 ([PR 23376](https://github.com/spyder-ide/spyder/pull/23376) by [@ccordoba12](https://github.com/ccordoba12))
* [Issue 22500](https://github.com/spyder-ide/spyder/issues/22500) - `name '_pdbcmd_print_frame_status' is not defined` message when debugging ([PR 23648](https://github.com/spyder-ide/spyder/pull/23648) by [@ccordoba12](https://github.com/ccordoba12))
* [Issue 22496](https://github.com/spyder-ide/spyder/issues/22496) - Debug File (Ctrl+F5) does not respect working directory in Run configuration ([PR 23580](https://github.com/spyder-ide/spyder/pull/23580) by [@ccordoba12](https://github.com/ccordoba12))
* [Issue 22458](https://github.com/spyder-ide/spyder/issues/22458) - Arrow keys agnostic to reordering Plots pane (Spyder 6) ([PR 23417](https://github.com/spyder-ide/spyder/pull/23417) by [@ccordoba12](https://github.com/ccordoba12))
* [Issue 21884](https://github.com/spyder-ide/spyder/issues/21884) - AttributeError when executing in a dedicated console and the interpreter was set to an environment without spyder-kernels installed/correct version installed ([PR 23511](https://github.com/spyder-ide/spyder/pull/23511) by [@jsbautista](https://github.com/jsbautista))
* [Issue 12913](https://github.com/spyder-ide/spyder/issues/12913) - ValueError when trying to copy a variable in the Variable Explorer ([PR 23460](https://github.com/spyder-ide/spyder/pull/23460) by [@ccordoba12](https://github.com/ccordoba12))

In this release 24 issues were closed.

### Pull Requests Merged

* [PR 23662](https://github.com/spyder-ide/spyder/pull/23662) - PR: Update `spyder-kernels` to 3.0.3, by [@dalthviz](https://github.com/dalthviz)
* [PR 23660](https://github.com/spyder-ide/spyder/pull/23660) - PR: Disable shell history for both zsh and bash when installing update for macOS (Installers), by [@mrclary](https://github.com/mrclary) ([23650](https://github.com/spyder-ide/spyder/issues/23650))
* [PR 23648](https://github.com/spyder-ide/spyder/pull/23648) - PR: Fix error in debugger with Python 3.12.5+ , by [@ccordoba12](https://github.com/ccordoba12) ([22500](https://github.com/spyder-ide/spyder/issues/22500))
* [PR 23647](https://github.com/spyder-ide/spyder/pull/23647) - PR: Update translations from Crowdin, by [@spyder-bot](https://github.com/spyder-bot)
* [PR 23646](https://github.com/spyder-ide/spyder/pull/23646) - PR: Update translations for 6.0.4 (part 2), by [@dalthviz](https://github.com/dalthviz)
* [PR 23633](https://github.com/spyder-ide/spyder/pull/23633) - PR: Improve functionality for color scheme Cancel button (Preferences), by [@jsbautista](https://github.com/jsbautista)
* [PR 23613](https://github.com/spyder-ide/spyder/pull/23613) - PR: Update translations for 6.0.4, by [@dalthviz](https://github.com/dalthviz)
* [PR 23598](https://github.com/spyder-ide/spyder/pull/23598) - PR: Catch error when there's no keyring backend available (Config), by [@ccordoba12](https://github.com/ccordoba12) ([22623](https://github.com/spyder-ide/spyder/issues/22623))
* [PR 23580](https://github.com/spyder-ide/spyder/pull/23580) - PR: Fix setting custom run configurations for multiple executors (Run), by [@ccordoba12](https://github.com/ccordoba12) ([22496](https://github.com/spyder-ide/spyder/issues/22496))
* [PR 23578](https://github.com/spyder-ide/spyder/pull/23578) - PR: Restore functionality to open Main interpreter preferences from Python env statusbar widget, by [@jsbautista](https://github.com/jsbautista) ([22697](https://github.com/spyder-ide/spyder/issues/22697))
* [PR 23562](https://github.com/spyder-ide/spyder/pull/23562) - PR: Give more descriptive names to the shortcuts that control the Debugger, by [@ccordoba12](https://github.com/ccordoba12)
* [PR 23524](https://github.com/spyder-ide/spyder/pull/23524) - PR : Add validation for theme color changes (Preferences), by [@jsbautista](https://github.com/jsbautista) ([22970](https://github.com/spyder-ide/spyder/issues/22970))
* [PR 23513](https://github.com/spyder-ide/spyder/pull/23513) - PR: Improve reliability of some tests and fix teardown error for another one, by [@ccordoba12](https://github.com/ccordoba12)
* [PR 23511](https://github.com/spyder-ide/spyder/pull/23511) - PR: Fix error when executing in a dedicated console and the interpreter doesn't have spyder-kernels installed or its right version, by [@jsbautista](https://github.com/jsbautista) ([21884](https://github.com/spyder-ide/spyder/issues/21884))
* [PR 23505](https://github.com/spyder-ide/spyder/pull/23505) - PR: Fix Re-run cell when the last executed cell is not in the current file (Run), by [@ccordoba12](https://github.com/ccordoba12) ([23076](https://github.com/spyder-ide/spyder/issues/23076))
* [PR 23498](https://github.com/spyder-ide/spyder/pull/23498) - PR: Fix `--connect-to-kernel` cli option when a project is loaded at startup, by [@Social-Mean](https://github.com/Social-Mean) ([23497](https://github.com/spyder-ide/spyder/issues/23497))
* [PR 23477](https://github.com/spyder-ide/spyder/pull/23477) - PR: Filter frames that come from Spyder-kernels in tracebacks and fix tracebacks in Python 3.8 (IPython console), by [@ccordoba12](https://github.com/ccordoba12) ([23484](https://github.com/spyder-ide/spyder/issues/23484))
* [PR 23460](https://github.com/spyder-ide/spyder/pull/23460) - PR: Avoid error when getting an object's value to copy it (Variable Explorer), by [@ccordoba12](https://github.com/ccordoba12) ([12913](https://github.com/spyder-ide/spyder/issues/12913))
* [PR 23452](https://github.com/spyder-ide/spyder/pull/23452) - PR: Make shortcuts for actions that control the debugger global again, by [@jsbautista](https://github.com/jsbautista) ([22722](https://github.com/spyder-ide/spyder/issues/22722))
* [PR 23444](https://github.com/spyder-ide/spyder/pull/23444) - PR: Add command line option to connect to an existing kernel at startup (IPython console), by [@Social-Mean](https://github.com/Social-Mean) ([23130](https://github.com/spyder-ide/spyder/issues/23130))
* [PR 23420](https://github.com/spyder-ide/spyder/pull/23420) - PR: Catch error when checking for updates (Update Manager), by [@jsbautista](https://github.com/jsbautista) ([22834](https://github.com/spyder-ide/spyder/issues/22834))
* [PR 23417](https://github.com/spyder-ide/spyder/pull/23417) - PR: Recreate thumbnails list after dropping one in a new position (Plots), by [@ccordoba12](https://github.com/ccordoba12) ([22458](https://github.com/spyder-ide/spyder/issues/22458))
* [PR 23410](https://github.com/spyder-ide/spyder/pull/23410) - PR: Avoid error in `PathComboBox` (Widgets), by [@ccordoba12](https://github.com/ccordoba12) ([23361](https://github.com/spyder-ide/spyder/issues/23361))
* [PR 23390](https://github.com/spyder-ide/spyder/pull/23390) - PR: Add missing `__init__()` calls in a couple of places, by [@rear1019](https://github.com/rear1019)
* [PR 23384](https://github.com/spyder-ide/spyder/pull/23384) - PR: Don't install `spyder-boilerplate` testing plugin in editable mode (CI), by [@juliangilbey](https://github.com/juliangilbey)
* [PR 23377](https://github.com/spyder-ide/spyder/pull/23377) - PR: Improve message when a variable can't be viewed due to a missing module (Variable Explorer), by [@jsbautista](https://github.com/jsbautista)
* [PR 23376](https://github.com/spyder-ide/spyder/pull/23376) - PR: Display a button to select the entire row when hovering it in `CollectionsEditor` (Variable Explorer), by [@ccordoba12](https://github.com/ccordoba12) ([22524](https://github.com/spyder-ide/spyder/issues/22524))
* [PR 23369](https://github.com/spyder-ide/spyder/pull/23369) - PR: Fix shortcut to stop the debugger, by [@jsbautista](https://github.com/jsbautista) ([22673](https://github.com/spyder-ide/spyder/issues/22673))
* [PR 23360](https://github.com/spyder-ide/spyder/pull/23360) - PR: Fix detecting Micromamba on Windows for kernel activation (IPython console), by [@ccordoba12](https://github.com/ccordoba12)
* [PR 23327](https://github.com/spyder-ide/spyder/pull/23327) - PR: Replace set with list when searching for installed program, by [@mrclary](https://github.com/mrclary)
* [PR 23316](https://github.com/spyder-ide/spyder/pull/23316) - PR: Prevent Chinese input method to block edit input area, by [@ccordoba12](https://github.com/ccordoba12) ([23313](https://github.com/spyder-ide/spyder/issues/23313))
* [PR 23273](https://github.com/spyder-ide/spyder/pull/23273) - PR: Don't hide control debugger buttons from main toolbar while executing, by [@athompson673](https://github.com/athompson673) ([23208](https://github.com/spyder-ide/spyder/issues/23208))
* [PR 23263](https://github.com/spyder-ide/spyder/pull/23263) - PR: Skip checking for updates on unsupported platforms, by [@mrclary](https://github.com/mrclary) ([23237](https://github.com/spyder-ide/spyder/issues/23237))
* [PR 23255](https://github.com/spyder-ide/spyder/pull/23255) - PR: Fix invalid workflow issue with `purge_cache.yml`, by [@mrclary](https://github.com/mrclary) ([23232](https://github.com/spyder-ide/spyder/issues/23232))
* [PR 23254](https://github.com/spyder-ide/spyder/pull/23254) - PR: Set python_min environment variable for subrepo conda package builds, by [@mrclary](https://github.com/mrclary)
* [PR 23231](https://github.com/spyder-ide/spyder/pull/23231) - PR: Improve reporting status and logger messages (Remote client), by [@ccordoba12](https://github.com/ccordoba12)
* [PR 23230](https://github.com/spyder-ide/spyder/pull/23230) - PR: Improve displaying several kernel error messages (IPython console), by [@ccordoba12](https://github.com/ccordoba12) ([23124](https://github.com/spyder-ide/spyder/issues/23124))
* [PR 23141](https://github.com/spyder-ide/spyder/pull/23141) - PR: Update `setup.py` to accommodate the Conda-forge package split (Installation), by [@mrclary](https://github.com/mrclary)

In this release 38 pull requests were closed.

----

## Version 6.0.3 (2024/12/10)

### Important fixes

* Restore widget shortcuts to Preferences and allow to change them on the fly.
* Add support for IPython enhanced tracebacks and use the selected color scheme in the editor when showing them.
* Improve the way users can select the interface font in Preferences.
* Activate `Open last closed` shortcut and restore some missing context menu actions in the Editor.
* Fix several issues when getting selections to run them.
* Use the `INSTALLER_UNATTENDED` environment variable to not launch Spyder automatically if installing it in batch/silent mode from the standalone installers.

### API changes

* Add `plugin_name` kwarg to the `register_shortcut_for_widget` method of
  `SpyderShortcutsMixin`.
* The `add_configuration_observer` method was added to `SpyderConfigurationObserver`.
* Add `items_elide_mode` kwarg to the constructors of `SpyderComboBox` and
  `SpyderComboBoxWithIcons`.
* The `sig_item_in_popup_changed` and `sig_popup_is_hidden` signals were added
  to `SpyderComboBox`, `SpyderComboBoxWithIcons` and `SpyderFontComboBox`.

### Issues Closed

* [Issue 23203](https://github.com/spyder-ide/spyder/issues/23203) - Menuinst error related with the reset shortcut
* [Issue 23196](https://github.com/spyder-ide/spyder/issues/23196) - Internal console completions are very difficult to read in dark mode ([PR 23217](https://github.com/spyder-ide/spyder/pull/23217) by [@ccordoba12](https://github.com/ccordoba12))
* [Issue 23151](https://github.com/spyder-ide/spyder/issues/23151) - Shortcuts don't work for new files in the Editor ([PR 23161](https://github.com/spyder-ide/spyder/pull/23161) by [@ccordoba12](https://github.com/ccordoba12))
* [Issue 23072](https://github.com/spyder-ide/spyder/issues/23072) - Custom shortcut `Alt+Shift+Return` doesn't work ([PR 23024](https://github.com/spyder-ide/spyder/pull/23024) by [@ccordoba12](https://github.com/ccordoba12))
* [Issue 23062](https://github.com/spyder-ide/spyder/issues/23062) - `REQUIRED.app` is installed by Spyder macOS installer
* [Issue 23042](https://github.com/spyder-ide/spyder/issues/23042) - Delete folded block erases text on following line ([PR 23044](https://github.com/spyder-ide/spyder/pull/23044) by [@athompson673](https://github.com/athompson673))
* [Issue 22929](https://github.com/spyder-ide/spyder/issues/22929) - RuntimeError when trying to compute the console banner ([PR 22958](https://github.com/spyder-ide/spyder/pull/22958) by [@ccordoba12](https://github.com/ccordoba12))
* [Issue 22912](https://github.com/spyder-ide/spyder/issues/22912) - Open last closed shortcut (Ctrl+Shift+T) does not work ([PR 22914](https://github.com/spyder-ide/spyder/pull/22914) by [@jitseniesen](https://github.com/jitseniesen))
* [Issue 22827](https://github.com/spyder-ide/spyder/issues/22827) - Attempt to add path in `Anaconda3/pkgs` to Pythonpath manager leads to an error ([PR 22850](https://github.com/spyder-ide/spyder/pull/22850) by [@mrclary](https://github.com/mrclary))
* [Issue 22794](https://github.com/spyder-ide/spyder/issues/22794) - Move from using `jupyter-desktop-server` to `jupyter-remote-desktop-proxy` for binder setup ([PR 22881](https://github.com/spyder-ide/spyder/pull/22881) by [@dalthviz](https://github.com/dalthviz))
* [Issue 22741](https://github.com/spyder-ide/spyder/issues/22741) - Spyder restart required after changing some shortcuts in Preferences ([PR 23024](https://github.com/spyder-ide/spyder/pull/23024) by [@ccordoba12](https://github.com/ccordoba12))
* [Issue 22730](https://github.com/spyder-ide/spyder/issues/22730) - Silent install automatically starts the application in Spyder 6 ([PR 22876](https://github.com/spyder-ide/spyder/pull/22876) by [@mrclary](https://github.com/mrclary))
* [Issue 22683](https://github.com/spyder-ide/spyder/issues/22683) - Restore content of font selection pull-down menu in preferences back to version 5 quality ([PR 22927](https://github.com/spyder-ide/spyder/pull/22927) by [@ccordoba12](https://github.com/ccordoba12))
* [Issue 22661](https://github.com/spyder-ide/spyder/issues/22661) - Spyder 6 stuck when computing `xHeight` of monospace font ([PR 22826](https://github.com/spyder-ide/spyder/pull/22826) by [@ccordoba12](https://github.com/ccordoba12))
* [Issue 22649](https://github.com/spyder-ide/spyder/issues/22649) - Global Run preset default values reappear after restart
* [Issue 22637](https://github.com/spyder-ide/spyder/issues/22637) - Run selection is missing from the Editor's context menu in Sypder 6.0 ([PR 22796](https://github.com/spyder-ide/spyder/pull/22796) by [@ccordoba12](https://github.com/ccordoba12))
* [Issue 22635](https://github.com/spyder-ide/spyder/issues/22635) - AttributeError in tour when Help plugin is not available ([PR 23177](https://github.com/spyder-ide/spyder/pull/23177) by [@ccordoba12](https://github.com/ccordoba12))
* [Issue 22630](https://github.com/spyder-ide/spyder/issues/22630) - F9 (run selection) fails from .md file ([PR 22820](https://github.com/spyder-ide/spyder/pull/22820) by [@ccordoba12](https://github.com/ccordoba12))
* [Issue 22607](https://github.com/spyder-ide/spyder/issues/22607) - KeyError problem when running files ([PR 22819](https://github.com/spyder-ide/spyder/pull/22819) by [@ccordoba12](https://github.com/ccordoba12))
* [Issue 22516](https://github.com/spyder-ide/spyder/issues/22516) - Many shortcuts not showing in Preferences ([PR 23024](https://github.com/spyder-ide/spyder/pull/23024) by [@ccordoba12](https://github.com/ccordoba12))
* [Issue 22492](https://github.com/spyder-ide/spyder/issues/22492) - Color Scheme Error: `configparser.NoOptionError: No option 'custom-0/normal' in section: 'appearance'` ([PR 23022](https://github.com/spyder-ide/spyder/pull/23022) by [@dalthviz](https://github.com/dalthviz))
* [Issue 22453](https://github.com/spyder-ide/spyder/issues/22453) - Search -> Find text only works for Editor ([PR 23145](https://github.com/spyder-ide/spyder/pull/23145) by [@dalthviz](https://github.com/dalthviz))
* [Issue 22412](https://github.com/spyder-ide/spyder/issues/22412) - Traceback color handling and definition need improvements ([PR 22965](https://github.com/spyder-ide/spyder/pull/22965) by [@dalthviz](https://github.com/dalthviz))
* [Issue 22060](https://github.com/spyder-ide/spyder/issues/22060) - Code highlight removed after run selected or current line ([PR 22940](https://github.com/spyder-ide/spyder/pull/22940) by [@ccordoba12](https://github.com/ccordoba12))
* [Issue 1052](https://github.com/spyder-ide/spyder/issues/1052) - Add support for IPython enhanced tracebacks ([PR 22965](https://github.com/spyder-ide/spyder/pull/22965) by [@dalthviz](https://github.com/dalthviz))

In this release 25 issues were closed.

### Pull Requests Merged

* [PR 23235](https://github.com/spyder-ide/spyder/pull/23235) - PR: Minor improvements to `RELEASE.md` release candidate section, by [@dalthviz](https://github.com/dalthviz)
* [PR 23233](https://github.com/spyder-ide/spyder/pull/23233) - PR: Fix error when inserting items in DataFrameEditor (Variable Explorer), by [@ccordoba12](https://github.com/ccordoba12)
* [PR 23217](https://github.com/spyder-ide/spyder/pull/23217) - PR: A couple of fixes for the Internal console, by [@ccordoba12](https://github.com/ccordoba12) ([23196](https://github.com/spyder-ide/spyder/issues/23196))
* [PR 23213](https://github.com/spyder-ide/spyder/pull/23213) - PR: Add constraint for `pyqt5-sip` on Python 3.8 (Dependencies), by [@ccordoba12](https://github.com/ccordoba12)
* [PR 23211](https://github.com/spyder-ide/spyder/pull/23211) - PR: Enable/disable the `Configuration per file` action according to the current file run configuration (Run), by [@ccordoba12](https://github.com/ccordoba12)
* [PR 23201](https://github.com/spyder-ide/spyder/pull/23201) - PR: Update `spyder-kernels` to 3.0.2, by [@dalthviz](https://github.com/dalthviz)
* [PR 23178](https://github.com/spyder-ide/spyder/pull/23178) - PR: Add release instructions on how to update the Conda-forge `rc` feedstock channel (Installers), by [@ccordoba12](https://github.com/ccordoba12)
* [PR 23177](https://github.com/spyder-ide/spyder/pull/23177) - PR: Remove from intro tour steps for unavailable plugins (Tours), by [@ccordoba12](https://github.com/ccordoba12) ([22635](https://github.com/spyder-ide/spyder/issues/22635))
* [PR 23165](https://github.com/spyder-ide/spyder/pull/23165) - PR: UI fixes for the Appearance config page and find/replace widget on Mac , by [@ccordoba12](https://github.com/ccordoba12)
* [PR 23161](https://github.com/spyder-ide/spyder/pull/23161) - PR: Register shortcuts for widgets directly (API), by [@ccordoba12](https://github.com/ccordoba12) ([23151](https://github.com/spyder-ide/spyder/issues/23151))
* [PR 23145](https://github.com/spyder-ide/spyder/pull/23145) - PR: Don't register shortcuts for find/replace related actions that go in the Search menu (Editor), by [@dalthviz](https://github.com/dalthviz) ([22453](https://github.com/spyder-ide/spyder/issues/22453))
* [PR 23144](https://github.com/spyder-ide/spyder/pull/23144) - PR: Fix `DeprecationWarning: module 'sre_constants' is deprecated`, by [@athompson673](https://github.com/athompson673)
* [PR 23121](https://github.com/spyder-ide/spyder/pull/23121) - PR: Update translations from Crowdin, by [@spyder-bot](https://github.com/spyder-bot)
* [PR 23120](https://github.com/spyder-ide/spyder/pull/23120) - PR: Update translations for 6.0.3, by [@dalthviz](https://github.com/dalthviz)
* [PR 23069](https://github.com/spyder-ide/spyder/pull/23069) - PR: Fix small error in `get_spyder_conda_channel` (Utils), by [@ccordoba12](https://github.com/ccordoba12)
* [PR 23055](https://github.com/spyder-ide/spyder/pull/23055) - PR: Choose Qt binding to install from `SPYDER_QT_BINDING` environment variable, by [@dpizetta](https://github.com/dpizetta)
* [PR 23044](https://github.com/spyder-ide/spyder/pull/23044) - PR: Fix `FoldingPanel._expand_selection` to not select text an extra line below a folded region (Editor), by [@athompson673](https://github.com/athompson673) ([23042](https://github.com/spyder-ide/spyder/issues/23042))
* [PR 23029](https://github.com/spyder-ide/spyder/pull/23029) - PR: Pin Jedi to 0.19.1 for now on Linux (CI), by [@ccordoba12](https://github.com/ccordoba12)
* [PR 23024](https://github.com/spyder-ide/spyder/pull/23024) - PR: Restore widget shortcuts to Preferences and allow to change them on the fly (Shortcuts), by [@ccordoba12](https://github.com/ccordoba12) ([23072](https://github.com/spyder-ide/spyder/issues/23072), [22741](https://github.com/spyder-ide/spyder/issues/22741), [22516](https://github.com/spyder-ide/spyder/issues/22516))
* [PR 23022](https://github.com/spyder-ide/spyder/pull/23022) - PR: Handle error when trying to get invalid/unavailable custom syntax highlighting themes (Appearance), by [@dalthviz](https://github.com/dalthviz) ([22492](https://github.com/spyder-ide/spyder/issues/22492))
* [PR 22965](https://github.com/spyder-ide/spyder/pull/22965) - PR: Initial traceback setup to use selected syntax style (IPython Console), by [@dalthviz](https://github.com/dalthviz) ([22412](https://github.com/spyder-ide/spyder/issues/22412), [1052](https://github.com/spyder-ide/spyder/issues/1052))
* [PR 22958](https://github.com/spyder-ide/spyder/pull/22958) - PR: Catch error when trying to compute the console banner (IPython console), by [@ccordoba12](https://github.com/ccordoba12) ([22929](https://github.com/spyder-ide/spyder/issues/22929))
* [PR 22940](https://github.com/spyder-ide/spyder/pull/22940) - PR: Fix several issues when getting selections to run them (Editor), by [@ccordoba12](https://github.com/ccordoba12) ([22060](https://github.com/spyder-ide/spyder/issues/22060))
* [PR 22927](https://github.com/spyder-ide/spyder/pull/22927) - PR: Improve the way users can select the interface font in Preferences (Appearance), by [@ccordoba12](https://github.com/ccordoba12) ([22683](https://github.com/spyder-ide/spyder/issues/22683))
* [PR 22914](https://github.com/spyder-ide/spyder/pull/22914) - PR: Activate `Open last closed` shortcut in `EditorStack` (Editor), by [@jitseniesen](https://github.com/jitseniesen) ([22912](https://github.com/spyder-ide/spyder/issues/22912))
* [PR 22881](https://github.com/spyder-ide/spyder/pull/22881) - PR: Use `jupyter-remote-desktop-proxy` for binder setup (Binder), by [@dalthviz](https://github.com/dalthviz) ([22794](https://github.com/spyder-ide/spyder/issues/22794))
* [PR 22876](https://github.com/spyder-ide/spyder/pull/22876) - PR: Do not launch Spyder if installing in CI or batch/silent mode (Installers), by [@mrclary](https://github.com/mrclary) ([22730](https://github.com/spyder-ide/spyder/issues/22730))
* [PR 22861](https://github.com/spyder-ide/spyder/pull/22861) - PR: Add `overflow: hidden` to body and container in in-app appeal page (Application), by [@conradolandia](https://github.com/conradolandia)
* [PR 22860](https://github.com/spyder-ide/spyder/pull/22860) - PR: Check `spyder-remote-services` version compatibility (Remote client), by [@hlouzada](https://github.com/hlouzada)
* [PR 22850](https://github.com/spyder-ide/spyder/pull/22850) - PR: Fix `UnboundLocalError` when removing and adding paths to Pythonpath Manager, by [@mrclary](https://github.com/mrclary) ([22827](https://github.com/spyder-ide/spyder/issues/22827))
* [PR 22826](https://github.com/spyder-ide/spyder/pull/22826) - PR: Try to set the monospace font size up to six times in `SpyderApplication` (Utils), by [@ccordoba12](https://github.com/ccordoba12) ([22661](https://github.com/spyder-ide/spyder/issues/22661))
* [PR 22820](https://github.com/spyder-ide/spyder/pull/22820) - PR: Register run metadata on renames for supported file extensions (Editor), by [@ccordoba12](https://github.com/ccordoba12) ([22630](https://github.com/spyder-ide/spyder/issues/22630))
* [PR 22819](https://github.com/spyder-ide/spyder/pull/22819) - PR: Fix enabled state of Run plugin actions when a file type doesn't have an associated configuration, by [@ccordoba12](https://github.com/ccordoba12) ([22607](https://github.com/spyder-ide/spyder/issues/22607))
* [PR 22796](https://github.com/spyder-ide/spyder/pull/22796) - PR: Restore run actions to the context menu of `CodeEditor` (Editor), by [@ccordoba12](https://github.com/ccordoba12) ([22637](https://github.com/spyder-ide/spyder/issues/22637))
* [PR 22791](https://github.com/spyder-ide/spyder/pull/22791) - PR: Run installer build workflow on both master and 6.x weekly (CI), by [@mrclary](https://github.com/mrclary)
* [PR 22696](https://github.com/spyder-ide/spyder/pull/22696) - PR: Update workflows to accommodate GitHub deprecation of macos-12 runners (CI), by [@mrclary](https://github.com/mrclary)
* [PR 22541](https://github.com/spyder-ide/spyder/pull/22541) - PR: Update Python versions used for testing on Windows and Mac (CI), by [@ccordoba12](https://github.com/ccordoba12)

In this release 37 pull requests were closed.

----

## Version 6.0.2 (2024/10/31)

### Important fixes

* Fix plots not being generated with the Matplotlib inline backend.
* Restore missing debugger buttons to the main toolbar.
* Several fixes and improvements to the update detection mechanism.
* Fix SSH tunneling info handling for remote kernels connection and add remote client tests.
* Handle kernel fault file not being available.
* Update QtConsole constraint to 5.6.1 to support ANSI codes that move the cursor.

### API changes

* The `sig_is_rendered` signal was added to `SpyderToolbar`.
* The `add_toolbar` kwarg of the `create_run_button` and `create_run_in_executor_button`
  methods of the Run plugin can now accept a dictionary.

### Issues Closed

* [Issue 22732](https://github.com/spyder-ide/spyder/issues/22732) - return in finally swallows exceptions ([PR 22745](https://github.com/spyder-ide/spyder/pull/22745) by [@ccordoba12](https://github.com/ccordoba12))
* [Issue 22685](https://github.com/spyder-ide/spyder/issues/22685) - Check update process for 6.0.2 with a rc (6.0.2rc1)
* [Issue 22593](https://github.com/spyder-ide/spyder/issues/22593) - Banner not shown when there are many files open in the Editor at startup ([PR 22594](https://github.com/spyder-ide/spyder/pull/22594) by [@ccordoba12](https://github.com/ccordoba12))
* [Issue 22584](https://github.com/spyder-ide/spyder/issues/22584) - RuntimeError when setting a layout and the IPython console is undocked ([PR 22595](https://github.com/spyder-ide/spyder/pull/22595) by [@ccordoba12](https://github.com/ccordoba12))
* [Issue 22574](https://github.com/spyder-ide/spyder/issues/22574) - `SpyderCodeRunner._debugger_exec` error when starting the debugger from Spyder 6.0.1 ([PR 22633](https://github.com/spyder-ide/spyder/pull/22633) by [@ccordoba12](https://github.com/ccordoba12))
* [Issue 22572](https://github.com/spyder-ide/spyder/issues/22572) - Spyder  encounters an internal problem after declining update to 6.0.1 ([PR 22598](https://github.com/spyder-ide/spyder/pull/22598) by [@mrclary](https://github.com/mrclary))
* [Issue 22566](https://github.com/spyder-ide/spyder/issues/22566) - Standalone installer shows 404 error on spyder-conda-lock.zip ([PR 22598](https://github.com/spyder-ide/spyder/pull/22598) by [@mrclary](https://github.com/mrclary))
* [Issue 22555](https://github.com/spyder-ide/spyder/issues/22555) - Remote spyder kernel not connecting  ([PR 22691](https://github.com/spyder-ide/spyder/pull/22691) by [@hlouzada](https://github.com/hlouzada))
* [Issue 22551](https://github.com/spyder-ide/spyder/issues/22551) - Error message "the system cannot find the path specified" upon trying to start the kernel ([PR 22575](https://github.com/spyder-ide/spyder/pull/22575) by [@ccordoba12](https://github.com/ccordoba12))
* [Issue 22546](https://github.com/spyder-ide/spyder/issues/22546) - UnicodeDecodeError when changing files with an open project ([PR 22656](https://github.com/spyder-ide/spyder/pull/22656) by [@ccordoba12](https://github.com/ccordoba12))
* [Issue 22448](https://github.com/spyder-ide/spyder/issues/22448) - TypeError on connecting to spyder-notebook kernel ([PR 22628](https://github.com/spyder-ide/spyder/pull/22628) by [@dalthviz](https://github.com/dalthviz))
* [Issue 22434](https://github.com/spyder-ide/spyder/issues/22434) - Spyder 6: Debugging buttons missing from the main toolbar ([PR 22702](https://github.com/spyder-ide/spyder/pull/22702) by [@ccordoba12](https://github.com/ccordoba12))
* [Issue 22420](https://github.com/spyder-ide/spyder/issues/22420) - Plots not showing in Spyder 6 using external Python interpreter  ([PR 22664](https://github.com/spyder-ide/spyder/pull/22664) by [@ccordoba12](https://github.com/ccordoba12))
* [Issue 22407](https://github.com/spyder-ide/spyder/issues/22407) - Update mechanism not working for Spyder 6.0 installed from Fedora distro package ([PR 22631](https://github.com/spyder-ide/spyder/pull/22631) by [@mrclary](https://github.com/mrclary))
* [Issue 6172](https://github.com/spyder-ide/spyder/issues/6172) - TQDM progress bar is not displayed correctly in the console ([PR 22718](https://github.com/spyder-ide/spyder/pull/22718) by [@dalthviz](https://github.com/dalthviz))

In this release 15 issues were closed.

### Pull Requests Merged

* [PR 22785](https://github.com/spyder-ide/spyder/pull/22785) - PR: Improve version update instructions on `RELEASE.md`, by [@dalthviz](https://github.com/dalthviz)
* [PR 22771](https://github.com/spyder-ide/spyder/pull/22771) - PR: Update dev version from alpha to rc, by [@dalthviz](https://github.com/dalthviz)
* [PR 22760](https://github.com/spyder-ide/spyder/pull/22760) - PR: Update core dependencies for 6.0.2, by [@dalthviz](https://github.com/dalthviz)
* [PR 22759](https://github.com/spyder-ide/spyder/pull/22759) - PR: Update `spyder-kernels` to 3.0.1, by [@dalthviz](https://github.com/dalthviz)
* [PR 22757](https://github.com/spyder-ide/spyder/pull/22757) - PR: Mention that we need to publish release candidates for bugfix versions in release instructions, by [@ccordoba12](https://github.com/ccordoba12)
* [PR 22753](https://github.com/spyder-ide/spyder/pull/22753) - PR: Update translations from Crowdin, by [@spyder-bot](https://github.com/spyder-bot)
* [PR 22752](https://github.com/spyder-ide/spyder/pull/22752) - PR: Update translations for 6.0.2, by [@dalthviz](https://github.com/dalthviz)
* [PR 22745](https://github.com/spyder-ide/spyder/pull/22745) - PR: Remove unnecessary `return` in a `try/finally` statement (Files), by [@ccordoba12](https://github.com/ccordoba12) ([22732](https://github.com/spyder-ide/spyder/issues/22732))
* [PR 22718](https://github.com/spyder-ide/spyder/pull/22718) - PR: Update QtConsole subrepo to take into account changes to support cursor move actions, by [@dalthviz](https://github.com/dalthviz) ([6172](https://github.com/spyder-ide/spyder/issues/6172))
* [PR 22709](https://github.com/spyder-ide/spyder/pull/22709) - PR: Update installing developer repos to accommodate dist-info, by [@mrclary](https://github.com/mrclary)
* [PR 22702](https://github.com/spyder-ide/spyder/pull/22702) - PR: Restore buttons that control the debugger to the main toolbar, by [@ccordoba12](https://github.com/ccordoba12) ([22434](https://github.com/spyder-ide/spyder/issues/22434))
* [PR 22699](https://github.com/spyder-ide/spyder/pull/22699) - PR: Add `Help Spyder` entry to the Help menu (Application), by [@ccordoba12](https://github.com/ccordoba12)
* [PR 22692](https://github.com/spyder-ide/spyder/pull/22692) - PR: Configure `spyder-remote-services` as an external dependency for the remote client tests, by [@hlouzada](https://github.com/hlouzada)
* [PR 22691](https://github.com/spyder-ide/spyder/pull/22691) - PR: Provide username, host and port from hostname info in ssh tunnels, by [@hlouzada](https://github.com/hlouzada) ([22555](https://github.com/spyder-ide/spyder/issues/22555))
* [PR 22668](https://github.com/spyder-ide/spyder/pull/22668) - PR: Don't use hard-coded path to Python in script shebang used to launch Spyder, by [@Flamefire](https://github.com/Flamefire)
* [PR 22664](https://github.com/spyder-ide/spyder/pull/22664) - PR: Manually register the Matplotlib inline backend in case it hasn't, by [@ccordoba12](https://github.com/ccordoba12) ([22420](https://github.com/spyder-ide/spyder/issues/22420))
* [PR 22656](https://github.com/spyder-ide/spyder/pull/22656) - PR: Always use `utf-8` when handling QByteArray data in `ProcessWorker` (Utils), by [@ccordoba12](https://github.com/ccordoba12) ([22546](https://github.com/spyder-ide/spyder/issues/22546))
* [PR 22654](https://github.com/spyder-ide/spyder/pull/22654) - PR: Some small fixes to the Maintenance instructions, by [@ccordoba12](https://github.com/ccordoba12)
* [PR 22636](https://github.com/spyder-ide/spyder/pull/22636) - PR: Simplify min/max required versions of spyder-kernels in the stable branch (IPython console), by [@ccordoba12](https://github.com/ccordoba12)
* [PR 22633](https://github.com/spyder-ide/spyder/pull/22633) - PR: Fix debug file and cell buttons in Debugger toolbar, by [@ccordoba12](https://github.com/ccordoba12) ([22574](https://github.com/spyder-ide/spyder/issues/22574))
* [PR 22631](https://github.com/spyder-ide/spyder/pull/22631) - PR: Do not check for updates if Spyder is in a system or managed environment, by [@mrclary](https://github.com/mrclary) ([22407](https://github.com/spyder-ide/spyder/issues/22407))
* [PR 22628](https://github.com/spyder-ide/spyder/pull/22628) - PR: Handle case when kernel fault file doesn't exist and show error with info explaining that no connection was possible (IPython Console), by [@dalthviz](https://github.com/dalthviz) ([22448](https://github.com/spyder-ide/spyder/issues/22448))
* [PR 22621](https://github.com/spyder-ide/spyder/pull/22621) - PR: Fix setting of working directory in Profiler plugin, by [@rear1019](https://github.com/rear1019)
* [PR 22618](https://github.com/spyder-ide/spyder/pull/22618) - PR: Fix `test_copy_paste_autoindent` forcing text over the clipboard to work (Editor), by [@dalthviz](https://github.com/dalthviz)
* [PR 22598](https://github.com/spyder-ide/spyder/pull/22598) - PR: Check for asset availability when checking for updates, by [@mrclary](https://github.com/mrclary) ([22572](https://github.com/spyder-ide/spyder/issues/22572), [22566](https://github.com/spyder-ide/spyder/issues/22566))
* [PR 22597](https://github.com/spyder-ide/spyder/pull/22597) - PR: Minor updates to the installer, by [@mrclary](https://github.com/mrclary)
* [PR 22595](https://github.com/spyder-ide/spyder/pull/22595) - PR: Dock all undocked plugins before applying a layout, by [@ccordoba12](https://github.com/ccordoba12) ([22584](https://github.com/spyder-ide/spyder/issues/22584))
* [PR 22594](https://github.com/spyder-ide/spyder/pull/22594) - PR: Set shell banner attribute to be the one computed by us (IPython console), by [@ccordoba12](https://github.com/ccordoba12) ([22593](https://github.com/spyder-ide/spyder/issues/22593))
* [PR 22577](https://github.com/spyder-ide/spyder/pull/22577) - PR: Pin micromamba to the last version before 2.0 to prevent hangs (CI), by [@ccordoba12](https://github.com/ccordoba12)
* [PR 22575](https://github.com/spyder-ide/spyder/pull/22575) - PR: Add harmless OpenCL warning to bening errors (IPython console), by [@ccordoba12](https://github.com/ccordoba12) ([22551](https://github.com/spyder-ide/spyder/issues/22551))
* [PR 22527](https://github.com/spyder-ide/spyder/pull/22527) - PR: Add initial tests for the Remote client plugin, by [@hlouzada](https://github.com/hlouzada)

In this release 31 pull requests were closed.

----

## Version 6.0.1 (2024/09/23)

### Important fixes

* Fix Spyder hanging at startup on Linux when started in a terminal in background mode.
* Fix appeal/sponsor Spyder message being shown at every startup.
* Fix error that prevented mouse clicks in Spyder to work on the Windows Subsystem for Linux.
* Avoid crashes at startup from faulty/outdated external plugins.
* Fix Spyder installer not being able to finish installation due to Start Menu entry error in some Conda installations.
* Fix Spyder installer not installing the right Spyder version (`6.0.0` vs `6.0.0rc2`)
* Fix Binder instance with example workshop project from being non-responsive.
* Fix errors related to unmaximazing panes and layout changes.

### Issues Closed

* [Issue 22514](https://github.com/spyder-ide/spyder/issues/22514) - AttributeError when unmaximizing plugin ([PR 22534](https://github.com/spyder-ide/spyder/pull/22534) by [@ccordoba12](https://github.com/ccordoba12))
* [Issue 22494](https://github.com/spyder-ide/spyder/issues/22494) - Error while changing the layout and a plugin was closed while undocked ([PR 22502](https://github.com/spyder-ide/spyder/pull/22502) by [@ccordoba12](https://github.com/ccordoba12))
* [Issue 22466](https://github.com/spyder-ide/spyder/issues/22466) - ndarray of text does not display correctly in variable explorer ([PR 22484](https://github.com/spyder-ide/spyder/pull/22484) by [@jitseniesen](https://github.com/jitseniesen))
* [Issue 22457](https://github.com/spyder-ide/spyder/issues/22457) - Help Spyder dialog is shown at every startup ([PR 22476](https://github.com/spyder-ide/spyder/pull/22476) by [@ccordoba12](https://github.com/ccordoba12))
* [Issue 22454](https://github.com/spyder-ide/spyder/issues/22454) - Support Spyder dialog does not get focus on startup ([PR 22476](https://github.com/spyder-ide/spyder/pull/22476) by [@ccordoba12](https://github.com/ccordoba12))
* [Issue 22440](https://github.com/spyder-ide/spyder/issues/22440) - IPython console not showing initial banner in Spyder 6 ([PR 22501](https://github.com/spyder-ide/spyder/pull/22501) by [@ccordoba12](https://github.com/ccordoba12))
* [Issue 22433](https://github.com/spyder-ide/spyder/issues/22433) - Spyder 6 - `%autoreload` magic not loaded by default on Windows ([PR 22438](https://github.com/spyder-ide/spyder/pull/22438) by [@ccordoba12](https://github.com/ccordoba12))
* [Issue 22432](https://github.com/spyder-ide/spyder/issues/22432) - AttributeError message at start up ([PR 22437](https://github.com/spyder-ide/spyder/pull/22437) by [@ccordoba12](https://github.com/ccordoba12))
* [Issue 22428](https://github.com/spyder-ide/spyder/issues/22428) - Spyder 6.0 fails to install when creating Start Menu entry
* [Issue 22416](https://github.com/spyder-ide/spyder/issues/22416) - Installers for 6.0.0 release come with 6.0.0rc2 ([PR 22424](https://github.com/spyder-ide/spyder/pull/22424) by [@mrclary](https://github.com/mrclary))
* [Issue 22415](https://github.com/spyder-ide/spyder/issues/22415) - Spyder 6.0 hangs at startup on Linux (proc.communicate never times out) ([PR 22504](https://github.com/spyder-ide/spyder/pull/22504) by [@ccordoba12](https://github.com/ccordoba12))
* [Issue 22124](https://github.com/spyder-ide/spyder/issues/22124) - Spyder on Binder is non-responsive ([PR 22509](https://github.com/spyder-ide/spyder/pull/22509) by [@ccordoba12](https://github.com/ccordoba12))
* [Issue 21563](https://github.com/spyder-ide/spyder/issues/21563) - Error while closing project just after Spyder starts ([PR 22490](https://github.com/spyder-ide/spyder/pull/22490) by [@ccordoba12](https://github.com/ccordoba12))
* [Issue 20851](https://github.com/spyder-ide/spyder/issues/20851) - Spyder under WSL2 loss of mouse click ability (corruption of transient.ini file??) ([PR 22549](https://github.com/spyder-ide/spyder/pull/22549) by [@ccordoba12](https://github.com/ccordoba12))

In this release 14 issues were closed.

### Pull Requests Merged

* [PR 22550](https://github.com/spyder-ide/spyder/pull/22550) - PR: Avoid crashes at startup due to faulty/outdated external plugins, by [@ccordoba12](https://github.com/ccordoba12)
* [PR 22549](https://github.com/spyder-ide/spyder/pull/22549) - PR: Prevent storing a negative position when saving the main window settings (Layout), by [@ccordoba12](https://github.com/ccordoba12) ([20851](https://github.com/spyder-ide/spyder/issues/20851))
* [PR 22539](https://github.com/spyder-ide/spyder/pull/22539) - PR: Add step to `RELEASE.md` to update metadata files (`org.spyder_ide.spyder.appdata.xml`), by [@dalthviz](https://github.com/dalthviz)
* [PR 22538](https://github.com/spyder-ide/spyder/pull/22538) - PR: Update translations from Crowdin, by [@spyder-bot](https://github.com/spyder-bot)
* [PR 22534](https://github.com/spyder-ide/spyder/pull/22534) - PR: Prevent error when unmaximizing plugins (Main window), by [@ccordoba12](https://github.com/ccordoba12) ([22514](https://github.com/spyder-ide/spyder/issues/22514))
* [PR 22530](https://github.com/spyder-ide/spyder/pull/22530) - PR: Update translations for 6.0.1, by [@dalthviz](https://github.com/dalthviz)
* [PR 22509](https://github.com/spyder-ide/spyder/pull/22509) - PR: Don't kill kernel process tree when running in Binder (IPython console), by [@ccordoba12](https://github.com/ccordoba12) ([22124](https://github.com/spyder-ide/spyder/issues/22124))
* [PR 22504](https://github.com/spyder-ide/spyder/pull/22504) - PR: Don't use script to get env vars if Spyder is launched from a terminal (Utils), by [@ccordoba12](https://github.com/ccordoba12) ([22415](https://github.com/spyder-ide/spyder/issues/22415))
* [PR 22502](https://github.com/spyder-ide/spyder/pull/22502) - PR: Reset `undocked before hiding` state of all plugins before applying layout, by [@ccordoba12](https://github.com/ccordoba12) ([22494](https://github.com/spyder-ide/spyder/issues/22494))
* [PR 22501](https://github.com/spyder-ide/spyder/pull/22501) - PR: Show banner when the kernel is ready (IPython console) , by [@ccordoba12](https://github.com/ccordoba12) ([22440](https://github.com/spyder-ide/spyder/issues/22440))
* [PR 22490](https://github.com/spyder-ide/spyder/pull/22490) - PR: Prevent error when updating `sys.path` in consoles (IPython console), by [@ccordoba12](https://github.com/ccordoba12) ([21563](https://github.com/spyder-ide/spyder/issues/21563))
* [PR 22484](https://github.com/spyder-ide/spyder/pull/22484) - PR: Change default format in array editor to `''`, by [@jitseniesen](https://github.com/jitseniesen) ([22466](https://github.com/spyder-ide/spyder/issues/22466))
* [PR 22476](https://github.com/spyder-ide/spyder/pull/22476) - PR: Fix issues showing the in-app appeal message, by [@ccordoba12](https://github.com/ccordoba12) ([22457](https://github.com/spyder-ide/spyder/issues/22457), [22454](https://github.com/spyder-ide/spyder/issues/22454))
* [PR 22474](https://github.com/spyder-ide/spyder/pull/22474) - PR: Update org.spyder_ide.spyder.appdata.xml, by [@kevinsmia1939](https://github.com/kevinsmia1939)
* [PR 22468](https://github.com/spyder-ide/spyder/pull/22468) - PR: Fix development version, by [@ccordoba12](https://github.com/ccordoba12)
* [PR 22459](https://github.com/spyder-ide/spyder/pull/22459) - PR: Update workflows to run in the `6.x` branch (CI), by [@ccordoba12](https://github.com/ccordoba12)
* [PR 22442](https://github.com/spyder-ide/spyder/pull/22442) - PR: Update contributing, release and maintenance instructions for backporting, by [@ccordoba12](https://github.com/ccordoba12)
* [PR 22438](https://github.com/spyder-ide/spyder/pull/22438) - PR: Enable `autoreload` magic on all operating systems (Config), by [@ccordoba12](https://github.com/ccordoba12) ([22433](https://github.com/spyder-ide/spyder/issues/22433))
* [PR 22437](https://github.com/spyder-ide/spyder/pull/22437) - PR: Fix bug when calling `update_edit_menu` at startup (Editor), by [@ccordoba12](https://github.com/ccordoba12) ([22432](https://github.com/spyder-ide/spyder/issues/22432))
* [PR 22424](https://github.com/spyder-ide/spyder/pull/22424) - PR: Prioritize conda-forge channel so that stable releases are pulled above unstable ones (Installers), by [@mrclary](https://github.com/mrclary) ([22416](https://github.com/spyder-ide/spyder/issues/22416))

In this release 20 pull requests were closed.

----

## Version 6.0.0 (2024-09-03)

### New features

* New installers for Windows, Linux and macOS based on Conda and Conda-forge.
  They come up with a more robust update process and are based on Python 3.11.
* Add a Debugger pane to explore the stack frame of the current debugging
  session.
* Add a button to the Debugger pane to pause the current code execution and
  enter the debugger afterwards.
* Add submenu to the `Consoles` menu to start a new console for a specific
  Conda or Pyenv environment.
* Add ability to refresh the open Variable Explorer viewers to reflect the current
  variable value.
* Add initial support to automatically connect to remote servers through SSH
  and run code in them. This functionality can be found in the menu
  `Consoles > New console in remote server`.
* Show plots generated in the Variable Explorer or its viewers in the Plots pane.
* Show Matplotlib backend and Python environment information in the status bar.
* Make kernel restarts be much faster for the current interpreter.
* Add experimental support for Qt 6 and increase minimal required version to
  Qt 5.15.
* Turn `runfile`, `debugfile`, `runcell` and related commands into IPython magics.

### Important fixes

* Environment variables declared in `~/.bashrc` or `~/.zhrc` are detected and
  passed to the IPython console.
* Support all real number dtypes in the dataframe viewer.
* Respect Matplotlib user settings configured outside Spyder.
* Increase DPI of Matplotlib plots so they look better in high resolution screens.
* Allow to copy the absolute and relative paths of the current file to the tabs'
  context menu of the Editor.
* Restore ability to load Hdf5 and Dicom files through the Variable Explorer
  (this was working in Spyder 4 and before).
* Add ability to disable external plugins in `Preferences > Plugins`.
* Use a simpler filesystem watcher in Projects to improve performance.

### UX/UI improvements

* Make Spyder accept Chinese, Korean or Japanese input on Linux by adding
  `fcitx-qt5` as a new dependency (in conda environments only).
* The file switcher can browse and open files present in the current project
  (in conda environments or if the `fzf` package is installed).
* Improve how options are displayed and handled in several Variable Explorer
  viewers.
* The interface font used by the entire application can be configured in
  `Preferences > Appearance`.
* Files can be opened in the editor by pasting their path in the Working
  Directory toolbar.
* Add a new button to the Variable Explorer to indicate when variables are being
  filtered.
* Show intro message for panes that don't display content at startup.

### New, updated and removed plugins

* Add a Switcher plugin for the files and symbols switcher.
* Add a Debugger plugin to centralize all functionality related to debugging.
* Add an External Terminal plugin to execute Python and Bash/Batch/PS1 files on
  a system terminal.
* Generalize the Run plugin to support generic inputs and executors. This allows
  plugins to declare what kind of inputs (i.e. file, cell or selection) they
  can execute and how they will display the result.
* Declare a proper API for the Projects plugin.
* The Editor now uses the API introduced in Spyder 5. That was the last built-in
  plugin that needed to be migrated to it.
* The Breakpoints plugin was removed and its functionality moved to the Debugger
  one.

### New API features

* `SpyderPluginV2.get_description` must be a static method and
  `SpyderPluginV2.get_icon` a class or static method. This is necessary to
  display the list of available plugins in Preferences in a more user-friendly
  way (see PR [PR 21101](https://github.com/spyder-ide/spyder/pull/21101) for
  the details).
* `SpyderPlugin` and `SpyderPluginWidget` are no longer exposed in the public
  API. They will be removed in Spyder 6.1.
* All comboboxes must inherit from `SpyderComboBox` or related subclasses in
  `spyder.api.widgets.comboboxes`. Comboboxes that inherit directly from
  `QComboBox` won't follow Spyder's graphical style.
* All menus must inherit from `SpyderMenu` in `spyder.api.widgets.menus`.
* All dialog button boxes must inherit from `SpyderDialogButtonBox` in
  `spyder.api.widgets.dialogs`.
* Helper classes were added to `spyder.api.fonts` to get and set the fonts used
  in Spyder in different widgets.
* Helper classes were added to `spyder.api.shortcuts` to get and set keyboard
  shortcuts.
* `AsyncDispatcher` was added to `spyder.api.asyncdispatcher` to run asyncio
  code in Spyder. Only Qt signals can be attached to asyncio
  `future.add_done_callback` calls to avoid segfaults.
* `ShellConnectStatusBarWidget` was added to `spyder.api.shellconnect.status`
  to create status bar widgets connected to the current console.

### Issues Closed

* [Issue 22378](https://github.com/spyder-ide/spyder/issues/22378) - Spyder 6.0.0 release ([PR 22401](https://github.com/spyder-ide/spyder/pull/22401) by [@dalthviz](https://github.com/dalthviz))
* [Issue 22374](https://github.com/spyder-ide/spyder/issues/22374) - Check reason why Sphinx upper constraint is needed to make the splash screen work on Windows ([PR 22404](https://github.com/spyder-ide/spyder/pull/22404) by [@mrclary](https://github.com/mrclary))

In this release 2 issues were closed.

### Pull Requests Merged

* [PR 22404](https://github.com/spyder-ide/spyder/pull/22404) - PR: Resolve issue where splash screen was incorrectly rendered if conda environment is not activated (Installers), by [@mrclary](https://github.com/mrclary) ([22374](https://github.com/spyder-ide/spyder/issues/22374))
* [PR 22403](https://github.com/spyder-ide/spyder/pull/22403) - PR: Minor fixes to Spyder 6 Changelog, by [@ccordoba12](https://github.com/ccordoba12)
* [PR 22401](https://github.com/spyder-ide/spyder/pull/22401) - PR: Update core dependencies for 6.0.0, by [@dalthviz](https://github.com/dalthviz) ([22378](https://github.com/spyder-ide/spyder/issues/22378))
* [PR 22399](https://github.com/spyder-ide/spyder/pull/22399) - PR: Fix issue where single-instance mode was not enforced (Installers), by [@mrclary](https://github.com/mrclary)
* [PR 22397](https://github.com/spyder-ide/spyder/pull/22397) - PR: Update user-facing Changelog for Spyder 6.0, by [@ccordoba12](https://github.com/ccordoba12)
* [PR 22395](https://github.com/spyder-ide/spyder/pull/22395) - PR: Some last minute fixes before releasing Spyder 6, by [@ccordoba12](https://github.com/ccordoba12)
* [PR 22394](https://github.com/spyder-ide/spyder/pull/22394) - PR: Restore `TMPDIR` in the kernel if it's available in the system, by [@ccordoba12](https://github.com/ccordoba12)
* [PR 22387](https://github.com/spyder-ide/spyder/pull/22387) - PR: Add in-app appeal message for donations (Application), by [@ccordoba12](https://github.com/ccordoba12)
* [PR 22382](https://github.com/spyder-ide/spyder/pull/22382) - PR: Pass `TMPDIR` env var to kernels (IPython console), by [@ccordoba12](https://github.com/ccordoba12)
* [PR 22380](https://github.com/spyder-ide/spyder/pull/22380) - PR: Fix listing envs in the Consoles' environment menu (IPython console), by [@ccordoba12](https://github.com/ccordoba12)
* [PR 22379](https://github.com/spyder-ide/spyder/pull/22379) - PR: Update Qtconsole subrepo, by [@ccordoba12](https://github.com/ccordoba12)
* [PR 22377](https://github.com/spyder-ide/spyder/pull/22377) - PR: Don't expose `SpyderPlugin` and `SpyderPluginWidget` as part of the public API, by [@ccordoba12](https://github.com/ccordoba12)
* [PR 22334](https://github.com/spyder-ide/spyder/pull/22334) - PR: Update translations from Crowdin, by [@spyder-bot](https://github.com/spyder-bot)

In this release 13 pull requests were closed.

----

## Version 6.0rc2 (2024-08-22)

### Issues Closed

* [Issue 22363](https://github.com/spyder-ide/spyder/issues/22363) - Unable to connect via new remote development feature: poetry: command not found ([PR 22368](https://github.com/spyder-ide/spyder/pull/22368) by [@hlouzada](https://github.com/hlouzada))
* [Issue 22353](https://github.com/spyder-ide/spyder/issues/22353) - Splash screen when running from installer shows partially (at least on Windows) ([PR 22370](https://github.com/spyder-ide/spyder/pull/22370) by [@mrclary](https://github.com/mrclary))
* [Issue 22352](https://github.com/spyder-ide/spyder/issues/22352) - Spyder 6.0 rc2 release
* [Issue 22309](https://github.com/spyder-ide/spyder/issues/22309) - Status bar does not show Python version ([PR 22350](https://github.com/spyder-ide/spyder/pull/22350) by [@ccordoba12](https://github.com/ccordoba12))
* [Issue 22266](https://github.com/spyder-ide/spyder/issues/22266) - Panes options menus not rendering correctly on first trigger  ([PR 22355](https://github.com/spyder-ide/spyder/pull/22355) by [@dalthviz](https://github.com/dalthviz))
* [Issue 22240](https://github.com/spyder-ide/spyder/issues/22240) - Spyder 6.0.0b2 consoles fail to start with micromamba ([PR 22360](https://github.com/spyder-ide/spyder/pull/22360) by [@mrclary](https://github.com/mrclary))
* [Issue 21652](https://github.com/spyder-ide/spyder/issues/21652) - Warnings in the console with the Brain2 library ([PR 22350](https://github.com/spyder-ide/spyder/pull/22350) by [@ccordoba12](https://github.com/ccordoba12))

In this release 7 issues were closed.

### Pull Requests Merged

* [PR 22371](https://github.com/spyder-ide/spyder/pull/22371) - PR: Fix starting kernels for old Conda versions (IPython console), by [@ccordoba12](https://github.com/ccordoba12)
* [PR 22370](https://github.com/spyder-ide/spyder/pull/22370) - PR: Limit sphinx version to `<7.4.0` to prevent bug with splash screen on Windows, by [@mrclary](https://github.com/mrclary) ([22353](https://github.com/spyder-ide/spyder/issues/22353))
* [PR 22368](https://github.com/spyder-ide/spyder/pull/22368) - PR: Update `spyder-remote-services` installation script (Remote client), by [@hlouzada](https://github.com/hlouzada) ([22363](https://github.com/spyder-ide/spyder/issues/22363))
* [PR 22367](https://github.com/spyder-ide/spyder/pull/22367) - PR: Update core dependencies for 6.0.0rc2, by [@dalthviz](https://github.com/dalthviz)
* [PR 22364](https://github.com/spyder-ide/spyder/pull/22364) - PR: Sync the IPython console current env with the one used in the Editor for completions, by [@ccordoba12](https://github.com/ccordoba12)
* [PR 22362](https://github.com/spyder-ide/spyder/pull/22362) - PR: Update menuinst version for file-type association (Installers), by [@mrclary](https://github.com/mrclary)
* [PR 22361](https://github.com/spyder-ide/spyder/pull/22361) - PR: Fix buttons style of the start tour dialog (Tours), by [@ccordoba12](https://github.com/ccordoba12)
* [PR 22360](https://github.com/spyder-ide/spyder/pull/22360) - PR: Fix redirection flag for micromamba (IPython console), by [@mrclary](https://github.com/mrclary) ([22240](https://github.com/spyder-ide/spyder/issues/22240))
* [PR 22355](https://github.com/spyder-ide/spyder/pull/22355) - PR: Prevent first time render glitch by calling position logic via a timer in `showEvent` (Menus), by [@dalthviz](https://github.com/dalthviz) ([22266](https://github.com/spyder-ide/spyder/issues/22266))
* [PR 22350](https://github.com/spyder-ide/spyder/pull/22350) - PR: Add statusbar widget to display the env info associated to the current console (IPython console), by [@ccordoba12](https://github.com/ccordoba12) ([22309](https://github.com/spyder-ide/spyder/issues/22309), [21652](https://github.com/spyder-ide/spyder/issues/21652))
* [PR 22339](https://github.com/spyder-ide/spyder/pull/22339) - PR: Recreate Spyder runtime environment on minor updates (Installers), by [@mrclary](https://github.com/mrclary)
* [PR 22338](https://github.com/spyder-ide/spyder/pull/22338) - PR: Ensure "Update Assets" job runs when "Build Subrepos" is skipped, by [@mrclary](https://github.com/mrclary)
* [PR 22303](https://github.com/spyder-ide/spyder/pull/22303) - PR: Update connections dialog size constants, title and icon (Remote Client), by [@dalthviz](https://github.com/dalthviz)

In this release 13 pull requests were closed.

----

## Version 6.0rc1 (2024-08-08)

### Issues Closed

* [Issue 22317](https://github.com/spyder-ide/spyder/issues/22317) - Spyder 6.0 rc1 release ([PR 22336](https://github.com/spyder-ide/spyder/pull/22336) by [@dalthviz](https://github.com/dalthviz))
* [Issue 22181](https://github.com/spyder-ide/spyder/issues/22181) - Warning message on the first console that is open ([PR 22302](https://github.com/spyder-ide/spyder/pull/22302) by [@dalthviz](https://github.com/dalthviz))
* [Issue 22180](https://github.com/spyder-ide/spyder/issues/22180) - Text being cut in the `About` dialog ([PR 22286](https://github.com/spyder-ide/spyder/pull/22286) by [@dalthviz](https://github.com/dalthviz))
* [Issue 22112](https://github.com/spyder-ide/spyder/issues/22112) - `ModuleNotFoundError: No module named 'win32gui'` on the Windows installer
* [Issue 22033](https://github.com/spyder-ide/spyder/issues/22033) - Closing last unfocused document tab causes IndexError ([PR 22292](https://github.com/spyder-ide/spyder/pull/22292) by [@dalthviz](https://github.com/dalthviz))
* [Issue 21959](https://github.com/spyder-ide/spyder/issues/21959) - Do not translate `Commit` in context menu of Files/Projects ([PR 22320](https://github.com/spyder-ide/spyder/pull/22320) by [@ccordoba12](https://github.com/ccordoba12))
* [Issue 21824](https://github.com/spyder-ide/spyder/issues/21824) - It's not clear what some actions in the new Options menus of Variable Explorer editors do ([PR 22061](https://github.com/spyder-ide/spyder/pull/22061) by [@jitseniesen](https://github.com/jitseniesen))

In this release 7 issues were closed.

### Pull Requests Merged

* [PR 22336](https://github.com/spyder-ide/spyder/pull/22336) - PR: Update core dependencies for 6.0.0 rc1, by [@dalthviz](https://github.com/dalthviz) ([22317](https://github.com/spyder-ide/spyder/issues/22317))
* [PR 22333](https://github.com/spyder-ide/spyder/pull/22333) - PR: Update translations for 6.0.0 (extra strings), by [@dalthviz](https://github.com/dalthviz)
* [PR 22328](https://github.com/spyder-ide/spyder/pull/22328) - PR: Add a widget to show connection logs to `ConnectionDialog` (Remote client), by [@ccordoba12](https://github.com/ccordoba12)
* [PR 22327](https://github.com/spyder-ide/spyder/pull/22327) - PR: Fix typo in shebang line in `user-env.sh`, by [@mrclary](https://github.com/mrclary)
* [PR 22320](https://github.com/spyder-ide/spyder/pull/22320) - PR: Improve text of several strings for translation (Files/Projects), by [@ccordoba12](https://github.com/ccordoba12) ([21959](https://github.com/spyder-ide/spyder/issues/21959))
* [PR 22308](https://github.com/spyder-ide/spyder/pull/22308) - PR: Enable showing calltip widget even with signatures without parameters (Editor/Completion), by [@dalthviz](https://github.com/dalthviz)
* [PR 22304](https://github.com/spyder-ide/spyder/pull/22304) - PR: Disable shortcuts for actions in the `View > Panes` menu when not visible (Layout), by [@ccordoba12](https://github.com/ccordoba12)
* [PR 22302](https://github.com/spyder-ide/spyder/pull/22302) - PR: Filter unnecessary stream messages in the kernel (IPython console), by [@dalthviz](https://github.com/dalthviz) ([22181](https://github.com/spyder-ide/spyder/issues/22181))
* [PR 22300](https://github.com/spyder-ide/spyder/pull/22300) - PR: Update Spyder installer base environment with conda-lock file, by [@mrclary](https://github.com/mrclary)
* [PR 22293](https://github.com/spyder-ide/spyder/pull/22293) - PR: Fix resetting layout options (Layout), by [@ccordoba12](https://github.com/ccordoba12)
* [PR 22292](https://github.com/spyder-ide/spyder/pull/22292) - PR: Update custom button tab index when removing intermediate tabs without changing current selected tab (Widgets), by [@dalthviz](https://github.com/dalthviz) ([22033](https://github.com/spyder-ide/spyder/issues/22033))
* [PR 22291](https://github.com/spyder-ide/spyder/pull/22291) - PR: Revert PR 22269 (Disable signing Mac app), by [@mrclary](https://github.com/mrclary)
* [PR 22290](https://github.com/spyder-ide/spyder/pull/22290) - PR: Always create the local conda channel on CI, even for releases, by [@mrclary](https://github.com/mrclary)
* [PR 22286](https://github.com/spyder-ide/spyder/pull/22286) - PR: Increase about dialog width to prevent cutting text on Windows (Application), by [@dalthviz](https://github.com/dalthviz) ([22180](https://github.com/spyder-ide/spyder/issues/22180))
* [PR 22285](https://github.com/spyder-ide/spyder/pull/22285) - PR: Handle remote connection lost (Remote client), by [@hlouzada](https://github.com/hlouzada)
* [PR 22276](https://github.com/spyder-ide/spyder/pull/22276) - PR: Improve UI of status bar widgets (API/Completions), by [@ccordoba12](https://github.com/ccordoba12)
* [PR 22061](https://github.com/spyder-ide/spyder/pull/22061) - PR: New menu item for view options in array and dataframe editors, by [@jitseniesen](https://github.com/jitseniesen) ([21824](https://github.com/spyder-ide/spyder/issues/21824))

In this release 17 pull requests were closed.

----

## Version 6.0beta3 (2024-07-18)

### Issues Closed

* [Issue 22262](https://github.com/spyder-ide/spyder/issues/22262) - Spyder 6.0 beta3 release
* [Issue 22201](https://github.com/spyder-ide/spyder/issues/22201) - Build string in conda package url for Spyder in the conda-lock file release asset does not match conda-forge ([PR 22204](https://github.com/spyder-ide/spyder/pull/22204) by [@mrclary](https://github.com/mrclary))
* [Issue 22194](https://github.com/spyder-ide/spyder/issues/22194) - CommError upon opening existing console ([PR 22231](https://github.com/spyder-ide/spyder/pull/22231) by [@ccordoba12](https://github.com/ccordoba12))
* [Issue 22179](https://github.com/spyder-ide/spyder/issues/22179) - Kernel is dead message when starting Spyder ([PR 22231](https://github.com/spyder-ide/spyder/pull/22231) by [@ccordoba12](https://github.com/ccordoba12))
* [Issue 22178](https://github.com/spyder-ide/spyder/issues/22178) - Traceback related to run parameters over CI ([PR 22232](https://github.com/spyder-ide/spyder/pull/22232) by [@ccordoba12](https://github.com/ccordoba12))
* [Issue 21596](https://github.com/spyder-ide/spyder/issues/21596) - Left pane size changes when starting Spyder ([PR 22232](https://github.com/spyder-ide/spyder/pull/22232) by [@ccordoba12](https://github.com/ccordoba12))
* [Issue 21590](https://github.com/spyder-ide/spyder/issues/21590) - Profiler pane not showing results ([PR 21713](https://github.com/spyder-ide/spyder/pull/21713) by [@rear1019](https://github.com/rear1019))
* [Issue 21129](https://github.com/spyder-ide/spyder/issues/21129) - Spyder 6.0.0a1 - New line (ctrl-enter) in console runs cell instead ([PR 22230](https://github.com/spyder-ide/spyder/pull/22230) by [@ccordoba12](https://github.com/ccordoba12))

In this release 8 issues were closed.

### Pull Requests Merged

* [PR 22269](https://github.com/spyder-ide/spyder/pull/22269) - PR: Temporarily suspend notarizing the macOS installer, by [@mrclary](https://github.com/mrclary)
* [PR 22253](https://github.com/spyder-ide/spyder/pull/22253) - PR: Update conda-lock for change in release workflow, by [@mrclary](https://github.com/mrclary)
* [PR 22243](https://github.com/spyder-ide/spyder/pull/22243) - PR: Add missing space over masked label text (Variable Explorer - `ArrayEditor`), by [@dalthviz](https://github.com/dalthviz)
* [PR 22234](https://github.com/spyder-ide/spyder/pull/22234) - PR: Improve Switcher UI, by [@ccordoba12](https://github.com/ccordoba12)
* [PR 22232](https://github.com/spyder-ide/spyder/pull/22232) - PR: Tabify Outline next to Projects in default layout and other layout improvements and fixes, by [@ccordoba12](https://github.com/ccordoba12) ([22178](https://github.com/spyder-ide/spyder/issues/22178), [21596](https://github.com/spyder-ide/spyder/issues/21596))
* [PR 22231](https://github.com/spyder-ide/spyder/pull/22231) - PR: Fix errors when getting Matplotlib backend in the kernel (IPython console), by [@ccordoba12](https://github.com/ccordoba12) ([22194](https://github.com/spyder-ide/spyder/issues/22194), [22179](https://github.com/spyder-ide/spyder/issues/22179))
* [PR 22230](https://github.com/spyder-ide/spyder/pull/22230) - PR: Fix shortcuts for several Run and Debugger actions, by [@ccordoba12](https://github.com/ccordoba12) ([21129](https://github.com/spyder-ide/spyder/issues/21129))
* [PR 22228](https://github.com/spyder-ide/spyder/pull/22228) - PR: Minor UI improvements to the Run entry in Preferences, by [@ccordoba12](https://github.com/ccordoba12)
* [PR 22223](https://github.com/spyder-ide/spyder/pull/22223) - PR: Fix Windows tunneling error when connecting to kernels (Remote client), by [@hlouzada](https://github.com/hlouzada)
* [PR 22204](https://github.com/spyder-ide/spyder/pull/22204) - PR: Fix issues with installers discovered after 6.0.0b2 was released, by [@mrclary](https://github.com/mrclary) ([22201](https://github.com/spyder-ide/spyder/issues/22201))
* [PR 22202](https://github.com/spyder-ide/spyder/pull/22202) - PR: Fix issue where macOS installer update fails to launch Spyder, by [@mrclary](https://github.com/mrclary)
* [PR 22200](https://github.com/spyder-ide/spyder/pull/22200) - PR: Improve implementation and UI of console envs menu (IPython console/Main interpreter) , by [@ccordoba12](https://github.com/ccordoba12)
* [PR 22197](https://github.com/spyder-ide/spyder/pull/22197) - PR: Address small PySide2 compatibility issues, by [@hmaarrfk](https://github.com/hmaarrfk)
* [PR 22196](https://github.com/spyder-ide/spyder/pull/22196) - PR: Make QtWebEngine optional, by [@hmaarrfk](https://github.com/hmaarrfk)
* [PR 22185](https://github.com/spyder-ide/spyder/pull/22185) - PR: Update translations for 6.0.0 , by [@dalthviz](https://github.com/dalthviz)
* [PR 22183](https://github.com/spyder-ide/spyder/pull/22183) - PR: Update `README`, `RELEASE` and `Announcements` files, by [@dalthviz](https://github.com/dalthviz)
* [PR 21713](https://github.com/spyder-ide/spyder/pull/21713) - PR: Fix profiling results being hidden (Profiler), by [@rear1019](https://github.com/rear1019) ([21590](https://github.com/spyder-ide/spyder/issues/21590))

In this release 17 pull requests were closed.

----

## Version 6.0beta2 (2024-06-19)

### Issues Closed

* [Issue 22176](https://github.com/spyder-ide/spyder/issues/22176) - Spyder 6.0 beta2 release  ([PR 22177](https://github.com/spyder-ide/spyder/pull/22177) by [@dalthviz](https://github.com/dalthviz))
* [Issue 22070](https://github.com/spyder-ide/spyder/issues/22070) - Snapping Spyder 6 while `Show breakpoints` is active is broken ([PR 22163](https://github.com/spyder-ide/spyder/pull/22163) by [@ccordoba12](https://github.com/ccordoba12))
* [Issue 22034](https://github.com/spyder-ide/spyder/issues/22034) - IPython console Matplotlib rc parameters are inconsistent when switching backends ([PR 22088](https://github.com/spyder-ide/spyder/pull/22088) by [@mrclary](https://github.com/mrclary))
* [Issue 22030](https://github.com/spyder-ide/spyder/issues/22030) - Issue reporter submit to Github results in 403 error ([PR 22108](https://github.com/spyder-ide/spyder/pull/22108) by [@mrclary](https://github.com/mrclary))
* [Issue 21878](https://github.com/spyder-ide/spyder/issues/21878) - KeyError when changing run options in 6.0.0a4 ([PR 22141](https://github.com/spyder-ide/spyder/pull/22141) by [@ccordoba12](https://github.com/ccordoba12))
* [Issue 21771](https://github.com/spyder-ide/spyder/issues/21771) - Adding "User environment variables in Windows registry" ([PR 22075](https://github.com/spyder-ide/spyder/pull/22075) by [@mrclary](https://github.com/mrclary))
* [Issue 20700](https://github.com/spyder-ide/spyder/issues/20700) - Run settings can not be changed in master ([PR 22141](https://github.com/spyder-ide/spyder/pull/22141) by [@ccordoba12](https://github.com/ccordoba12))
* [Issue 20569](https://github.com/spyder-ide/spyder/issues/20569) - Run after closing  all files ([PR 22141](https://github.com/spyder-ide/spyder/pull/22141) by [@ccordoba12](https://github.com/ccordoba12))
* [Issue 16265](https://github.com/spyder-ide/spyder/issues/16265) - Outline pane is automatically shown when editor is maximized ([PR 19784](https://github.com/spyder-ide/spyder/pull/19784) by [@ccordoba12](https://github.com/ccordoba12))
* [Issue 10932](https://github.com/spyder-ide/spyder/issues/10932) - Spyder is ignoring matplotlib user settings ([PR 22088](https://github.com/spyder-ide/spyder/pull/22088) by [@mrclary](https://github.com/mrclary))

In this release 10 issues were closed.

### Pull Requests Merged

* [PR 22177](https://github.com/spyder-ide/spyder/pull/22177) - PR: Update core dependencies for 6.0.0 beta2, by [@dalthviz](https://github.com/dalthviz) ([22176](https://github.com/spyder-ide/spyder/issues/22176))
* [PR 22163](https://github.com/spyder-ide/spyder/pull/22163) - PR: Improve UI/UX of the Debugger pane, by [@ccordoba12](https://github.com/ccordoba12) ([22070](https://github.com/spyder-ide/spyder/issues/22070))
* [PR 22155](https://github.com/spyder-ide/spyder/pull/22155) - PR: Use `jupyter_server` instead of `jupyterhub` for remote client plugin, by [@hlouzada](https://github.com/hlouzada)
* [PR 22143](https://github.com/spyder-ide/spyder/pull/22143) - PR: Add new icons to be used in the Debugger toolbar, by [@conradolandia](https://github.com/conradolandia)
* [PR 22141](https://github.com/spyder-ide/spyder/pull/22141) - PR: Improve UI/UX of the Run plugin configuration widgets, by [@ccordoba12](https://github.com/ccordoba12) ([21878](https://github.com/spyder-ide/spyder/issues/21878), [20700](https://github.com/spyder-ide/spyder/issues/20700), [20569](https://github.com/spyder-ide/spyder/issues/20569))
* [PR 22137](https://github.com/spyder-ide/spyder/pull/22137) - PR: Fix conflict between AsyncDispatcher and `run_sync` function of `jupyter_core`, by [@hlouzada](https://github.com/hlouzada)
* [PR 22120](https://github.com/spyder-ide/spyder/pull/22120) - PR: Enable comms to work across different Python versions (IPython console), by [@impact27](https://github.com/impact27)
* [PR 22118](https://github.com/spyder-ide/spyder/pull/22118) - PR: Use `GITHUB_TOKEN` to make authorized user requests against GitHub (CI), by [@mrclary](https://github.com/mrclary)
* [PR 22110](https://github.com/spyder-ide/spyder/pull/22110) - PR: Adjust emblems for Projects menu icons, by [@conradolandia](https://github.com/conradolandia)
* [PR 22108](https://github.com/spyder-ide/spyder/pull/22108) - PR: Replace `github.py` with `pygithub` package, by [@mrclary](https://github.com/mrclary) ([22030](https://github.com/spyder-ide/spyder/issues/22030))
* [PR 22103](https://github.com/spyder-ide/spyder/pull/22103) - PR: Update macOS from 11 to 12 in installer workflow, by [@mrclary](https://github.com/mrclary)
* [PR 22089](https://github.com/spyder-ide/spyder/pull/22089) - PR: Fix workflow glob (Installers), by [@mrclary](https://github.com/mrclary)
* [PR 22088](https://github.com/spyder-ide/spyder/pull/22088) - PR: Fix issue where Spyder's inline graphics preferences were not applied, by [@mrclary](https://github.com/mrclary) ([22034](https://github.com/spyder-ide/spyder/issues/22034), [10932](https://github.com/spyder-ide/spyder/issues/10932))
* [PR 22077](https://github.com/spyder-ide/spyder/pull/22077) - PR: Try to decrease timeouts when running tests and check general tests robustness and speed (CI/Testing), by [@dalthviz](https://github.com/dalthviz)
* [PR 22075](https://github.com/spyder-ide/spyder/pull/22075) - PR: Fix setting user environment variables on Windows, by [@mrclary](https://github.com/mrclary) ([21771](https://github.com/spyder-ide/spyder/issues/21771))
* [PR 19784](https://github.com/spyder-ide/spyder/pull/19784) - PR: Remember undocked state of plugins when closed and allow to close Outline when the Editor is maximized or in an Editor window, by [@ccordoba12](https://github.com/ccordoba12) ([16265](https://github.com/spyder-ide/spyder/issues/16265))

In this release 16 pull requests were closed.

----

## Version 6.0beta1 (2024-05-16)

### Issues Closed

* [Issue 22084](https://github.com/spyder-ide/spyder/issues/22084) - Error when restarting kernel ([PR 22085](https://github.com/spyder-ide/spyder/pull/22085) by [@ccordoba12](https://github.com/ccordoba12))
* [Issue 22076](https://github.com/spyder-ide/spyder/issues/22076) - Spyder 6.0 beta1 release ([PR 22083](https://github.com/spyder-ide/spyder/pull/22083) by [@dalthviz](https://github.com/dalthviz))
* [Issue 22068](https://github.com/spyder-ide/spyder/issues/22068) - Use Python 3.11 in the Spyder 6 installers ([PR 22072](https://github.com/spyder-ide/spyder/pull/22072) by [@mrclary](https://github.com/mrclary))
* [Issue 22049](https://github.com/spyder-ide/spyder/issues/22049) - Editor tab no longer called "Editor" ([PR 22050](https://github.com/spyder-ide/spyder/pull/22050) by [@dalthviz](https://github.com/dalthviz))
* [Issue 22012](https://github.com/spyder-ide/spyder/issues/22012) - QThread destroyed when still running error in tests with main_window fixture ([PR 22053](https://github.com/spyder-ide/spyder/pull/22053) by [@dalthviz](https://github.com/dalthviz))
* [Issue 21899](https://github.com/spyder-ide/spyder/issues/21899) - Feature Request: Be able to double click plots so they blow up into a larger screen ([PR 22029](https://github.com/spyder-ide/spyder/pull/22029) by [@ccordoba12](https://github.com/ccordoba12))
* [Issue 21743](https://github.com/spyder-ide/spyder/issues/21743) - Enhancement proposal: create a plot button in variable explorer to visualize numerical data ([PR 21969](https://github.com/spyder-ide/spyder/pull/21969) by [@dpturibio](https://github.com/dpturibio))
* [Issue 17468](https://github.com/spyder-ide/spyder/issues/17468) - Editor migration tracker ([PR 22005](https://github.com/spyder-ide/spyder/pull/22005) by [@dalthviz](https://github.com/dalthviz))
* [Issue 12158](https://github.com/spyder-ide/spyder/issues/12158) - Move plots in Plots pane ([PR 22029](https://github.com/spyder-ide/spyder/pull/22029) by [@ccordoba12](https://github.com/ccordoba12))

In this release 9 issues were closed.

### Pull Requests Merged

* [PR 22085](https://github.com/spyder-ide/spyder/pull/22085) - PR: Fix callable associated to `restart_action` (IPython console), by [@ccordoba12](https://github.com/ccordoba12) ([22084](https://github.com/spyder-ide/spyder/issues/22084))
* [PR 22083](https://github.com/spyder-ide/spyder/pull/22083) - PR: Update core dependencies for 6.0.0 beta1, by [@dalthviz](https://github.com/dalthviz) ([22076](https://github.com/spyder-ide/spyder/issues/22076))
* [PR 22079](https://github.com/spyder-ide/spyder/pull/22079) - PR: Add UI for the `Remote client` plugin, by [@ccordoba12](https://github.com/ccordoba12)
* [PR 22072](https://github.com/spyder-ide/spyder/pull/22072) - PR: Use Python 3.11 for our installers, by [@mrclary](https://github.com/mrclary) ([22068](https://github.com/spyder-ide/spyder/issues/22068))
* [PR 22059](https://github.com/spyder-ide/spyder/pull/22059) - PR: Use conda-lock files to incrementally update conda-based installers, by [@mrclary](https://github.com/mrclary)
* [PR 22057](https://github.com/spyder-ide/spyder/pull/22057) - PR: Make Matplotlib status bar widget show the right backend and fix some errors related to kernel restarts for options that require them, by [@ccordoba12](https://github.com/ccordoba12)
* [PR 22053](https://github.com/spyder-ide/spyder/pull/22053) - PR: Fix introspection testing (CI), by [@dalthviz](https://github.com/dalthviz) ([22012](https://github.com/spyder-ide/spyder/issues/22012))
* [PR 22050](https://github.com/spyder-ide/spyder/pull/22050) - PR: Show `Editor` as title when the Editor is tabbed (Editor), by [@dalthviz](https://github.com/dalthviz) ([22049](https://github.com/spyder-ide/spyder/issues/22049))
* [PR 22029](https://github.com/spyder-ide/spyder/pull/22029) - PR: Improve UX of the Plots plugin, by [@ccordoba12](https://github.com/ccordoba12) ([21899](https://github.com/spyder-ide/spyder/issues/21899), [12158](https://github.com/spyder-ide/spyder/issues/12158))
* [PR 22025](https://github.com/spyder-ide/spyder/pull/22025) - PR: Improve drag & drop out of file explorer plugin, by [@rear1019](https://github.com/rear1019)
* [PR 22005](https://github.com/spyder-ide/spyder/pull/22005) - PR: Editor migration missing TODOs (Editor), by [@dalthviz](https://github.com/dalthviz) ([17468](https://github.com/spyder-ide/spyder/issues/17468))
* [PR 21969](https://github.com/spyder-ide/spyder/pull/21969) - PR: Add ability to show plots for dataframes (Variable Explorer), by [@dpturibio](https://github.com/dpturibio) ([21743](https://github.com/spyder-ide/spyder/issues/21743))
* [PR 21757](https://github.com/spyder-ide/spyder/pull/21757) - PR: Add backend for a new `Remote client` plugin, by [@hlouzada](https://github.com/hlouzada)

In this release 13 pull requests were closed.

----

## Version 6.0alpha5 (2024-04-23)

### Issues Closed

* [Issue 22008](https://github.com/spyder-ide/spyder/issues/22008) - Spyder 6.0 alpha5 release ([PR 22017](https://github.com/spyder-ide/spyder/pull/22017) by [@dalthviz](https://github.com/dalthviz))
* [Issue 21900](https://github.com/spyder-ide/spyder/issues/21900) - IPython Console does not start if `debugpy` is not available (6.0 alpha4) ([PR 21926](https://github.com/spyder-ide/spyder/pull/21926) by [@ccordoba12](https://github.com/ccordoba12))
* [Issue 21882](https://github.com/spyder-ide/spyder/issues/21882) - Connect errors without specific handling triggered while doing a check for updates to our error report dialog ([PR 21836](https://github.com/spyder-ide/spyder/pull/21836) by [@mrclary](https://github.com/mrclary))
* [Issue 21876](https://github.com/spyder-ide/spyder/issues/21876) - `%runcell` can not edit locals ([PR 21875](https://github.com/spyder-ide/spyder/pull/21875) by [@impact27](https://github.com/impact27))
* [Issue 21855](https://github.com/spyder-ide/spyder/issues/21855) - `menuinst` `Exception: Nothing to do:` traceback when installing Spyder 6.0.0a4 in a new conda env
* [Issue 21849](https://github.com/spyder-ide/spyder/issues/21849) - Message without translation in the tour ([PR 21880](https://github.com/spyder-ide/spyder/pull/21880) by [@ccordoba12](https://github.com/ccordoba12))
* [Issue 21776](https://github.com/spyder-ide/spyder/issues/21776) - Standalone installers for 6.0 alpha4 are incorrectly named and Mac installer failed to build ([PR 21782](https://github.com/spyder-ide/spyder/pull/21782) by [@mrclary](https://github.com/mrclary))
* [Issue 21627](https://github.com/spyder-ide/spyder/issues/21627) - Larger dataframes with columns on the far right doesnt display max values when clicking on their column names twice + Other bugs ([PR 21913](https://github.com/spyder-ide/spyder/pull/21913) by [@jitseniesen](https://github.com/jitseniesen))
* [Issue 21556](https://github.com/spyder-ide/spyder/issues/21556) - Follow up to work that added refresh buttons to editors from the Variable Explorer ([PR 21666](https://github.com/spyder-ide/spyder/pull/21666) by [@jitseniesen](https://github.com/jitseniesen))
* [Issue 21468](https://github.com/spyder-ide/spyder/issues/21468) - Editor error while closing a project ([PR 21918](https://github.com/spyder-ide/spyder/pull/21918) by [@dalthviz](https://github.com/dalthviz))
* [Issue 17807](https://github.com/spyder-ide/spyder/issues/17807) - Spyder not conform PEP3120 ([PR 21804](https://github.com/spyder-ide/spyder/pull/21804) by [@jitseniesen](https://github.com/jitseniesen))
* [Issue 12193](https://github.com/spyder-ide/spyder/issues/12193) - Move Editor plugin to use new API ([PR 21353](https://github.com/spyder-ide/spyder/pull/21353) by [@dalthviz](https://github.com/dalthviz))
* [Issue 9148](https://github.com/spyder-ide/spyder/issues/9148) - Low quality matplotlib inline plots on hidpi display ([PR 21812](https://github.com/spyder-ide/spyder/pull/21812) by [@jitseniesen](https://github.com/jitseniesen))
* [Issue 7609](https://github.com/spyder-ide/spyder/issues/7609) - Add a shortcut to create a new cell

In this release 14 issues were closed.

### Pull Requests Merged

* [PR 22017](https://github.com/spyder-ide/spyder/pull/22017) - PR: Update core dependencies for 6.0.0 alpha5, by [@dalthviz](https://github.com/dalthviz) ([22008](https://github.com/spyder-ide/spyder/issues/22008))
* [PR 22006](https://github.com/spyder-ide/spyder/pull/22006) - PR: Fix adding corner widgets in dockable plugins (API), by [@ccordoba12](https://github.com/ccordoba12)
* [PR 21948](https://github.com/spyder-ide/spyder/pull/21948) - PR: Fix getting IPython version for external conda environments (IPython console), by [@ccordoba12](https://github.com/ccordoba12)
* [PR 21945](https://github.com/spyder-ide/spyder/pull/21945) - PR: Remove icons from standard buttons in dialogs (UI/UX), by [@ccordoba12](https://github.com/ccordoba12)
* [PR 21934](https://github.com/spyder-ide/spyder/pull/21934) - PR: Correct icon colors for remote connection dialog following WCAG 2 guidelines, by [@conradolandia](https://github.com/conradolandia)
* [PR 21926](https://github.com/spyder-ide/spyder/pull/21926) - PR: Add benign error when `debugpy` is not available (IPython console), by [@ccordoba12](https://github.com/ccordoba12) ([21900](https://github.com/spyder-ide/spyder/issues/21900))
* [PR 21918](https://github.com/spyder-ide/spyder/pull/21918) - PR: Add validation for `editor.sideareas_color` over debugger panel, by [@dalthviz](https://github.com/dalthviz) ([21468](https://github.com/spyder-ide/spyder/issues/21468))
* [PR 21913](https://github.com/spyder-ide/spyder/pull/21913) - PR: Fix issues with scrolling in dataframe editor (Variable Explorer), by [@jitseniesen](https://github.com/jitseniesen) ([21627](https://github.com/spyder-ide/spyder/issues/21627))
* [PR 21883](https://github.com/spyder-ide/spyder/pull/21883) - PR: Add icon to represent clearing the console (IPython console), by [@conradolandia](https://github.com/conradolandia)
* [PR 21880](https://github.com/spyder-ide/spyder/pull/21880) - PR: Add missing string for translation (Tours), by [@ccordoba12](https://github.com/ccordoba12) ([21849](https://github.com/spyder-ide/spyder/issues/21849))
* [PR 21875](https://github.com/spyder-ide/spyder/pull/21875) - PR: Allow magic to edit locals while debugging, by [@impact27](https://github.com/impact27) ([21876](https://github.com/spyder-ide/spyder/issues/21876))
* [PR 21871](https://github.com/spyder-ide/spyder/pull/21871) - PR: Fix issue where Spyder started automatically before conda-based installer exited, by [@mrclary](https://github.com/mrclary)
* [PR 21857](https://github.com/spyder-ide/spyder/pull/21857) - PR: UI improvements to configuration pages and other widgets, by [@ccordoba12](https://github.com/ccordoba12)
* [PR 21852](https://github.com/spyder-ide/spyder/pull/21852) - PR: Update to `codecov/action@v4` (CI), by [@mrclary](https://github.com/mrclary)
* [PR 21848](https://github.com/spyder-ide/spyder/pull/21848) - PR: Add icons for the remote connection dialog, by [@conradolandia](https://github.com/conradolandia)
* [PR 21844](https://github.com/spyder-ide/spyder/pull/21844) - PR: Make `SpyderPalette` inherit from QDarkStyle palettes and remove `QStylePalette`, by [@conradolandia](https://github.com/conradolandia)
* [PR 21836](https://github.com/spyder-ide/spyder/pull/21836) - PR: Only show UpdateManager statusbar widget while updating and when updates are available, by [@mrclary](https://github.com/mrclary) ([21882](https://github.com/spyder-ide/spyder/issues/21882))
* [PR 21813](https://github.com/spyder-ide/spyder/pull/21813) - PR: Additional UI/UX improvements for Files and Projects, by [@ccordoba12](https://github.com/ccordoba12)
* [PR 21812](https://github.com/spyder-ide/spyder/pull/21812) - PR: Change default resolution of plots to 144 dpi, by [@jitseniesen](https://github.com/jitseniesen) ([9148](https://github.com/spyder-ide/spyder/issues/9148))
* [PR 21804](https://github.com/spyder-ide/spyder/pull/21804) - PR: Use UTF-8 by default for Python files per PEP3120, by [@jitseniesen](https://github.com/jitseniesen) ([17807](https://github.com/spyder-ide/spyder/issues/17807))
* [PR 21788](https://github.com/spyder-ide/spyder/pull/21788) - PR: Avoid `conda run` capturing output in env activation (IPython console), by [@ccordoba12](https://github.com/ccordoba12)
* [PR 21785](https://github.com/spyder-ide/spyder/pull/21785) - PR: Do not use version in artifact name (Installers), by [@mrclary](https://github.com/mrclary)
* [PR 21782](https://github.com/spyder-ide/spyder/pull/21782) - PR: Fix release build issues, by [@mrclary](https://github.com/mrclary) ([21776](https://github.com/spyder-ide/spyder/issues/21776))
* [PR 21666](https://github.com/spyder-ide/spyder/pull/21666) - PR: Unify UI of editors in Variable Explorer and simplify code, by [@jitseniesen](https://github.com/jitseniesen) ([21556](https://github.com/spyder-ide/spyder/issues/21556))
* [PR 21392](https://github.com/spyder-ide/spyder/pull/21392) - PR: Add macOS-arm64 target platform using M1 runner (Installers), by [@mrclary](https://github.com/mrclary)
* [PR 21353](https://github.com/spyder-ide/spyder/pull/21353) - PR: Initial Editor migration to the new API, by [@dalthviz](https://github.com/dalthviz) ([12193](https://github.com/spyder-ide/spyder/issues/12193))

In this release 26 pull requests were closed.

----

## Version 6.0alpha4 (2024-02-08)

### Issues Closed

* [Issue 21675](https://github.com/spyder-ide/spyder/issues/21675) - Icons for "Remove plots" and "Remove all plots" inconsistent ([PR 21715](https://github.com/spyder-ide/spyder/pull/21715) by [@jitseniesen](https://github.com/jitseniesen))
* [Issue 21640](https://github.com/spyder-ide/spyder/issues/21640) - Minor update to standalone, conda-based installation via conda breaks the application ([PR 21647](https://github.com/spyder-ide/spyder/pull/21647) by [@mrclary](https://github.com/mrclary))
* [Issue 21538](https://github.com/spyder-ide/spyder/issues/21538) - TypeError after clicking "Find in files" action ([PR 21622](https://github.com/spyder-ide/spyder/pull/21622) by [@ccordoba12](https://github.com/ccordoba12))
* [Issue 21482](https://github.com/spyder-ide/spyder/issues/21482) - When closing a modified file, the text on the popup's buttons could be clarified ([PR 21631](https://github.com/spyder-ide/spyder/pull/21631) by [@mrclary](https://github.com/mrclary))
* [Issue 21046](https://github.com/spyder-ide/spyder/issues/21046) - Improve highlighting of current plot ([PR 21598](https://github.com/spyder-ide/spyder/pull/21598) by [@jitseniesen](https://github.com/jitseniesen))
* [Issue 20114](https://github.com/spyder-ide/spyder/issues/20114) - Runfile raising syntax error when a dictionary is passed as an argument
* [Issue 19672](https://github.com/spyder-ide/spyder/issues/19672) - Missing options to control inline plots look ([PR 21566](https://github.com/spyder-ide/spyder/pull/21566) by [@jitseniesen](https://github.com/jitseniesen))
* [Issue 15264](https://github.com/spyder-ide/spyder/issues/15264) - Move calltip to not crop code written in the console ([PR 21710](https://github.com/spyder-ide/spyder/pull/21710) by [@ccordoba12](https://github.com/ccordoba12))

In this release 8 issues were closed.

### Pull Requests Merged

* [PR 21774](https://github.com/spyder-ide/spyder/pull/21774) - PR: Update core dependencies for 6.0.0 alpha4, by [@ccordoba12](https://github.com/ccordoba12)
* [PR 21762](https://github.com/spyder-ide/spyder/pull/21762) - PR: Improve performance of workspace watcher (Projects), by [@ccordoba12](https://github.com/ccordoba12)
* [PR 21740](https://github.com/spyder-ide/spyder/pull/21740) - PR: Remove old `python-lsp-black` related code, by [@remisalmon](https://github.com/remisalmon)
* [PR 21734](https://github.com/spyder-ide/spyder/pull/21734) - PR: Create a base class for sidebar dialogs (Widgets), by [@ccordoba12](https://github.com/ccordoba12)
* [PR 21715](https://github.com/spyder-ide/spyder/pull/21715) - PR: Change icon for "Remove all plots", by [@jitseniesen](https://github.com/jitseniesen) ([21675](https://github.com/spyder-ide/spyder/issues/21675))
* [PR 21710](https://github.com/spyder-ide/spyder/pull/21710) - PR: Improve hovers, completion hints and calltips, by [@ccordoba12](https://github.com/ccordoba12) ([15264](https://github.com/spyder-ide/spyder/issues/15264))
* [PR 21707](https://github.com/spyder-ide/spyder/pull/21707) - PR: Fix several UI regressions and errors, by [@ccordoba12](https://github.com/ccordoba12)
* [PR 21685](https://github.com/spyder-ide/spyder/pull/21685) - PR: More fixes for Qt 6 compatibility and a PySide2 fix, by [@rear1019](https://github.com/rear1019)
* [PR 21669](https://github.com/spyder-ide/spyder/pull/21669) - PR: Fix folding and make some performance improvements (Editor), by [@ccordoba12](https://github.com/ccordoba12)
* [PR 21667](https://github.com/spyder-ide/spyder/pull/21667) - PR: Fix errors when displaying the Symbols switcher, by [@ccordoba12](https://github.com/ccordoba12)
* [PR 21657](https://github.com/spyder-ide/spyder/pull/21657) - PR: Add icons for project actions, by [@conradolandia](https://github.com/conradolandia)
* [PR 21647](https://github.com/spyder-ide/spyder/pull/21647) - PR: Update for new menuinst and friends and new Spyder feedstock (Installers), by [@mrclary](https://github.com/mrclary) ([21640](https://github.com/spyder-ide/spyder/issues/21640))
* [PR 21641](https://github.com/spyder-ide/spyder/pull/21641) - PR: Additional UI improvements to the `About Spyder` dialog, by [@ccordoba12](https://github.com/ccordoba12)
* [PR 21631](https://github.com/spyder-ide/spyder/pull/21631) - PR: Update button text for editor changed files message box, by [@mrclary](https://github.com/mrclary) ([21482](https://github.com/spyder-ide/spyder/issues/21482))
* [PR 21622](https://github.com/spyder-ide/spyder/pull/21622) - PR: Make some UI/UX improvements to the Find pane, by [@ccordoba12](https://github.com/ccordoba12) ([21538](https://github.com/spyder-ide/spyder/issues/21538))
* [PR 21598](https://github.com/spyder-ide/spyder/pull/21598) - PR: Change style of border around thumbnail of current plot, by [@jitseniesen](https://github.com/jitseniesen) ([21046](https://github.com/spyder-ide/spyder/issues/21046))
* [PR 21566](https://github.com/spyder-ide/spyder/pull/21566) - PR: Add new options for font size and bottom edge for inline plot, by [@jitseniesen](https://github.com/jitseniesen) ([19672](https://github.com/spyder-ide/spyder/issues/19672))

In this release 17 pull requests were closed.

----

## Version 6.0alpha3 (2023-12-19)

### Issues Closed

* [Issue 21591](https://github.com/spyder-ide/spyder/issues/21591) - Spyder 6.0 alpha3 release ([PR 21628](https://github.com/spyder-ide/spyder/pull/21628) by [@dalthviz](https://github.com/dalthviz))
* [Issue 21527](https://github.com/spyder-ide/spyder/issues/21527) - Generate docstring not working if there are comments on the function definition lines ([PR 21536](https://github.com/spyder-ide/spyder/pull/21536) by [@rhkarls](https://github.com/rhkarls))
* [Issue 21520](https://github.com/spyder-ide/spyder/issues/21520) - Error when opening Preferences ([PR 21530](https://github.com/spyder-ide/spyder/pull/21530) by [@dalthviz](https://github.com/dalthviz))
* [Issue 21499](https://github.com/spyder-ide/spyder/issues/21499) - Wrong Sphinx version detection for jsmath ([PR 21518](https://github.com/spyder-ide/spyder/pull/21518) by [@Mte90](https://github.com/Mte90))
* [Issue 21404](https://github.com/spyder-ide/spyder/issues/21404) - Spyder 6.0.0a2 splash screen text says version 5 ([PR 21535](https://github.com/spyder-ide/spyder/pull/21535) by [@conradolandia](https://github.com/conradolandia))
* [Issue 21326](https://github.com/spyder-ide/spyder/issues/21326) - Menu bar entries are too close to each other ([PR 21511](https://github.com/spyder-ide/spyder/pull/21511) by [@ccordoba12](https://github.com/ccordoba12))
* [Issue 21322](https://github.com/spyder-ide/spyder/issues/21322) - Tests seems to be passing but fail ([PR 21102](https://github.com/spyder-ide/spyder/pull/21102) by [@ccordoba12](https://github.com/ccordoba12))
* [Issue 21315](https://github.com/spyder-ide/spyder/issues/21315) - Array editor should have a toolbar ([PR 21317](https://github.com/spyder-ide/spyder/pull/21317) by [@jitseniesen](https://github.com/jitseniesen))
* [Issue 21302](https://github.com/spyder-ide/spyder/issues/21302) - Codesign hangs on macOS installer ([PR 21334](https://github.com/spyder-ide/spyder/pull/21334) by [@mrclary](https://github.com/mrclary))
* [Issue 20831](https://github.com/spyder-ide/spyder/issues/20831) - Migrate existing update mechanism to new conda-based installers ([PR 21483](https://github.com/spyder-ide/spyder/pull/21483) by [@mrclary](https://github.com/mrclary))
* [Issue 20791](https://github.com/spyder-ide/spyder/issues/20791) - Two Spyder icons on Windows taskbar
* [Issue 20129](https://github.com/spyder-ide/spyder/issues/20129) - Check that paths are added in the expected order and to expected position in `sys.path` by the Pythonpath manager ([PR 21574](https://github.com/spyder-ide/spyder/pull/21574) by [@ccordoba12](https://github.com/ccordoba12))
* [Issue 19182](https://github.com/spyder-ide/spyder/issues/19182) - Folders will disappear from the Pythonpath manager when they are deleted, but remain in `sys.path` ([PR 21574](https://github.com/spyder-ide/spyder/pull/21574) by [@ccordoba12](https://github.com/ccordoba12))
* [Issue 15659](https://github.com/spyder-ide/spyder/issues/15659) - Shortcuts and icons not appearing in context menus of plugins on macOS ([PR 21511](https://github.com/spyder-ide/spyder/pull/21511) by [@ccordoba12](https://github.com/ccordoba12))
* [Issue 15073](https://github.com/spyder-ide/spyder/issues/15073) - Switch order of entries in preferences ([PR 21233](https://github.com/spyder-ide/spyder/pull/21233) by [@ccordoba12](https://github.com/ccordoba12))
* [Issue 14326](https://github.com/spyder-ide/spyder/issues/14326) - Uncommenting adds an extra whitespace in some cases ([PR 14768](https://github.com/spyder-ide/spyder/pull/14768) by [@remisalmon](https://github.com/remisalmon))
* [Issue 6325](https://github.com/spyder-ide/spyder/issues/6325) - Add ability to refresh/update existing Variable Explorer windows to reflect current variable state ([PR 21312](https://github.com/spyder-ide/spyder/pull/21312) by [@jitseniesen](https://github.com/jitseniesen))

In this release 17 issues were closed.

### Pull Requests Merged

* [PR 21628](https://github.com/spyder-ide/spyder/pull/21628) - PR: Update core dependencies for 6.0.0.alpha3, by [@dalthviz](https://github.com/dalthviz) ([21591](https://github.com/spyder-ide/spyder/issues/21591))
* [PR 21616](https://github.com/spyder-ide/spyder/pull/21616) - PR: Start spinner in dependencies dialog only when it's visible and make some improvements to the dialog's UI, by [@ccordoba12](https://github.com/ccordoba12)
* [PR 21574](https://github.com/spyder-ide/spyder/pull/21574) - PR: Some improvements to the Pythonpath plugin, by [@ccordoba12](https://github.com/ccordoba12) ([20129](https://github.com/spyder-ide/spyder/issues/20129), [19182](https://github.com/spyder-ide/spyder/issues/19182))
* [PR 21573](https://github.com/spyder-ide/spyder/pull/21573) - PR: Increase minimal required version of PyQt to 5.15, by [@ccordoba12](https://github.com/ccordoba12)
* [PR 21572](https://github.com/spyder-ide/spyder/pull/21572) - PR: Initial fixes to make Spyder work with Qt 6, by [@ccordoba12](https://github.com/ccordoba12)
* [PR 21555](https://github.com/spyder-ide/spyder/pull/21555) - PR: Add new combobox widgets (API), by [@ccordoba12](https://github.com/ccordoba12)
* [PR 21540](https://github.com/spyder-ide/spyder/pull/21540) - PR: Remove double message on restart after kernel dies (IPython console), by [@ccordoba12](https://github.com/ccordoba12)
* [PR 21536](https://github.com/spyder-ide/spyder/pull/21536) - PR: Remove comments from the function definition lines before generating docstrings, by [@rhkarls](https://github.com/rhkarls) ([21527](https://github.com/spyder-ide/spyder/issues/21527))
* [PR 21535](https://github.com/spyder-ide/spyder/pull/21535) - PR: Update Spyder splash screen text to read 'version 6', by [@conradolandia](https://github.com/conradolandia) ([21404](https://github.com/spyder-ide/spyder/issues/21404))
* [PR 21530](https://github.com/spyder-ide/spyder/pull/21530) - PR: Cast to `int` parameters used inside `ItemDelegate.sizeHint` return value (Widgets), by [@dalthviz](https://github.com/dalthviz) ([21520](https://github.com/spyder-ide/spyder/issues/21520))
* [PR 21524](https://github.com/spyder-ide/spyder/pull/21524) - PR: Fix syntax error over the completion plugin API (`SpyderCompletionProvider` class) (Completion), by [@dalthviz](https://github.com/dalthviz)
* [PR 21518](https://github.com/spyder-ide/spyder/pull/21518) - PR: Fix not displaying math equations in the Help pane, by [@Mte90](https://github.com/Mte90) ([21499](https://github.com/spyder-ide/spyder/issues/21499))
* [PR 21517](https://github.com/spyder-ide/spyder/pull/21517) - PR: Install QDarkstyle 3.2.0 on Linux pip slots (CI), by [@ccordoba12](https://github.com/ccordoba12)
* [PR 21511](https://github.com/spyder-ide/spyder/pull/21511) - PR: Improve how menus are rendered and fix graphical errors related to them (UI), by [@ccordoba12](https://github.com/ccordoba12) ([21326](https://github.com/spyder-ide/spyder/issues/21326), [15659](https://github.com/spyder-ide/spyder/issues/15659))
* [PR 21510](https://github.com/spyder-ide/spyder/pull/21510) - PR: Fix deprecated top-level `developer_name` in AppData XML (Linux), by [@musicinmybrain](https://github.com/musicinmybrain)
* [PR 21483](https://github.com/spyder-ide/spyder/pull/21483) - PR: Create `UpdateManager` plugin to handle updates for the conda-based installers, by [@mrclary](https://github.com/mrclary) ([20831](https://github.com/spyder-ide/spyder/issues/20831))
* [PR 21451](https://github.com/spyder-ide/spyder/pull/21451) - PR: Fix interface language auto-configuration, by [@sthibaul](https://github.com/sthibaul)
* [PR 21391](https://github.com/spyder-ide/spyder/pull/21391) - PR: Temporarily use Apple Developer ID Application Certificate for signing Windows installer, by [@mrclary](https://github.com/mrclary)
* [PR 21352](https://github.com/spyder-ide/spyder/pull/21352) - PR: Add an empty message to the Debugger pane, by [@conradolandia](https://github.com/conradolandia)
* [PR 21343](https://github.com/spyder-ide/spyder/pull/21343) - PR: Fix Installer workflow on schedule and add badge to Readme, by [@mrclary](https://github.com/mrclary)
* [PR 21334](https://github.com/spyder-ide/spyder/pull/21334) - PR: Fix Codesigning for the Installers and Run Workflow on Schedule, by [@mrclary](https://github.com/mrclary) ([21302](https://github.com/spyder-ide/spyder/issues/21302))
* [PR 21333](https://github.com/spyder-ide/spyder/pull/21333) - PR: Fix syntax in `test_namespacebrowser.py` for Python 3.8 and 3.9, by [@jitseniesen](https://github.com/jitseniesen)
* [PR 21323](https://github.com/spyder-ide/spyder/pull/21323) - PR: Fix some failing tests, by [@impact27](https://github.com/impact27)
* [PR 21320](https://github.com/spyder-ide/spyder/pull/21320) - PR: Group kernel config calls (IPython console), by [@impact27](https://github.com/impact27)
* [PR 21317](https://github.com/spyder-ide/spyder/pull/21317) - PR: Add toolbar to array editor (Variable Explorer), by [@jitseniesen](https://github.com/jitseniesen) ([21315](https://github.com/spyder-ide/spyder/issues/21315))
* [PR 21312](https://github.com/spyder-ide/spyder/pull/21312) - PR: Add Refresh button to editors from Variable Explorer, by [@jitseniesen](https://github.com/jitseniesen) ([6325](https://github.com/spyder-ide/spyder/issues/6325))
* [PR 21294](https://github.com/spyder-ide/spyder/pull/21294) - PR: Rename `External Console` plugin to `External Terminal`, by [@ccordoba12](https://github.com/ccordoba12)
* [PR 21276](https://github.com/spyder-ide/spyder/pull/21276) - PR: More UI fixes in several places, by [@ccordoba12](https://github.com/ccordoba12)
* [PR 21271](https://github.com/spyder-ide/spyder/pull/21271) - PR: Create loading screen for the Dependencies widget, and added new icons for dependencies, debug, console-off and console-remote-off, by [@conradolandia](https://github.com/conradolandia)
* [PR 21249](https://github.com/spyder-ide/spyder/pull/21249) - PR: Remove Kite completion provider code, by [@jsbautista](https://github.com/jsbautista)
* [PR 21233](https://github.com/spyder-ide/spyder/pull/21233) - PR: Improve style of the Preferences dialog (UI), by [@ccordoba12](https://github.com/ccordoba12) ([15073](https://github.com/spyder-ide/spyder/issues/15073))
* [PR 21102](https://github.com/spyder-ide/spyder/pull/21102) - PR: Fix error when running main window tests and failing tests, by [@ccordoba12](https://github.com/ccordoba12) ([21322](https://github.com/spyder-ide/spyder/issues/21322))
* [PR 20546](https://github.com/spyder-ide/spyder/pull/20546) - PR: Add edition menu and toolbar to dataframe viewer, by [@dpturibio](https://github.com/dpturibio) ([76](https://github.com/spyder-ide/ux-improvements/issues/76))
* [PR 14768](https://github.com/spyder-ide/spyder/pull/14768) - PR: Fix commenting/uncommenting to not change leading whitespaces, by [@remisalmon](https://github.com/remisalmon) ([14326](https://github.com/spyder-ide/spyder/issues/14326))

In this release 34 pull requests were closed.

----

## Version 6.0alpha2 (2023-09-05)

### Issues Closed

* [Issue 21257](https://github.com/spyder-ide/spyder/issues/21257) - Spyder 6.0 alpha2 release ([PR 21298](https://github.com/spyder-ide/spyder/pull/21298) by [@dalthviz](https://github.com/dalthviz))
* [Issue 21222](https://github.com/spyder-ide/spyder/issues/21222) - DataFrame Editor background coloring does not support `pandas.Int*Dtype` dtypes ([PR 21295](https://github.com/spyder-ide/spyder/pull/21295) by [@jitseniesen](https://github.com/jitseniesen))
* [Issue 21206](https://github.com/spyder-ide/spyder/issues/21206) - Config page for Shortcuts always shows shortcuts in black regardless of interface theme ([PR 21215](https://github.com/spyder-ide/spyder/pull/21215) by [@ccordoba12](https://github.com/ccordoba12))
* [Issue 21191](https://github.com/spyder-ide/spyder/issues/21191) - TypeError when hovering over value in dictionary editor ([PR 21193](https://github.com/spyder-ide/spyder/pull/21193) by [@dalthviz](https://github.com/dalthviz))
* [Issue 21173](https://github.com/spyder-ide/spyder/issues/21173) - Error with the Rich library in the Mac app
* [Issue 21157](https://github.com/spyder-ide/spyder/issues/21157) - Use caching for conda builds of subrepos in the installers-conda workflow ([PR 21182](https://github.com/spyder-ide/spyder/pull/21182) by [@mrclary](https://github.com/mrclary))
* [Issue 21149](https://github.com/spyder-ide/spyder/issues/21149) - Spyder 6.0a1 - Pandas error crashes console ([PR 21184](https://github.com/spyder-ide/spyder/pull/21184) by [@impact27](https://github.com/impact27))
* [Issue 21145](https://github.com/spyder-ide/spyder/issues/21145) - Plots from collection editor don't appear in Plots pane ([PR 21235](https://github.com/spyder-ide/spyder/pull/21235) by [@jitseniesen](https://github.com/jitseniesen))
* [Issue 20960](https://github.com/spyder-ide/spyder/issues/20960) - My font size in the variable explore is weird ([PR 20933](https://github.com/spyder-ide/spyder/pull/20933) by [@ccordoba12](https://github.com/ccordoba12))
* [Issue 20940](https://github.com/spyder-ide/spyder/issues/20940) - Enhancements to Projects file switcher ([PR 21275](https://github.com/spyder-ide/spyder/pull/21275) by [@ccordoba12](https://github.com/ccordoba12))
* [Issue 20715](https://github.com/spyder-ide/spyder/issues/20715) - Can not run IPython files in master ([PR 20762](https://github.com/spyder-ide/spyder/pull/20762) by [@impact27](https://github.com/impact27))
* [Issue 20701](https://github.com/spyder-ide/spyder/issues/20701) - Can not run renamed file in master ([PR 20762](https://github.com/spyder-ide/spyder/pull/20762) by [@impact27](https://github.com/impact27))
* [Issue 20571](https://github.com/spyder-ide/spyder/issues/20571) - Everything runs slowly after debugger is called ([PR 21107](https://github.com/spyder-ide/spyder/pull/21107) by [@ccordoba12](https://github.com/ccordoba12))
* [Issue 17464](https://github.com/spyder-ide/spyder/issues/17464) - It is not possible to disable external plugins ([PR 21101](https://github.com/spyder-ide/spyder/pull/21101) by [@ccordoba12](https://github.com/ccordoba12))
* [Issue 15254](https://github.com/spyder-ide/spyder/issues/15254) - Feature request: Pasting a file in the working directory doesn't work. ([PR 14092](https://github.com/spyder-ide/spyder/pull/14092) by [@impact27](https://github.com/impact27))
* [Issue 12851](https://github.com/spyder-ide/spyder/issues/12851) - Filenames are lowercased in debug mode ([PR 20493](https://github.com/spyder-ide/spyder/pull/20493) by [@impact27](https://github.com/impact27))
* [Issue 10968](https://github.com/spyder-ide/spyder/issues/10968) - Feature request: scroll line up/down using keyboard shortcut ([PR 10990](https://github.com/spyder-ide/spyder/pull/10990) by [@jnsebgosselin](https://github.com/jnsebgosselin))
* [Issue 10815](https://github.com/spyder-ide/spyder/issues/10815) - Add "Copy absolute/relative path" actions to the editor ([PR 21205](https://github.com/spyder-ide/spyder/pull/21205) by [@dalthviz](https://github.com/dalthviz))
* [Issue 5942](https://github.com/spyder-ide/spyder/issues/5942) - Is there any way to change the font for the entire application? ([PR 20933](https://github.com/spyder-ide/spyder/pull/20933) by [@ccordoba12](https://github.com/ccordoba12))
* [Issue 4120](https://github.com/spyder-ide/spyder/issues/4120) - Spyder cannot accept Chinese input ([PR 21260](https://github.com/spyder-ide/spyder/pull/21260) by [@dalthviz](https://github.com/dalthviz))
* [Issue 3860](https://github.com/spyder-ide/spyder/issues/3860) - File Switcher should search all project files and not only the open ones ([PR 20895](https://github.com/spyder-ide/spyder/pull/20895) by [@angelasofiaremolinagutierrez](https://github.com/angelasofiaremolinagutierrez))

In this release 21 issues were closed.

### Pull Requests Merged

* [PR 21306](https://github.com/spyder-ide/spyder/pull/21306) - PR: Update `RELEASE.md` instructions and bump `spyder-kernels` version used in the IPython Console validations, by [@dalthviz](https://github.com/dalthviz)
* [PR 21305](https://github.com/spyder-ide/spyder/pull/21305) - PR: Do not sign or notarize macOS installer, by [@mrclary](https://github.com/mrclary)
* [PR 21300](https://github.com/spyder-ide/spyder/pull/21300) - PR: Remove installers workflow step validation for spyder conda package build to be done only on PRs (CI), by [@dalthviz](https://github.com/dalthviz)
* [PR 21298](https://github.com/spyder-ide/spyder/pull/21298) - PR: Update core dependencies for 6.0.0.alpha2, by [@dalthviz](https://github.com/dalthviz) ([21257](https://github.com/spyder-ide/spyder/issues/21257))
* [PR 21295](https://github.com/spyder-ide/spyder/pull/21295) - PR: Support all real number dtypes in dataframe editor, by [@jitseniesen](https://github.com/jitseniesen) ([21222](https://github.com/spyder-ide/spyder/issues/21222))
* [PR 21275](https://github.com/spyder-ide/spyder/pull/21275) - PR: Compute Projects switcher results in a worker to avoid freezes, by [@ccordoba12](https://github.com/ccordoba12) ([20940](https://github.com/spyder-ide/spyder/issues/20940))
* [PR 21262](https://github.com/spyder-ide/spyder/pull/21262) - PR: Handle decode errors in threads used for standard streams (IPython console), by [@impact27](https://github.com/impact27)
* [PR 21260](https://github.com/spyder-ide/spyder/pull/21260) - PR: Add `fzf` and `fcitx-qt5` as conda requirements, by [@dalthviz](https://github.com/dalthviz) ([4120](https://github.com/spyder-ide/spyder/issues/4120))
* [PR 21236](https://github.com/spyder-ide/spyder/pull/21236) - PR: Fix error after changes to Plugins page (Preferences), by [@rear1019](https://github.com/rear1019)
* [PR 21235](https://github.com/spyder-ide/spyder/pull/21235) - PR: Display plots from collections editor in the Plots pane, by [@jitseniesen](https://github.com/jitseniesen) ([21145](https://github.com/spyder-ide/spyder/issues/21145))
* [PR 21226](https://github.com/spyder-ide/spyder/pull/21226) - PR: Fixes to improve compatibility with PySide2, by [@rear1019](https://github.com/rear1019)
* [PR 21224](https://github.com/spyder-ide/spyder/pull/21224) - PR: Fix `TypeError` in breakpoints table (Debugger), by [@rear1019](https://github.com/rear1019)
* [PR 21215](https://github.com/spyder-ide/spyder/pull/21215) - PR: Fix showing text in the dark theme for keyboard sequences in the Shortcurts page (Preferences), by [@ccordoba12](https://github.com/ccordoba12) ([21206](https://github.com/spyder-ide/spyder/issues/21206))
* [PR 21213](https://github.com/spyder-ide/spyder/pull/21213) - PR: Update installer workflow to only restore cache of subrepo builds (Installers), by [@mrclary](https://github.com/mrclary)
* [PR 21212](https://github.com/spyder-ide/spyder/pull/21212) - PR: Build subrepo caches on master (Installers), by [@mrclary](https://github.com/mrclary)
* [PR 21210](https://github.com/spyder-ide/spyder/pull/21210) - PR: Move Editor API inside the plugin (Editor), by [@dalthviz](https://github.com/dalthviz)
* [PR 21205](https://github.com/spyder-ide/spyder/pull/21205) - PR: Add copy absolute and relative paths to file context menu (Editor), by [@dalthviz](https://github.com/dalthviz) ([10815](https://github.com/spyder-ide/spyder/issues/10815))
* [PR 21194](https://github.com/spyder-ide/spyder/pull/21194) - PR: Move classes in `editor.py` to their own modules (Editor), by [@dalthviz](https://github.com/dalthviz)
* [PR 21193](https://github.com/spyder-ide/spyder/pull/21193) - PR: Fix `ReadOnlyCollectionsModel` tooltip logic (Widgets/Variable Explorer), by [@dalthviz](https://github.com/dalthviz) ([21191](https://github.com/spyder-ide/spyder/issues/21191))
* [PR 21185](https://github.com/spyder-ide/spyder/pull/21185) - PR: Fix config page radiobutton reference (Main interpreter), by [@dalthviz](https://github.com/dalthviz)
* [PR 21184](https://github.com/spyder-ide/spyder/pull/21184) - PR: Remove locals inspection from the kernel (IPython console), by [@impact27](https://github.com/impact27) ([21149](https://github.com/spyder-ide/spyder/issues/21149))
* [PR 21182](https://github.com/spyder-ide/spyder/pull/21182) - PR: Cache subrepo conda builds for installers, by [@mrclary](https://github.com/mrclary) ([21157](https://github.com/spyder-ide/spyder/issues/21157))
* [PR 21156](https://github.com/spyder-ide/spyder/pull/21156) - PR: Some fixes for the report error dialog (UI), by [@ccordoba12](https://github.com/ccordoba12)
* [PR 21134](https://github.com/spyder-ide/spyder/pull/21134) - PR: Improve UI of `PaneEmptyWidget`, show message on panes connected to dead consoles and improve About dialog UI, by [@ccordoba12](https://github.com/ccordoba12)
* [PR 21133](https://github.com/spyder-ide/spyder/pull/21133) - PR: Improve style of dockwidget tabbars (UI), by [@ccordoba12](https://github.com/ccordoba12) ([4](https://github.com/spyder-ide/ux-improvements/issues/4))
* [PR 21132](https://github.com/spyder-ide/spyder/pull/21132) - PR: Don't write to shell history file when getting user environment variables, by [@mrclary](https://github.com/mrclary)
* [PR 21131](https://github.com/spyder-ide/spyder/pull/21131) - PR: Reinstate notarization of conda-based macOS installer, by [@mrclary](https://github.com/mrclary)
* [PR 21125](https://github.com/spyder-ide/spyder/pull/21125) - PR: Update to `napari/label/bundle_tools_3` (Installers), by [@mrclary](https://github.com/mrclary)
* [PR 21107](https://github.com/spyder-ide/spyder/pull/21107) - PR: Add `exitdb` command and some speed optimizations to the debugger, by [@ccordoba12](https://github.com/ccordoba12) ([20571](https://github.com/spyder-ide/spyder/issues/20571))
* [PR 21101](https://github.com/spyder-ide/spyder/pull/21101) - PR: Improve UI of Plugins page in Preferences, by [@ccordoba12](https://github.com/ccordoba12) ([17464](https://github.com/spyder-ide/spyder/issues/17464))
* [PR 21092](https://github.com/spyder-ide/spyder/pull/21092) - PR: Remove setting font for update status bar widget (Application), by [@ccordoba12](https://github.com/ccordoba12)
* [PR 21084](https://github.com/spyder-ide/spyder/pull/21084) - PR: Automatically launch Spyder after installation (Installers), by [@mrclary](https://github.com/mrclary)
* [PR 21083](https://github.com/spyder-ide/spyder/pull/21083) - PR: Fix issue where bootstrap incorrectly determines git branch, by [@mrclary](https://github.com/mrclary)
* [PR 21075](https://github.com/spyder-ide/spyder/pull/21075) - PR: Update installers to use Python 3.10, by [@mrclary](https://github.com/mrclary)
* [PR 21065](https://github.com/spyder-ide/spyder/pull/21065) - PR: Fix issue getting user environment variables on Posix systems and pass them to the IPython console, by [@mrclary](https://github.com/mrclary)
* [PR 21062](https://github.com/spyder-ide/spyder/pull/21062) - PR: Fix issue where cmd.exe window flashes on Spyder startup on Windows (installer), by [@mrclary](https://github.com/mrclary)
* [PR 21057](https://github.com/spyder-ide/spyder/pull/21057) - PR: Remove Spyder 5 changelog from tarball, by [@ccordoba12](https://github.com/ccordoba12)
* [PR 21053](https://github.com/spyder-ide/spyder/pull/21053) - PR: Fix issues for all-user install in post-install script (Installers), by [@mrclary](https://github.com/mrclary)
* [PR 21050](https://github.com/spyder-ide/spyder/pull/21050) - PR: Small fixes to release files after 6.0a1, by [@ccordoba12](https://github.com/ccordoba12)
* [PR 20997](https://github.com/spyder-ide/spyder/pull/20997) - PR: Remove Spyder 2 icon set because it's incomplete, by [@jsbautista](https://github.com/jsbautista) ([43](https://github.com/spyder-ide/ux-improvements/issues/43))
* [PR 20933](https://github.com/spyder-ide/spyder/pull/20933) - PR: Make the font used by the application configurable and other UI fixes, by [@ccordoba12](https://github.com/ccordoba12) ([5942](https://github.com/spyder-ide/spyder/issues/5942), [20960](https://github.com/spyder-ide/spyder/issues/20960))
* [PR 20926](https://github.com/spyder-ide/spyder/pull/20926) - PR: Add help info widget to show tooltips in Preferences (UX/UI), by [@jsbautista](https://github.com/jsbautista)
* [PR 20895](https://github.com/spyder-ide/spyder/pull/20895) - PR: Add switcher integration to projects, by [@angelasofiaremolinagutierrez](https://github.com/angelasofiaremolinagutierrez) ([3860](https://github.com/spyder-ide/spyder/issues/3860))
* [PR 20868](https://github.com/spyder-ide/spyder/pull/20868) - PR: Improve Variable Explorer UX, by [@jsbautista](https://github.com/jsbautista) ([17](https://github.com/spyder-ide/ux-improvements/issues/17))
* [PR 20767](https://github.com/spyder-ide/spyder/pull/20767) - PR: Add clarifying message to several empty panes, by [@jsbautista](https://github.com/jsbautista) ([11](https://github.com/spyder-ide/ux-improvements/issues/11))
* [PR 20762](https://github.com/spyder-ide/spyder/pull/20762) - PR: Enable running renamed and IPython files again, by [@impact27](https://github.com/impact27) ([20715](https://github.com/spyder-ide/spyder/issues/20715), [20701](https://github.com/spyder-ide/spyder/issues/20701))
* [PR 20493](https://github.com/spyder-ide/spyder/pull/20493) - PR: Fix capitalization on Windows when opening a file in debug mode, by [@impact27](https://github.com/impact27) ([12851](https://github.com/spyder-ide/spyder/issues/12851))
* [PR 19492](https://github.com/spyder-ide/spyder/pull/19492) - PR: Merge Breakpoints and Debugger plugins, by [@impact27](https://github.com/impact27)
* [PR 19350](https://github.com/spyder-ide/spyder/pull/19350) - PR: Improve debugging for IPython kernels, by [@impact27](https://github.com/impact27)
* [PR 14092](https://github.com/spyder-ide/spyder/pull/14092) - PR: Open file pasted into working directory toolbar, by [@impact27](https://github.com/impact27) ([15254](https://github.com/spyder-ide/spyder/issues/15254))
* [PR 10990](https://github.com/spyder-ide/spyder/pull/10990) - PR: Add scroll line up/down keyboard shortcuts (Editor), by [@jnsebgosselin](https://github.com/jnsebgosselin) ([10968](https://github.com/spyder-ide/spyder/issues/10968))

In this release 51 pull requests were closed.

----

## Version 6.0alpha1 (2023-06-19)

### Issues Closed

* [Issue 20885](https://github.com/spyder-ide/spyder/issues/20885) - Error when opening files due to a corrupted config file ([PR 20886](https://github.com/spyder-ide/spyder/pull/20886) by [@dalthviz](https://github.com/dalthviz))
* [Issue 20776](https://github.com/spyder-ide/spyder/issues/20776) - Loading of old third-party plugins in Spyder 6 ([PR 20789](https://github.com/spyder-ide/spyder/pull/20789) by [@ccordoba12](https://github.com/ccordoba12))
* [Issue 20630](https://github.com/spyder-ide/spyder/issues/20630) - Proposition: Turn runfile / runcell to IPython magics ([PR 20633](https://github.com/spyder-ide/spyder/pull/20633) by [@impact27](https://github.com/impact27))
* [Issue 20572](https://github.com/spyder-ide/spyder/issues/20572) - Graphical way to pause at current point and drop to debugger ([PR 18514](https://github.com/spyder-ide/spyder/pull/18514) by [@impact27](https://github.com/impact27))
* [Issue 20561](https://github.com/spyder-ide/spyder/issues/20561) - Spyder crashes at shutdown ([PR 20562](https://github.com/spyder-ide/spyder/pull/20562) by [@impact27](https://github.com/impact27))
* [Issue 20536](https://github.com/spyder-ide/spyder/issues/20536) - Attach sha256sum for installers ([PR 20587](https://github.com/spyder-ide/spyder/pull/20587) by [@mrclary](https://github.com/mrclary))
* [Issue 20474](https://github.com/spyder-ide/spyder/issues/20474) - Generating new plots always overrides currently selected plot ([PR 20475](https://github.com/spyder-ide/spyder/pull/20475) by [@impact27](https://github.com/impact27))
* [Issue 20403](https://github.com/spyder-ide/spyder/issues/20403) - Find and replace "Replace all occurences" ignores "Only search for whole words" ([PR 20497](https://github.com/spyder-ide/spyder/pull/20497) by [@mrclary](https://github.com/mrclary))
* [Issue 19920](https://github.com/spyder-ide/spyder/issues/19920) - Debug toolbar is enabled for non-Python files (e.g.:  .trp)
* [Issue 19502](https://github.com/spyder-ide/spyder/issues/19502) - Update Python version on Windows installer to 3.10 to not flag `match` as an error
* [Issue 18855](https://github.com/spyder-ide/spyder/issues/18855) - `test_leaks` is failing on master ([PR 18857](https://github.com/spyder-ide/spyder/pull/18857) by [@impact27](https://github.com/impact27))
* [Issue 17888](https://github.com/spyder-ide/spyder/issues/17888) - Add Debug line functionality to Debug menu and toolbar ([PR 19306](https://github.com/spyder-ide/spyder/pull/19306) by [@impact27](https://github.com/impact27))
* [Issue 16662](https://github.com/spyder-ide/spyder/issues/16662) - Add a way to test the Windows installer ([PR 20601](https://github.com/spyder-ide/spyder/pull/20601) by [@mrclary](https://github.com/mrclary))
* [Issue 16013](https://github.com/spyder-ide/spyder/issues/16013) - Feature request: Expose pdb "u" and "d" commands to user ([PR 11186](https://github.com/spyder-ide/spyder/pull/11186) by [@impact27](https://github.com/impact27))
* [Issue 14894](https://github.com/spyder-ide/spyder/issues/14894) - Variable explorer doesn't show variables on remote kernel when using localhost forwarded ports ([PR 16890](https://github.com/spyder-ide/spyder/pull/16890) by [@impact27](https://github.com/impact27))
* [Issue 14518](https://github.com/spyder-ide/spyder/issues/14518) - How to view numbers in a dataframe with thousands separator in spyder variable explorer? ([PR 20473](https://github.com/spyder-ide/spyder/pull/20473) by [@jitseniesen](https://github.com/jitseniesen))
* [Issue 13336](https://github.com/spyder-ide/spyder/issues/13336) - Kernel not restarting sometimes ([PR 19411](https://github.com/spyder-ide/spyder/pull/19411) by [@impact27](https://github.com/impact27))
* [Issue 11177](https://github.com/spyder-ide/spyder/issues/11177) - Visualize what line of code the editor is running  ([PR 11186](https://github.com/spyder-ide/spyder/pull/11186) by [@impact27](https://github.com/impact27))
* [Issue 5205](https://github.com/spyder-ide/spyder/issues/5205) - Improvement: add a shortcut to enter the debugger after an error occurs ([PR 11186](https://github.com/spyder-ide/spyder/pull/11186) by [@impact27](https://github.com/impact27))
* [Issue 1613](https://github.com/spyder-ide/spyder/issues/1613) - Visual debug call stack window - enhacement request ([PR 11186](https://github.com/spyder-ide/spyder/pull/11186) by [@impact27](https://github.com/impact27))

In this release 20 issues were closed.

### Pull Requests Merged

* [PR 21041](https://github.com/spyder-ide/spyder/pull/21041) - PR: Skip notarization of our Mac app (Installers), by [@ccordoba12](https://github.com/ccordoba12)
* [PR 21036](https://github.com/spyder-ide/spyder/pull/21036) - PR: Add `spyder_kernels_rc` conda-forge label (Installers), by [@mrclary](https://github.com/mrclary)
* [PR 21030](https://github.com/spyder-ide/spyder/pull/21030) - PR: Update core dependencies for 6.0 alpha1, by [@ccordoba12](https://github.com/ccordoba12)
* [PR 20972](https://github.com/spyder-ide/spyder/pull/20972) - PR: Add new icons for replace next, all and selection buttons, by [@conradolandia](https://github.com/conradolandia)
* [PR 20965](https://github.com/spyder-ide/spyder/pull/20965) - PR: Fix typo in Announcements.md, by [@habibmy](https://github.com/habibmy)
* [PR 20952](https://github.com/spyder-ide/spyder/pull/20952) - PR: Add support for the future `python-lsp-black` 2.0 version, by [@ccordoba12](https://github.com/ccordoba12)
* [PR 20905](https://github.com/spyder-ide/spyder/pull/20905) - PR: Fix typo in kernel error message (IPython console), by [@jitseniesen](https://github.com/jitseniesen)
* [PR 20893](https://github.com/spyder-ide/spyder/pull/20893) - PR: Move LSP related code from the `CodeEditor` class definition to a new mixin and `CodeEditor` related elements to a `codeeditor` module (Editor), by [@dalthviz](https://github.com/dalthviz)
* [PR 20886](https://github.com/spyder-ide/spyder/pull/20886) - PR: Prevent saving `None` value as Editor bookmarks, by [@dalthviz](https://github.com/dalthviz) ([20885](https://github.com/spyder-ide/spyder/issues/20885))
* [PR 20884](https://github.com/spyder-ide/spyder/pull/20884) - PR: Cleanup Environments for Conda-based Installers, by [@mrclary](https://github.com/mrclary)
* [PR 20874](https://github.com/spyder-ide/spyder/pull/20874) - PR: Improve versions of debug icons, add new cell icon and optimize svg icons, by [@conradolandia](https://github.com/conradolandia)
* [PR 20837](https://github.com/spyder-ide/spyder/pull/20837) - PR: Define Switcher Plugin public API + fix switcher position bug, by [@angelasofiaremolinagutierrez](https://github.com/angelasofiaremolinagutierrez)
* [PR 20833](https://github.com/spyder-ide/spyder/pull/20833) - PR: Skip a test that started to fail on Linux and Mac, by [@ccordoba12](https://github.com/ccordoba12)
* [PR 20827](https://github.com/spyder-ide/spyder/pull/20827) - PR: Change logic to detect conda-based installers and micromamba on them, by [@mrclary](https://github.com/mrclary)
* [PR 20825](https://github.com/spyder-ide/spyder/pull/20825) - PR: Move CONF usage for bookmarks logic and use `SpyderConfiguratorAccessor` class in Editor widgets (Editor), by [@dalthviz](https://github.com/dalthviz)
* [PR 20824](https://github.com/spyder-ide/spyder/pull/20824) - PR: Declare a clear API for Projects and move implementation code to its main widget, by [@ccordoba12](https://github.com/ccordoba12)
* [PR 20810](https://github.com/spyder-ide/spyder/pull/20810) - PR: Remove some unused methods from MainWindow and fix Code Analysis and Profiler actions in menus position, by [@dalthviz](https://github.com/dalthviz)
* [PR 20789](https://github.com/spyder-ide/spyder/pull/20789) - PR: Remove code that tried to load old third-party plugins and move IO plugins to Spyder-kernels, by [@ccordoba12](https://github.com/ccordoba12) ([20776](https://github.com/spyder-ide/spyder/issues/20776))
* [PR 20773](https://github.com/spyder-ide/spyder/pull/20773) - PR: Fix `test_collectionseditor` after merge (Widgets), by [@dalthviz](https://github.com/dalthviz)
* [PR 20733](https://github.com/spyder-ide/spyder/pull/20733) - PR: Fix `test_clickable_ipython_tracebacks`, by [@ccordoba12](https://github.com/ccordoba12)
* [PR 20726](https://github.com/spyder-ide/spyder/pull/20726) - PR: Improve and refactor the way we run and debug code in the IPython console, by [@impact27](https://github.com/impact27)
* [PR 20714](https://github.com/spyder-ide/spyder/pull/20714) - PR: Make the switcher a plugin, by [@angelasofiaremolinagutierrez](https://github.com/angelasofiaremolinagutierrez)
* [PR 20689](https://github.com/spyder-ide/spyder/pull/20689) - PR: Fix `Source` menu order (Editor), by [@dalthviz](https://github.com/dalthviz)
* [PR 20653](https://github.com/spyder-ide/spyder/pull/20653) - PR: Fix debugger tests with the latest version of IPykernel, by [@ccordoba12](https://github.com/ccordoba12)
* [PR 20633](https://github.com/spyder-ide/spyder/pull/20633) - PR: Create magics for run|debug file|cell (IPython console), by [@impact27](https://github.com/impact27) ([20630](https://github.com/spyder-ide/spyder/issues/20630))
* [PR 20620](https://github.com/spyder-ide/spyder/pull/20620) - PR: Initial code changes for old menu actions to use the `Mainmenu` plugin (Editor), by [@dalthviz](https://github.com/dalthviz)
* [PR 20601](https://github.com/spyder-ide/spyder/pull/20601) - PR: Add installer tests for Linux and Windows, by [@mrclary](https://github.com/mrclary) ([16662](https://github.com/spyder-ide/spyder/issues/16662))
* [PR 20587](https://github.com/spyder-ide/spyder/pull/20587) - PR: Add sha256sum to release assets, by [@mrclary](https://github.com/mrclary) ([20536](https://github.com/spyder-ide/spyder/issues/20536))
* [PR 20575](https://github.com/spyder-ide/spyder/pull/20575) - PR: Fix conda script selection for custom interpreter env activation on Windows, by [@dalthviz](https://github.com/dalthviz)
* [PR 20574](https://github.com/spyder-ide/spyder/pull/20574) - PR: Remove API method that's no longer necessary (Run), by [@ccordoba12](https://github.com/ccordoba12)
* [PR 20568](https://github.com/spyder-ide/spyder/pull/20568) - PR: Add public API method to set custom interpreter (Main interpreter), by [@dalthviz](https://github.com/dalthviz)
* [PR 20562](https://github.com/spyder-ide/spyder/pull/20562) - PR: Wait on all shutdown threads (IPython console), by [@impact27](https://github.com/impact27) ([20561](https://github.com/spyder-ide/spyder/issues/20561))
* [PR 20557](https://github.com/spyder-ide/spyder/pull/20557) - PR: Transition Debugger plugin actions to the new Run architecture and cleanup Editor plugin, by [@impact27](https://github.com/impact27)
* [PR 20548](https://github.com/spyder-ide/spyder/pull/20548) - PR: Fix test_shell_execution for macOS, by [@mrclary](https://github.com/mrclary)
* [PR 20509](https://github.com/spyder-ide/spyder/pull/20509) - PR: Improve cells support in the Editor, by [@jsbautista](https://github.com/jsbautista)
* [PR 20497](https://github.com/spyder-ide/spyder/pull/20497) - PR: Fix issue where replace all did not respect whole words filter, by [@mrclary](https://github.com/mrclary) ([20403](https://github.com/spyder-ide/spyder/issues/20403))
* [PR 20475](https://github.com/spyder-ide/spyder/pull/20475) - PR: Stop automatic scrolling when a plot is selected (Plots), by [@impact27](https://github.com/impact27) ([20474](https://github.com/spyder-ide/spyder/issues/20474))
* [PR 20473](https://github.com/spyder-ide/spyder/pull/20473) - PR: Use .format() to format floats in array and dataframe editors, by [@jitseniesen](https://github.com/jitseniesen) ([14518](https://github.com/spyder-ide/spyder/issues/14518))
* [PR 20471](https://github.com/spyder-ide/spyder/pull/20471) - PR: Update conda-based installers, by [@mrclary](https://github.com/mrclary)
* [PR 20460](https://github.com/spyder-ide/spyder/pull/20460) - PR: Fix failure installing Spyder-kernels from master on Windows and other minor fixes on CIS, by [@ccordoba12](https://github.com/ccordoba12)
* [PR 20449](https://github.com/spyder-ide/spyder/pull/20449) - PR: Replace mamba command with micromamba in CI install script (Testing), by [@ccordoba12](https://github.com/ccordoba12)
* [PR 20421](https://github.com/spyder-ide/spyder/pull/20421) - PR: Add menu to use specific environment interpreter for a new console instance, by [@jsbautista](https://github.com/jsbautista)
* [PR 20411](https://github.com/spyder-ide/spyder/pull/20411) - PR: Pin PyZMQ to version 24 to prevent hangs in our CIs, by [@ccordoba12](https://github.com/ccordoba12)
* [PR 20368](https://github.com/spyder-ide/spyder/pull/20368) - PR: Remove original installers in favor of conda-based ones, by [@mrclary](https://github.com/mrclary)
* [PR 20306](https://github.com/spyder-ide/spyder/pull/20306) - PR: Skip a test that started to fail on Windows, by [@ccordoba12](https://github.com/ccordoba12)
* [PR 20238](https://github.com/spyder-ide/spyder/pull/20238) - PR: Fix a small kernel restart issue (IPython console), by [@ccordoba12](https://github.com/ccordoba12)
* [PR 19842](https://github.com/spyder-ide/spyder/pull/19842) - PR: Update Variable Explorer from the kernel, by [@impact27](https://github.com/impact27)
* [PR 19411](https://github.com/spyder-ide/spyder/pull/19411) - PR: Use pipes for stdout and stderr and improve comm connection (IPython console), by [@impact27](https://github.com/impact27) ([13336](https://github.com/spyder-ide/spyder/issues/13336))
* [PR 19343](https://github.com/spyder-ide/spyder/pull/19343) - PR: Use new API to handle creation and removal of debug toolbar and menu, by [@ccordoba12](https://github.com/ccordoba12)
* [PR 19306](https://github.com/spyder-ide/spyder/pull/19306) - PR: Add a debug current line or selection button, by [@impact27](https://github.com/impact27) ([17888](https://github.com/spyder-ide/spyder/issues/17888))
* [PR 19305](https://github.com/spyder-ide/spyder/pull/19305) - PR: Add button to debugger plugin to go to editor, by [@impact27](https://github.com/impact27)
* [PR 19265](https://github.com/spyder-ide/spyder/pull/19265) - PR: Move debug functions from IPython plugin to debugger plugin, by [@impact27](https://github.com/impact27)
* [PR 19208](https://github.com/spyder-ide/spyder/pull/19208) - PR: Move breakpoints logic from editor plugin to debugger plugin, by [@impact27](https://github.com/impact27)
* [PR 19181](https://github.com/spyder-ide/spyder/pull/19181) - PR: Move debug cell / file / config to Debugger plugin, by [@impact27](https://github.com/impact27)
* [PR 19092](https://github.com/spyder-ide/spyder/pull/19092) - PR: Use cached kernel for faster kernel restart (IPython console), by [@impact27](https://github.com/impact27)
* [PR 19074](https://github.com/spyder-ide/spyder/pull/19074) - PR: Improve validation for the right Spyder-kernels version, by [@impact27](https://github.com/impact27)
* [PR 19062](https://github.com/spyder-ide/spyder/pull/19062) - PR: Refactor the way clients are created (IPython console), by [@impact27](https://github.com/impact27)
* [PR 19005](https://github.com/spyder-ide/spyder/pull/19005) - PR: Unmaximize debugger plugin when clicking on debug toolbar buttons, by [@ccordoba12](https://github.com/ccordoba12)
* [PR 18877](https://github.com/spyder-ide/spyder/pull/18877) - PR: Add debug cell icon to the debug toolbar, by [@stevetracvc](https://github.com/stevetracvc)
* [PR 18864](https://github.com/spyder-ide/spyder/pull/18864) - PR: Fix `test_leaks` on master, by [@impact27](https://github.com/impact27)
* [PR 18857](https://github.com/spyder-ide/spyder/pull/18857) - PR: Close memory leak in master, by [@impact27](https://github.com/impact27) ([18855](https://github.com/spyder-ide/spyder/issues/18855))
* [PR 18853](https://github.com/spyder-ide/spyder/pull/18853) - PR: Move debug buttons to the Debugger plugin, by [@impact27](https://github.com/impact27)
* [PR 18852](https://github.com/spyder-ide/spyder/pull/18852) - PR: Rename FramesExplorer plugin to Debugger, by [@impact27](https://github.com/impact27)
* [PR 18837](https://github.com/spyder-ide/spyder/pull/18837) - PR: Make the debugger work faster, by [@impact27](https://github.com/impact27)
* [PR 18514](https://github.com/spyder-ide/spyder/pull/18514) - PR: Add ability to interrupt the current execution and enter the debugger after that, by [@impact27](https://github.com/impact27) ([20572](https://github.com/spyder-ide/spyder/issues/20572))
* [PR 18476](https://github.com/spyder-ide/spyder/pull/18476) - PR: Do not reset the frames explorer while debugging, by [@impact27](https://github.com/impact27)
* [PR 18463](https://github.com/spyder-ide/spyder/pull/18463) - PR: Refactor to separate ShellWidget from VariableExplorerWidget and FigureBrowser, by [@impact27](https://github.com/impact27)
* [PR 17656](https://github.com/spyder-ide/spyder/pull/17656) - PR: Ignore `REVIEW.md` from `check-manifest` and fix `setup.py` patch for Windows installers on PRs, by [@dalthviz](https://github.com/dalthviz)
* [PR 17467](https://github.com/spyder-ide/spyder/pull/17467) - PR: Generalize Run plugin to support generic inputs and executors, by [@andfoy](https://github.com/andfoy)
* [PR 17335](https://github.com/spyder-ide/spyder/pull/17335) - PR: Skip Spyder-kernels check for now (Dependencies), by [@ccordoba12](https://github.com/ccordoba12)
* [PR 16890](https://github.com/spyder-ide/spyder/pull/16890) - PR: Use control channel for comms, by [@impact27](https://github.com/impact27) ([14894](https://github.com/spyder-ide/spyder/issues/14894))
* [PR 16789](https://github.com/spyder-ide/spyder/pull/16789) - PR: Create Reviewer Guidelines, by [@isabela-pf](https://github.com/isabela-pf)
* [PR 16661](https://github.com/spyder-ide/spyder/pull/16661) - PR: Add a finder widget to reuse a similar widget used in the Variable Explorer, by [@impact27](https://github.com/impact27)
* [PR 14199](https://github.com/spyder-ide/spyder/pull/14199) - PR: Show Matplotlib backend state in status bar, by [@impact27](https://github.com/impact27)
* [PR 11186](https://github.com/spyder-ide/spyder/pull/11186) - PR: Add a new plugin to explore frames while debugging, by [@impact27](https://github.com/impact27) ([5205](https://github.com/spyder-ide/spyder/issues/5205), [1613](https://github.com/spyder-ide/spyder/issues/1613), [16013](https://github.com/spyder-ide/spyder/issues/16013), [11177](https://github.com/spyder-ide/spyder/issues/11177))

In this release 75 pull requests were closed.<|MERGE_RESOLUTION|>--- conflicted
+++ resolved
@@ -48,12 +48,9 @@
 * **Breaking** - The `save_working_directory` method was made private because it's only used internally.
 * Add `sender_plugin` kwarg to the `set_current_client_working_directory` method.
 * Add `server_id` kwarg to the `set_current_client_working_directory` method.
-<<<<<<< HEAD
-* Add `undo`, `redo`, `cut`, `copy`, `paste` and `select_all` methods.
-=======
 * Add `Switch` entry to `IPythonConsoleWidgetMenus`.
 * Add `NextConsole` and `PreviousConsole` to `IPythonConsoleWidgetActions`.
->>>>>>> fc230d3a
+* Add `undo`, `redo`, `cut`, `copy`, `paste` and `select_all` methods.
 
 #### Working Directory
 
