#!/bin/bash

if [ "$USE_CONDA" = "no" ]; then
    export PIP_DEPENDENCIES_FLAGS="-q"
    export PIP_DEPENDENCIES="coveralls"
    export CONDA_DEPENDENCIES=""
else
    export CONDA_DEPENDENCIES_FLAGS="--quiet"
    export CONDA_DEPENDENCIES="rope pyflakes sphinx pygments pylint psutil nbconvert \
                               qtawesome cloudpickle pickleshare qtpy pyzmq chardet mock nomkl pandas \
<<<<<<< HEAD
                               pytest pytest-cov numpydoc scipy cython pillow jedi pycodestyle sympy"
    export PIP_DEPENDENCIES="coveralls pytest-qt pytest-mock pytest-timeout flaky \
                             coloredlogs python-language-server[all] pydocstyle pexpect"
=======
                               pytest pytest-cov numpydoc scipy cython pillow jedi pycodestyle sympy \
                               keyring"
    export PIP_DEPENDENCIES="coveralls pytest-qt pytest-mock pytest-timeout flaky"
>>>>>>> 48a8586d
fi


# Download and install miniconda and conda/pip dependencies
# with astropy helpers
echo -e "PYTHON = $TRAVIS_PYTHON_VERSION \n============"
git clone git://github.com/astropy/ci-helpers.git > /dev/null
source ci-helpers/travis/setup_conda_$TRAVIS_OS_NAME.sh
export PATH="$HOME/miniconda/bin:$PATH"
source activate test


if [ "$USE_CONDA" = "no" ]; then
    # Install qtconsole from Github
    pip install git+https://github.com/jupyter/qtconsole.git

    # Install Spyder and its dependencies
    pip install -q -e .[test]

    # Run with tornado < 5.0 to avoid hangs
    pip install tornado==4.5.3

    # Fix connection to external kernels
    pip install jupyter-client==5.2.2
else
    # Run with tornado < 5.0 to avoid hangs
    conda install tornado=4.5.3

    # Fix connection to external kernels
    conda install jupyter_client=5.2.2
fi<|MERGE_RESOLUTION|>--- conflicted
+++ resolved
@@ -8,15 +8,10 @@
     export CONDA_DEPENDENCIES_FLAGS="--quiet"
     export CONDA_DEPENDENCIES="rope pyflakes sphinx pygments pylint psutil nbconvert \
                                qtawesome cloudpickle pickleshare qtpy pyzmq chardet mock nomkl pandas \
-<<<<<<< HEAD
-                               pytest pytest-cov numpydoc scipy cython pillow jedi pycodestyle sympy"
+                               pytest pytest-cov numpydoc scipy cython pillow jedi pycodestyle sympy \
+                               keyring"
     export PIP_DEPENDENCIES="coveralls pytest-qt pytest-mock pytest-timeout flaky \
                              coloredlogs python-language-server[all] pydocstyle pexpect"
-=======
-                               pytest pytest-cov numpydoc scipy cython pillow jedi pycodestyle sympy \
-                               keyring"
-    export PIP_DEPENDENCIES="coveralls pytest-qt pytest-mock pytest-timeout flaky"
->>>>>>> 48a8586d
 fi
 
 
