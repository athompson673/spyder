#!/usr/bin/env bash

set -ex

PY_VERSION=$TRAVIS_PYTHON_VERSION
WHEELHOUSE_URI=http://travis-wheels.scikit-image.org/

#==============================================================================
# Utility functions
#==============================================================================
download_code()
{
    PR=$TRAVIS_PULL_REQUEST
    mkdir ~/spy-clone
    git clone https://github.com/spyder-ide/spyder.git ~/spy-clone
    if [ "$PR" != "false" ] ; then
        cd ~/spy-clone
        git fetch origin pull/$PR/head:travis_pr_$PR
    fi
}


install_conda()
{
  # Define the value to download
    if [ "$TRAVIS_OS_NAME" = "linux" ]; then
        MINICONDA_OS=$MINICONDA_LINUX;
    elif [ "$TRAVIS_OS_NAME" = "osx" ]; then
        MINICONDA_OS=$MINICONDA_OSX;
    fi

    # You may want to periodically update this, although the conda update
    # conda line below will keep everything up-to-date.  We do this
    # conditionally because it saves us some downloading if the version is
    # the same.
    if [ "$PY_VERSION" = "2.7" ]; then
        wget "http://repo.continuum.io/miniconda/Miniconda-$MINICONDA_VERSION-$MINICONDA_OS.sh" -O miniconda.sh;
    else
        wget "http://repo.continuum.io/miniconda/Miniconda3-$MINICONDA_VERSION-$MINICONDA_OS.sh" -O miniconda.sh;
    fi

    bash miniconda.sh -b -p "$HOME/miniconda";
    export PATH="$HOME/miniconda/bin:$PATH";
    hash -r;
    conda config --set always_yes yes --set changeps1 no;
<<<<<<< HEAD
=======

    # Pinning conda to this version because installing from tarballs is not
    # pulling deps in 3.18.2 and that breaks all our tests!!
>>>>>>> 1b6b7edc
    echo 'conda ==3.18.1' > $HOME/miniconda/conda-meta/pinned;
    conda update -q conda;

    # Useful for debugging any issues with conda
    conda info -a;

    # Installing conda-build and jinja2 to do build tests
    conda install jinja2;
    conda install conda-build;

    conda create -q -n test-environment python=$PY_VERSION;

    # Test environments for different Qt bindings
    if [ "$USE_QT_API" = "PyQt5" ]; then
        conda config --add channels spyder-ide;
    fi
}


install_pyside()
{
    # Currently support for python 2.7, 3.3, 3.4
    # http://stackoverflow.com/questions/24489588/how-can-i-install-pyside-on-travis
    sudo apt-get install libqt4-dev;
    pip install --upgrade pip;
    pip install PySide --no-index --find-links=$WHEELHOUSE_URI;  
    # Travis CI servers use virtualenvs, so we need to finish the install by the following
    POSTINSTALL=$(find ~/virtualenv/ -type f -name "pyside_postinstall.py";)
    python $POSTINSTALL -install;
}


install_qt4()
{
    # Install Qt and then update the Matplotlib settings
    sudo apt-get install -q libqt4-dev pyqt4-dev-tools;

    if [[ $PY_VERSION == 2.7* ]]; then
        sudo apt-get install python-dev
        sudo apt-get install -q python-qt4
    else  
        sudo apt-get install python3-dev
    fi

    # http://stackoverflow.com/a/9716100
    LIBS=( PyQt4 sip.so )

    VAR=( $(which -a python$PY_VERSION) )

    GET_PYTHON_LIB_CMD="from distutils.sysconfig import get_python_lib; print (get_python_lib())"
    LIB_VIRTUALENV_PATH=$(python -c "$GET_PYTHON_LIB_CMD")
    LIB_SYSTEM_PATH=$(${VAR[-1]} -c "$GET_PYTHON_LIB_CMD")

    for LIB in ${LIBS[@]}
    do
        sudo ln -sf $LIB_SYSTEM_PATH/$LIB $LIB_VIRTUALENV_PATH/$LIB
    done
}


install_qt5()
{
    echo "Not supported yet"
}


install_apt_pip()
{  
    # Test for different Qt bindings
    if [ "$USE_QT_API" = "PyQt5" ]; then
        #sudo apt-get install -qq python-sip python-qt5 python-sphinx --fix-missing;
        #sudo apt-get install -qq python3-sip python3-pyqt5 --fix-missing;
        install_qt5
    elif [ "$USE_QT_API" = "PyQt4" ]; then
        install_qt4;
    elif [ "$USE_QT_API" = "PySide" ]; then
        install_pyside;
    fi

    if [ "$PY_VERSION" = "2.7" ]; then
        EXTRA_PACKAGES+=" rope"
    fi
    pip install -U $EXTRA_PACKAGES
}


#==============================================================================
# Main
#==============================================================================
download_code;

if [ "$USE_CONDA" = true ] ; then
    export SOURCE=`source activate test-environment`
    install_conda;
else
    export EXTRA_PACKAGES="IPython jedi matplotlib pandas pep8 psutil pyflakes pygments pylint sphinx sympy"
    install_apt_pip;
fi

#sleep 60;<|MERGE_RESOLUTION|>--- conflicted
+++ resolved
@@ -43,12 +43,9 @@
     export PATH="$HOME/miniconda/bin:$PATH";
     hash -r;
     conda config --set always_yes yes --set changeps1 no;
-<<<<<<< HEAD
-=======
 
     # Pinning conda to this version because installing from tarballs is not
     # pulling deps in 3.18.2 and that breaks all our tests!!
->>>>>>> 1b6b7edc
     echo 'conda ==3.18.1' > $HOME/miniconda/conda-meta/pinned;
     conda update -q conda;
 
