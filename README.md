![Spyder — The Scientific Python Development Environment](
./img_src/spyder_readme_banner.png)

*Copyright © 2009–2018 [Spyder Project Contributors](
https://github.com/spyder-ide/spyder/graphs/contributors)*

*Some source files and icons may be under other authorship/licenses; see
[NOTICE.txt](https://github.com/spyder-ide/spyder/blob/master/NOTICE.txt).*


[![license](https://img.shields.io/pypi/l/spyder.svg)](./LICENSE.txt)
[![pypi version](https://img.shields.io/pypi/v/spyder.svg)](https://pypi.org/project/spyder/)
[![conda version](https://img.shields.io/conda/vn/conda-forge/spyder.svg)](https://www.anaconda.com/download/)
[![download count](https://img.shields.io/conda/dn/conda-forge/spyder.svg)](https://www.anaconda.com/download/)
[![OpenCollective Backers](https://opencollective.com/spyder/backers/badge.svg?color=blue)](#backers)
[![OpenCollective Sponsors](https://opencollective.com/spyder/sponsors/badge.svg?color=blue)](#sponsors)
[![Join the chat at https://gitter.im/spyder-ide/public](https://badges.gitter.im/spyder-ide/spyder.svg)](https://gitter.im/spyder-ide/public)<br>
[![PyPI status](https://img.shields.io/pypi/status/spyder.svg)](https://github.com/spyder-ide/spyder)
[![Travis status](https://travis-ci.org/spyder-ide/spyder.svg?branch=master)](https://travis-ci.org/spyder-ide/spyder)
[![AppVeyor status](https://ci.appveyor.com/api/projects/status/tvjcqa4kf53br8s0/branch/master?svg=true)](https://ci.appveyor.com/project/spyder-ide/spyder/branch/master)
[![CircleCI](https://circleci.com/gh/spyder-ide/spyder.svg?style=shield)](https://circleci.com/gh/spyder-ide/spyder)
[![Coverage Status](https://coveralls.io/repos/github/spyder-ide/spyder/badge.svg?branch=master)](https://coveralls.io/github/spyder-ide/spyder?branch=master)
[![codecov](https://codecov.io/gh/spyder-ide/spyder/branch/master/graph/badge.svg)](https://codecov.io/gh/spyder-ide/spyder)

![Screenshot of Spyder's main window](./img_src/screenshot.png)

----

## Help support Spyder, the community-developed scientific IDE!

Thanks to your continuing support, we are on track for a
Spyder 4 release in early 2019 with all of your most-requested features
(a new debugger and completion architecture, better Projects, new Editor
functionality, full Variable Explorer object support, a built-in dark theme
and [much more](https://github.com/spyder-ide/spyder/wiki/Roadmap))!

Spyder development is made possible by contributions from our global user
community, along with organizations like [NumFOCUS](https://www.numfocus.org)
and [Quansight](https://www.quansight.com).
There are numerous [ways you can help](
https://github.com/spyder-ide/spyder/wiki/Contributing-to-Spyder), many of
which don't require any programming. If you'd like to make a [donation](
https://opencollective.com/spyder/donate) to help fund further improvements,
we're on [OpenCollective](https://opencollective.com/spyder).

Thanks for all you do to make the Spyder project thrive! [More details](
https://github.com/spyder-ide/spyder/wiki/Current-Funding-and-Development-Status)

----

## Overview

Spyder is a powerful scientific environment written in Python, for Python,
and designed by and for scientists, engineers and data analysts. It offers a
unique combination of the advanced editing, analysis, debugging, and profiling
functionality of a comprehensive development tool with the data exploration,
interactive execution, deep inspection, and beautiful visualization
capabilities of a scientific package.

Beyond its many built-in features, its abilities can be extended even further
via its plugin system and API. Furthermore, Spyder can also be used as a PyQt5
extension library, allowing you to build upon its functionality and embed
its components, such as the interactive console, in your own software.

For more general information about Spyder and to stay up to date on the
latest Spyder news and information, please check out [our new website](
https://www.spyder-ide.org/).


## Core components

* **Editor**

    Work efficiently in a multi-language editor with a function/class browser,
    real-time code analysis tools (`pyflakes`, `pylint`, and `pycodestyle`),
    automatic code completion (`jedi` and `rope`),
    horizontal/vertical splitting, and go-to-definition.

* **Interactive console**

    Harness the power of as many IPython consoles as you like with full
    workspace and debugging support, all within the flexibility of a full
    GUI interface. Instantly run your code by line, cell, or file,
    and render plots right inline with the output or in interactive windows.

* **Documentation viewer**

    Render documentation in real-time with Sphinx for any class or function,
    whether external or user-created, from either the Editor or a Console.

* **Variable explorer**

    Inspect any variables, functions or objects created during your session.
    Editing and interaction is supported with many common types, including
    numeric/strings/bools, Python lists/tuples/dictionaries, dates/timedeltas,
    Numpy arrays, Pandas index/series/dataframes, PIL/Pillow images, and more.

* **Development tools**

    Examine your code with the static analyzer, trace its execution with the
    interactive debugger, and unleash its performance with the profiler.
    Keep things organized with project support and a builtin file explorer, and
    use find in files to search across entire projects with full regex support.


## Documentation

You can read the Spyder documentation online on [the Spyder Docs website](
https://docs.spyder-ide.org/).


## Installation

For a detailed guide to installing Spyder, please refer to our
[installation instructions](https://docs.spyder-ide.org/installation.html).

The easiest way to install Spyder on any of our supported platforms
is to download it as part of the [Anaconda](https://www.anaconda.com/download/)
distribution, and use the `conda` package and environment manager to keep it
and your other packages installed and up to date.

If in doubt, you should always install Spyder via this method to avoid
unexpected issues we are unable to help you with; it generally has the
least likelihood of potential pitfalls for non-experts, and we may be
able to provide limited assistance if you do run into trouble.

Other install options exist, including:

* The [WinPython](https://winpython.github.io/) distribution for Windows
* The [MacPorts](https://www.macports.org/) project for macOS
* Your distribution's package manager (i.e. `apt-get`, `yum`, etc) on Linux
* The `pip` package manager, included with most Python installations

**However**, we lack the resources to provide individual support for users who
install via these methods, and they may be out of date or contain bugs outside
our control, so we recommend the Anaconda version instead if you run into issues.


## Troubleshooting

Before posting a report, *please* carefully read our **[Troubleshooting Guide](
https://github.com/spyder-ide/spyder/wiki/Troubleshooting-Guide-and-FAQ)**
and search the [issue tracker](https://github.com/spyder-ide/spyder/issues)
for your error message and problem description, as the great majority of bugs
are either duplicates, or can be fixed on the user side with a few easy steps.
Thanks!


## Contributing and Credits

Spyder was originally created by [Pierre Raybaut](
https://github.com/PierreRaybaut), and is currently maintained by
[Carlos Córdoba](https://github.com/ccordoba12) and an international
community of volunteers.

You can join us—everyone is welcome to help with Spyder!
Please read our [contributing instructions](
https://github.com/spyder-ide/spyder/blob/master/CONTRIBUTING.md)
to get started!

Certain source files are distributed under other compatible permissive licenses
and/or originally by other authors.
The icons for the Spyder 3 theme are derived from [Font Awesome](
https://fontawesome.com/) 4.7 (© 2016 David Gandy; SIL OFL 1.1).
Most Spyder 2 theme icons are sourced from the [Crystal Project icon set](
https://www.everaldo.com) (© 2006-2007 Everaldo Coelho; LGPL 2.1+).
Other Spyder 2 icons are from [Yusuke Kamiyamane](
http://p.yusukekamiyamane.com/) (© 2013 Yusuke Kamiyamane; CC-BY 3.0),
the [FamFamFam Silk icon set](http://www.famfamfam.com/lab/icons/silk/)
(© 2006 Mark James; CC-BY 2.5), and the [KDE Oxygen icons](
https://www.kde.org/) (© 2007 KDE Artists; LGPL 3.0+).

See [NOTICE.txt](https://github.com/spyder-ide/spyder/blob/master/NOTICE.txt)
for full legal information.


## Running from a Github clone

Spyder can be run directly from the source code, hosted on the
[Spyder github repo](https://github.com/spyder-ide/spyder).
You may want to do this for fixing bugs in Spyder, adding new
features, learning how Spyder works or to try out development versions before
they are officially released.

If using `conda` (strongly recommended), this can be done by running the
following from the command line (the Anaconda Prompt, if on Windows):

```bash
conda install spyder
conda remove spyder
git clone https://github.com/spyder-ide/spyder.git
cd spyder
python bootstrap.py
```

You also need to make sure the correct `spyder-kernels` version is installed
for the version of Spyder you are testing. The above procedure will give you
`spyder-kernels` 0.x for the `3.x` branch (Spyder 3),
so to run the `master` branch (Spyder 4) you need to additionally execute:

```bash
conda install -c spyder-ide spyder-kernels=1.*
```

Alternatively, you can use `pip` to install PyQt5 and the other
*runtime dependencies* listed below. However, beware:
this method is recommended for experts only, and you'll need to solve any
problems on your own.

See the [installation instructions](
https://docs.spyder-ide.org/installation.html) for more details on all of this.


## Dependencies

**Important Note**: Most or all of the dependencies listed below come
with *Anaconda* and other scientific Python distributions, so you don't need
to install them separately in those cases.

### Build dependencies

When installing Spyder from its source package, the only requirement is to have
a Python version greater than 2.7 or 3.4 (Python <=3.3 is no longer supported).

### Runtime dependencies

* **Python** 2.7 or 3.4+: The core language Spyder is written in and for.
* **PyQt5** 5.5+: Python bindings for Qt, used for Spyder's GUI.
* **qtconsole** 4.2.0+: Enhanced Python interpreter.
* **Python-language-server**: Editor code completion, calltips
  go-to-definition and real-time code analysis
* **Sphinx**: Rich text mode for the Help pane.
* **Pygments** 2.0+: Syntax highlighting for all file types it supports.
* **Pylint**: Static code analysis.
* **Psutil**: CPU and memory usage on the status bar.
* **Nbconvert**: Manipulation of notebooks in the Editor.
* **Qtawesome** 0.4.1+: To have an icon theme based on FontAwesome.
* **Pickleshare**: Show import completions on the Python consoles.
* **PyZMQ**: Client for the language server protocol (LSP).
* **QtPy** 1.5.0+: Abstraction layer for Python Qt bindings so that Spyder
  can run on multiple Qt bindings and versions.
* **Chardet**: Character encoding auto-detection in Python.
* **Numpydoc**: Used by Jedi to get function return types from Numpydocstrings.
* **Cloudpickle**: Serialize variables in the IPython kernel to send to Spyder.
* **spyder-kernels** 1.0+: Jupyter kernels for the Spyder console.
* **keyring**: Save Github credentials to report errors securely.
<<<<<<< HEAD
* **QDarkStyle**: A dark stylesheet for Qt applications, used for Spyder's dark theme.
=======
* **pexpect**/**paramiko**: Connect to remote kernels through SSH.
>>>>>>> dfcc133f

### Optional dependencies

* **Matplotlib**: 2D/3D plotting in the IPython console.
* **Pandas**: View and edit DataFrames and Series in the Variable Explorer.
* **Numpy**: View and edit 2- or 3-dimensional arrays in the Variable Explorer.
* **SymPy**: Symbolic mathematics in the IPython console.
* **SciPy**: Import Matlab workspace files in the Variable Explorer.
* **Cython**: Run Cython files in the IPython console.


## Backers

Support us with a monthly donation and help us continue our activities.

[![Backers](https://opencollective.com/spyder/backers.svg)](https://opencollective.com/spyder#support)


## Sponsors

Become a sponsor to get your logo on our README on Github.

[![Sponsors](https://opencollective.com/spyder/sponsors.svg)](https://opencollective.com/spyder#support)


## More information

[Main Website](https://www.spyder-ide.org/)

[Download Spyder (with Anaconda)](https://www.anaconda.com/download/)

[Online Documentation](https://docs.spyder-ide.org/)

[Spyder Github](https://github.com/spyder-ide/spyder)

[Troubleshooting Guide and FAQ](
https://github.com/spyder-ide/spyder/wiki/Troubleshooting-Guide-and-FAQ)

[Development Wiki](https://github.com/spyder-ide/spyder/wiki/Dev:-Index)

[Gitter Chatroom](https://gitter.im/spyder-ide/public)

[Google Group](https://groups.google.com/group/spyderlib)

[@Spyder_IDE on Twitter](https://twitter.com/spyder_ide)

[@SpyderIDE on Facebook](https://www.facebook.com/SpyderIDE/)

[Support Spyder on OpenCollective](https://opencollective.com/spyder/)<|MERGE_RESOLUTION|>--- conflicted
+++ resolved
@@ -244,11 +244,8 @@
 * **Cloudpickle**: Serialize variables in the IPython kernel to send to Spyder.
 * **spyder-kernels** 1.0+: Jupyter kernels for the Spyder console.
 * **keyring**: Save Github credentials to report errors securely.
-<<<<<<< HEAD
 * **QDarkStyle**: A dark stylesheet for Qt applications, used for Spyder's dark theme.
-=======
 * **pexpect**/**paramiko**: Connect to remote kernels through SSH.
->>>>>>> dfcc133f
 
 ### Optional dependencies
 
