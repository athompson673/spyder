# -*- coding: utf-8 -*-
#
# Copyright © Spyder Project Contributors
# Licensed under the terms of the MIT License
# (see spyder/__init__.py for details)

# Standard library imports
import os
import os.path as osp
import mimetypes as mime
import sys

# Third party imports
from qtpy.QtCore import QBuffer, QByteArray
from qtpy.QtGui import QColor, QIcon, QImage, QPainter
from qtpy.QtWidgets import QStyle, QWidget

# Local imports
from spyder.config.manager import CONF
from spyder.config.utils import EDIT_EXTENSIONS
from spyder.utils.image_path_manager import get_image_path
from spyder.utils.palette import SpyderPalette
import qtawesome as qta


class IconManager():
    """Class that manages all the icons."""
    def __init__(self):
        self.MAIN_FG_COLOR = SpyderPalette.ICON_1
        self.BIN_FILES = {x: 'ArchiveFileIcon' for x in [
            'zip', 'x-tar', 'x-7z-compressed', 'rar']}

        self.DOCUMENT_FILES = {
            'vnd.ms-powerpoint': 'PowerpointFileIcon',
            'vnd.openxmlformats-officedocument.'
            'presentationml.presentation': 'PowerpointFileIcon',
            'msword': 'WordFileIcon',
            'vnd.openxmlformats-officedocument.'
            'wordprocessingml.document': 'WordFileIcon',
            'vnd.ms-excel': 'ExcelFileIcon',
            'vnd.openxmlformats-officedocument.'
            'spreadsheetml.sheet': 'ExcelFileIcon',
            'pdf': 'PDFIcon'}

        self.OFFICE_FILES = {
            '.xlsx': 'ExcelFileIcon',
            '.docx': 'WordFileIcon',
            '.pptx': 'PowerpointFileIcon'}

        self.ICONS_BY_EXTENSION = {}

        # Magnification factors for attribute icons per platform
        if sys.platform.startswith('linux'):
            self.BIG_ATTR_FACTOR = 1.0
            self.SMALL_ATTR_FACTOR = 0.9
        elif os.name == 'nt':
            self.BIG_ATTR_FACTOR = 1.1
            self.SMALL_ATTR_FACTOR = 1.0
        else:
            self.BIG_ATTR_FACTOR = 1.3
            self.SMALL_ATTR_FACTOR = 1.1

        # Icons for different programming language
        # extensions
        self.LANGUAGE_ICONS = {
            '.c': 'CFileIcon',
            '.h': 'CFileIcon',
            '.cc': 'CppFileIcon',
            '.hh': 'CppFileIcon',
            '.cpp': 'CppFileIcon',
            '.cxx': 'CppFileIcon',
            '.c++': 'CppFileIcon',
            '.hpp': 'CppFileIcon',
            '.hxx': 'CppFileIcon',
            '.h++': 'CppFileIcon',
            '.cs': 'CsharpFileIcon',
            '.asmx': 'CsharpFileIcon',
            '.py': 'PythonFileIcon',
            '.py3': 'PythonFileIcon',
            '.pyx': 'PythonFileIcon',
            '.pyw': 'PythonFileIcon',
            '.java': 'JavaFileIcon',
            '.jav': 'JavaFileIcon',
            '.j': 'JavaFileIcon',
            '.js': 'JavascriptFileIcon',
            '.r': 'RFileIcon',
            '.rnw': 'RFileIcon',
            '.rmd': 'RFileIcon',
            '.swift': 'SwiftFileIcon',
            '.csv': 'GridFileIcon',
            '.tsv': 'GridFileIcon',
            '.bat': 'WindowsFileIcon',
            '.psl': 'PowershellFileIcon',
            '.sh': 'DollarFileIcon',
            '.md': 'MarkdownFileIcon',
            '.json': 'JsonFileIcon',
            '.html': 'CodeFileIcon',
            '.css': 'CodeFileIcon',
            '.yml': 'ExclamationFileIcon',
            '.yaml': 'ExclamationFileIcon',
            '.xml': 'CodeFileIcon'
        }

        self._resource = {
            'directory': osp.join(
                osp.dirname(osp.realpath(__file__)), '../fonts'),
            'loaded': False,
        }

        self._qtaargs = {
            'environment':             [('mdi.cube-outline',), {'color': self.MAIN_FG_COLOR}],
            'drag_dock_widget':        [('mdi.drag-variant',), {'color': self.MAIN_FG_COLOR}],
            'format_letter_case':      [('mdi.format-letter-case',), {'color': self.MAIN_FG_COLOR}],
            'format_letter_matches':   [('mdi.format-letter-matches',), {'color': self.MAIN_FG_COLOR}],
            'no_matches':              [('mdi.do-not-disturb',), {'color': SpyderPalette.COLOR_WARN_2}],
            'clear_text':              [('mdi.backspace',), {'color': self.MAIN_FG_COLOR}],
            'regex':                   [('mdi.regex',), {'color': self.MAIN_FG_COLOR}],
            'log':                     [('mdi.file-document',), {'color': self.MAIN_FG_COLOR}],
            'configure':               [('mdi.wrench',), {'color': self.MAIN_FG_COLOR, 'rotated': 90}],
            'bold':                    [('mdi.format-bold',), {'color': self.MAIN_FG_COLOR}],
            'italic':                  [('mdi.format-italic',), {'color': self.MAIN_FG_COLOR}],
            'run_small':               [('mdi.play',), {'color': SpyderPalette.ICON_3}],
            'stop':                    [('mdi.stop',), {'color': SpyderPalette.COLOR_ERROR_1}],
            'keyboard':                [('mdi.keyboard',), {'color': self.MAIN_FG_COLOR}],
            'eyedropper':              [('mdi.eyedropper',), {'color': self.MAIN_FG_COLOR}],
            'tooloptions':             [('mdi.menu',), {'color': self.MAIN_FG_COLOR}],
            'filenew':                 [('mdi.file',), {'color': self.MAIN_FG_COLOR}],
            'fileopen':                [('mdi.folder-open',), {'color': self.MAIN_FG_COLOR}],
            'revert':                  [('mdi.undo',), {'color': self.MAIN_FG_COLOR}],
            'filesave':                [('mdi.content-save',), {'color': self.MAIN_FG_COLOR}],
            'save_all':                [('mdi.content-save-all',), {'color': self.MAIN_FG_COLOR}],
            'filesaveas':              [('mdi.content-save-edit',), {'color': self.MAIN_FG_COLOR}],
            'print':                   [('mdi.printer',), {'color': self.MAIN_FG_COLOR}],
            'fileclose':               [('mdi.close',), {'color': self.MAIN_FG_COLOR}],
            'breakpoint_transparent':  [('mdi.checkbox-blank-circle',), {'color': SpyderPalette.COLOR_ERROR_1, 'opacity': 0.75, 'scale_factor': 0.9}],
            'breakpoint_big':          [('mdi.checkbox-blank-circle',), {'color': SpyderPalette.ICON_4, 'scale_factor': 0.9} ],
            'breakpoint_cond_big':     [('mdi.help-circle',), {'color': SpyderPalette.ICON_4, 'scale_factor': 0.9},],
            'breakpoints':             [('mdi.dots-vertical',), {'color': self.MAIN_FG_COLOR}],
            'arrow_debugger':          [('mdi.arrow-right-bold',), {'color': SpyderPalette.ICON_2, 'scale_factor': 1.5}],
            'arrow-step-over':         [('mdi.debug-step-over',), {'color': SpyderPalette.ICON_2}],
            'arrow-continue':          [('mdi.fast-forward',), {'color': SpyderPalette.ICON_2}],
            'arrow-step-in':           [('mdi.debug-step-into',), {'color': SpyderPalette.ICON_2}],
            'arrow-step-out':          [('mdi.debug-step-out',), {'color': SpyderPalette.ICON_2}],
            'stop_debug':              [('mdi.stop',), {'color': SpyderPalette.ICON_2}],
            'enter_debug':             [('mdi.location-enter',), {'color': SpyderPalette.ICON_2}],
            'run':                     [('mdi.play',), {'color': SpyderPalette.ICON_3}],
            'todo_list':               [('mdi.check-bold',), {'color': self.MAIN_FG_COLOR}],
            'wng_list':                [('mdi.alert',), {'options': [{'color': SpyderPalette.COLOR_WARN_2, 'color_disabled': SpyderPalette.COLOR_TEXT_4}]}],
            'prev_wng':                [('mdi.arrow-left',), {'options': [{'color': SpyderPalette.ICON_1, 'color_disabled': SpyderPalette.COLOR_TEXT_4}]}],
            'next_wng':                [('mdi.arrow-right',), {'options': [{'color': SpyderPalette.ICON_1, 'color_disabled': SpyderPalette.COLOR_TEXT_4}]}],
            'prev_cursor':             [('mdi.hand-pointing-left',), {'color': self.MAIN_FG_COLOR}],
            'next_cursor':             [('mdi.hand-pointing-right',), {'color': self.MAIN_FG_COLOR}],
            'comment':                 [('mdi.comment-text-outline',), {'color': self.MAIN_FG_COLOR}],
            'indent':                  [('mdi.format-indent-increase',), {'color': self.MAIN_FG_COLOR}],
            'unindent':                [('mdi.format-indent-decrease',), {'color': self.MAIN_FG_COLOR}],
            'toggle_lowercase':        [('mdi.format-letter-case-lower',), {'color': self.MAIN_FG_COLOR}],
            'toggle_uppercase':        [('mdi.format-letter-case-upper',), {'color': self.MAIN_FG_COLOR}],
            'gotoline':                [('mdi.format-line-spacing',), {'color': self.MAIN_FG_COLOR}],
            'error':                   [('mdi.close-circle',), {'color': SpyderPalette.COLOR_ERROR_1}],
            'warning':                 [('mdi.alert',), {'color': SpyderPalette.COLOR_WARN_2}],
            'information':             [('mdi.information-outline',), {'color': SpyderPalette.GROUP_9}],
            'hint':                    [('mdi.lightbulb',), {'color': SpyderPalette.GROUP_9}],
            'todo':                    [('mdi.check-bold',), {'color': SpyderPalette.GROUP_9}],
            'ipython_console':         [('mdi.console',), {'color': self.MAIN_FG_COLOR}],
            'python':                  [('spyder.python-logo-up', 'spyder.python-logo-down'), {'options': [{'color': SpyderPalette.PYTHON_LOGO_UP}, {'color': SpyderPalette.PYTHON_LOGO_DOWN}]}],
            'pythonpath':              [('spyder.python-logo-up', 'spyder.python-logo-down'), {'options': [{'color': SpyderPalette.PYTHON_LOGO_UP}, {'color': SpyderPalette.PYTHON_LOGO_DOWN}]}],
            'findf':                   [('mdi.file-find-outline',), {'color': self.MAIN_FG_COLOR}],
            'history':                 [('mdi.history',), {'color': self.MAIN_FG_COLOR}],
            'files':                   [('mdi.file-multiple',), {'color': self.MAIN_FG_COLOR}],
            'question_tip':            [('mdi.help-circle-outline',), {'color': SpyderPalette.COLOR_BACKGROUND_6}],
            'question_tip_hover':      [('mdi.help-circle-outline',), {'color': SpyderPalette.COLOR_TEXT_4}],
            'info_tip':                [('mdi.information-outline',), {'color': SpyderPalette.COLOR_BACKGROUND_6}],
            'info_tip_hover':          [('mdi.information-outline',), {'color': SpyderPalette.COLOR_TEXT_4}],
            'help':                    [('mdi.help-circle',), {'color': self.MAIN_FG_COLOR}],
            'online_help':             [('mdi.help-rhombus-outline',), {'color': self.MAIN_FG_COLOR}],
            'lock':                    [('mdi.lock',), {'color': self.MAIN_FG_COLOR}],
            'lock_open':               [('mdi.lock-open',), {'color': self.MAIN_FG_COLOR}],
            'outline_explorer':        [('mdi.file-tree',), {'color': self.MAIN_FG_COLOR}],
            'switcher':                [('mdi.arrow-left-right-bold',), {'color': self.MAIN_FG_COLOR}],
            'variable_explorer':       [('mdi.telescope',), {'color': self.MAIN_FG_COLOR}],
            'dictedit':                [('mdi.view-list-outline',), {'color': self.MAIN_FG_COLOR}],
            'previous':                [('mdi.arrow-left-bold',), {'color': self.MAIN_FG_COLOR}],
            'next':                    [('mdi.arrow-right-bold',), {'color': self.MAIN_FG_COLOR}],
            'up':                      [('mdi.arrow-up-bold',), {'color': self.MAIN_FG_COLOR}],
            'spyder':                  [('spyder.spyder-logo-background', 'spyder.spyder-logo-web', 'spyder.spyder-logo-snake'),  {'options': [{'color': SpyderPalette.SPYDER_LOGO_BACKGROUND}, {'color': SpyderPalette.SPYDER_LOGO_WEB}, {'color': SpyderPalette.SPYDER_LOGO_SNAKE}]}],
            'find':                    [('mdi.magnify',), {'color': self.MAIN_FG_COLOR}],
            'replace':                 [('mdi.find-replace',), {'color': self.MAIN_FG_COLOR}],
            'number_matches':          [('mdi.pound-box-outline',), {'color': self.MAIN_FG_COLOR}],
            'undo':                    [('mdi.undo',), {'color': self.MAIN_FG_COLOR}],
            'redo':                    [('mdi.redo',), {'color': self.MAIN_FG_COLOR}],
            'refresh':                 [('mdi.refresh',), {'color': self.MAIN_FG_COLOR}],
            'restart':                 [('mdi.reload',), {'color': self.MAIN_FG_COLOR}],
            'editcopy':                [('mdi.content-copy',), {'color': self.MAIN_FG_COLOR}],
            'editcut':                 [('mdi.content-cut',), {'color': self.MAIN_FG_COLOR}],
            'editclear':               [('mdi.delete',), {'color': self.MAIN_FG_COLOR}],
            'selectall':               [('mdi.select-all',), {'color': self.MAIN_FG_COLOR}],
            'exit':                    [('mdi.power',), {'color': self.MAIN_FG_COLOR}],
            'advanced':                [('mdi.package-variant',), {'color': self.MAIN_FG_COLOR}],
            'bug':                     [('mdi.bug',), {'color': self.MAIN_FG_COLOR}],
            'window_nofullscreen':     [('mdi.arrow-collapse-all',), {'color': self.MAIN_FG_COLOR}],
            'window_fullscreen':       [('mdi.arrow-expand-all',), {'color': self.MAIN_FG_COLOR}],
            'MessageBoxWarning':       [('mdi.alert',), {'color': self.MAIN_FG_COLOR}],
            'arredit':                 [('mdi.table-edit',), {'color': self.MAIN_FG_COLOR}],
            'home':                    [('mdi.home',), {'color': self.MAIN_FG_COLOR}],
            'show':                    [('mdi.eye',), {'color': self.MAIN_FG_COLOR}],
            'plot':                    [('mdi.chart-bar',), {'color': self.MAIN_FG_COLOR}],
            'plot.fit_to_pane':        [('mdi6.fit-to-screen',), {'color': self.MAIN_FG_COLOR}],
            'hist':                    [('mdi.chart-histogram',), {'color': self.MAIN_FG_COLOR}],
            'imshow':                  [('mdi.image',), {'color': self.MAIN_FG_COLOR}],
            'insert':                  [('mdi.login',), {'color': self.MAIN_FG_COLOR}],
            'insert_above':            [('mdi.table-arrow-up',), {'color': self.MAIN_FG_COLOR}],
            'insert_below':            [('mdi.table-arrow-down',), {'color': self.MAIN_FG_COLOR}],
            'insert_after':            [('mdi.table-arrow-right',), {'color': self.MAIN_FG_COLOR}],
            'insert_before':           [('mdi.table-arrow-left',), {'color': self.MAIN_FG_COLOR}],
            'rename':                  [('mdi.rename-box',), {'color': self.MAIN_FG_COLOR}],
            'move':                    [('mdi.file-move',), {'color': self.MAIN_FG_COLOR}],
            'edit_add':                [('mdi.plus-box',), {'color': self.MAIN_FG_COLOR}],
            'duplicate_row':           [('ph.rows',), {'color': self.MAIN_FG_COLOR}],
            'duplicate_column':        [('ph.columns',), {'color': self.MAIN_FG_COLOR}],
            'collapse_column':         [('mdi.arrow-collapse-horizontal',), {'color': self.MAIN_FG_COLOR}],
            'collapse_row':            [('mdi.arrow-collapse-vertical',), {'color': self.MAIN_FG_COLOR}],
            'delete_row':              [('mdi.table-row-remove',), {'color': self.MAIN_FG_COLOR}],
            'delete_column':           [('mdi.table-column-remove',), {'color': self.MAIN_FG_COLOR}],
            'edit_remove':             [('mdi.minus',), {'color': self.MAIN_FG_COLOR}],
            'format_float':            [('mdi.decimal-increase',), {'color': self.MAIN_FG_COLOR}],
            'background_color':        [('mdi.format-color-fill',), {'color': self.MAIN_FG_COLOR}],
            'browse_tab':              [('mdi.tab',), {'color': self.MAIN_FG_COLOR}],
            'filelist':                [('mdi.view-list',), {'color': self.MAIN_FG_COLOR}],
            'newwindow':               [('mdi.window-maximize',), {'color': self.MAIN_FG_COLOR}],
            'close_panel':             [('mdi.close-box-outline',), {'color': self.MAIN_FG_COLOR}],
            'fromcursor':              [('mdi.cursor-pointer',), {'color': self.MAIN_FG_COLOR, 'rotated': 90}],
            'filter':                  [('mdi.filter',), {'color': self.MAIN_FG_COLOR}],
            'folder_new':              [('mdi.folder-plus',), {'color': self.MAIN_FG_COLOR}],
            'vcs_commit':              [('mdi.source-commit',), {'color': SpyderPalette.ICON_3}],
            'vcs_browse':              [('mdi.source-repository',), {'color': SpyderPalette.ICON_3}],
            'fileimport':              [('mdi.download',), {'color': self.MAIN_FG_COLOR}],
            'fileexport':              [('mdi.upload',), {'color': self.MAIN_FG_COLOR}],
            'options_less':            [('mdi.minus-box',), {'color': self.MAIN_FG_COLOR}],
            'options_more':            [('mdi.plus-box',), {'color': self.MAIN_FG_COLOR}],
            'ArrowDown':               [('mdi.arrow-down-bold-circle',), {'color': self.MAIN_FG_COLOR}],
            'ArrowUp':                 [('mdi.arrow-up-bold-circle',), {'color': self.MAIN_FG_COLOR}],
            'ArrowBack':               [('mdi.arrow-left-bold-circle',), {'color': self.MAIN_FG_COLOR}],
            'ArrowForward':            [('mdi.arrow-right-bold-circle',), {'color': self.MAIN_FG_COLOR}],
            'DialogApplyButton':       [('mdi.check',), {'color': self.MAIN_FG_COLOR}],
            'DialogCloseButton':       [('mdi.close',), {'color': self.MAIN_FG_COLOR}],
            'DirClosedIcon':           [('mdi.folder',), {'color': self.MAIN_FG_COLOR}],
            'DialogHelpButton':        [('mdi.lifebuoy',), {'color': self.MAIN_FG_COLOR}],
            'VideoIcon':               [('mdi.video',), {'color': self.MAIN_FG_COLOR}],
            'MessageBoxInformation':   [('mdi.information-outline',), {'color': self.MAIN_FG_COLOR}],
            'DirOpenIcon':             [('mdi.folder-open',), {'color': self.MAIN_FG_COLOR}],
            'FileIcon':                [('mdi.file',), {'color': self.MAIN_FG_COLOR}],
            'GenericFileIcon':         [('mdi.file-outline',), {'color': self.MAIN_FG_COLOR}],
            'ExcelFileIcon':           [('mdi.file-excel',), {'color': self.MAIN_FG_COLOR}],
            'WordFileIcon':            [('mdi.file-word',), {'color': self.MAIN_FG_COLOR}],
            'PowerpointFileIcon':      [('mdi.file-powerpoint',), {'color': self.MAIN_FG_COLOR}],
            'PDFIcon':                 [('mdi.file-pdf',), {'color': self.MAIN_FG_COLOR}],
            'AudioFileIcon':           [('mdi.file-music',), {'color': self.MAIN_FG_COLOR}],
            'ImageFileIcon':           [('mdi.file-image',), {'color': self.MAIN_FG_COLOR}],
            'VideoFileIcon':           [('mdi.file-video',), {'color': self.MAIN_FG_COLOR}],
            'TextFileIcon':            [('mdi.file-document',), {'color': self.MAIN_FG_COLOR}],
            'CFileIcon':               [('mdi.language-c',), {'color': self.MAIN_FG_COLOR}],
            'CppFileIcon':             [('mdi.language-cpp',), {'color': self.MAIN_FG_COLOR}],
            'CsharpFileIcon':          [('mdi.language-csharp',), {'color': self.MAIN_FG_COLOR}],
            'PythonFileIcon':          [('mdi.language-python',), {'color': self.MAIN_FG_COLOR}],
            'JavaFileIcon':            [('mdi.language-java',), {'color': self.MAIN_FG_COLOR}],
            'JavascriptFileIcon':      [('mdi.language-javascript',), {'color': self.MAIN_FG_COLOR}],
            'RFileIcon':               [('mdi.language-r',), {'color': self.MAIN_FG_COLOR}],
            'SwiftFileIcon':           [('mdi.language-swift',), {'color': self.MAIN_FG_COLOR}],
            'GridFileIcon':            [('mdi.grid',), {'color': self.MAIN_FG_COLOR}],
            'WindowsFileIcon':         [('mdi.windows',), {'color': self.MAIN_FG_COLOR}],
            'PowershellFileIcon':      [('mdi.powershell',), {'color': self.MAIN_FG_COLOR}],
            'DollarFileIcon':          [('mdi.currency-usd',), {'color': self.MAIN_FG_COLOR}],
            'MarkdownFileIcon':        [('mdi.markdown',), {'color': self.MAIN_FG_COLOR}],
            'JsonFileIcon':            [('mdi.json',), {'color': self.MAIN_FG_COLOR}],
            'ExclamationFileIcon':     [('mdi.exclamation',), {'color': self.MAIN_FG_COLOR}],
            'CodeFileIcon':            [('mdi.xml',), {'color': self.MAIN_FG_COLOR}],
            'arrow':                   [('mdi.arrow-right-bold',), {'color': self.MAIN_FG_COLOR}],
            'collapse':                [('mdi.collapse-all',), {'color': self.MAIN_FG_COLOR}],
            'expand':                  [('mdi.expand-all',), {'color': self.MAIN_FG_COLOR}],
            'restore':                 [('mdi.subdirectory-arrow-right',), {'color': self.MAIN_FG_COLOR, 'rotated': 270}],
            'collapse_selection':      [('mdi.minus-box',), {'color': self.MAIN_FG_COLOR}],
            'expand_selection':        [('mdi.plus-box',), {'color': self.MAIN_FG_COLOR}],
            'copywop':                 [('mdi.console-line',), {'color': self.MAIN_FG_COLOR}],
            'editpaste':               [('mdi.content-paste',), {'color': self.MAIN_FG_COLOR}],
            'edit':                    [('mdi.pencil',), {'color': self.MAIN_FG_COLOR}],
            'convention':              [('mdi.alpha-c-circle',), {'color': SpyderPalette.ICON_2, 'scale_factor': self.BIG_ATTR_FACTOR}],
            'refactor':                [('mdi.alpha-r-circle',), {'color': SpyderPalette.ICON_2, 'scale_factor': self.BIG_ATTR_FACTOR}],
            '2uparrow':                [('mdi.arrow-collapse-up',), {'color': self.MAIN_FG_COLOR}],
            '1uparrow':                [('mdi.arrow-up',), {'color': self.MAIN_FG_COLOR}],
            '2downarrow':              [('mdi.arrow-collapse-down',), {'color': self.MAIN_FG_COLOR}],
            '1downarrow':              [('mdi.arrow-down',), {'color': self.MAIN_FG_COLOR}],
            'undock':                  [('mdi.open-in-new',), {'color': self.MAIN_FG_COLOR}],
            'close_pane':              [('mdi.window-close',), {'color': self.MAIN_FG_COLOR}],
            'toolbar_ext_button':      [('mdi.dots-horizontal',), {'color': self.MAIN_FG_COLOR}],
            # --- Autocompletion/document symbol type icons --------------
            'completions':             [('mdi.code-tags-check',), {'color': self.MAIN_FG_COLOR}],
            'keyword':                 [('mdi.alpha-k-box',), {'color': SpyderPalette.GROUP_9, 'scale_factor': self.BIG_ATTR_FACTOR}],
            'color':                   [('mdi.alpha-c-box',), {'color': SpyderPalette.ICON_5, 'scale_factor': self.BIG_ATTR_FACTOR}],
            'enum':                    [('mdi.alpha-e-box',), {'color': SpyderPalette.ICON_5, 'scale_factor': self.BIG_ATTR_FACTOR}],
            'value':                   [('mdi.alpha-v-box',), {'color': SpyderPalette.ICON_5, 'scale_factor': self.BIG_ATTR_FACTOR}],
            'constant':                [('mdi.alpha-c-box',), {'color': SpyderPalette.ICON_5, 'scale_factor': self.BIG_ATTR_FACTOR}],
            'unit':                    [('mdi.alpha-u-box',), {'color': SpyderPalette.ICON_5, 'scale_factor': self.BIG_ATTR_FACTOR}],
            'text':                    [('mdi.alphabetical-variant',), {'color': self.MAIN_FG_COLOR, 'scale_factor': self.BIG_ATTR_FACTOR}],
            'file':                    [('mdi.file',), {'color': self.MAIN_FG_COLOR, 'scale_factor': self.SMALL_ATTR_FACTOR}],
            'snippet':                 [('mdi.alpha-s-box',), {'color': SpyderPalette.GROUP_11, 'scale_factor': self.BIG_ATTR_FACTOR}],
            'attribute':               [('mdi.alpha-a-box',), {'color': SpyderPalette.GROUP_12, 'scale_factor': self.BIG_ATTR_FACTOR}],
            'reference':               [('mdi.alpha-r-box',), {'color': SpyderPalette.ICON_5, 'scale_factor': self.BIG_ATTR_FACTOR}],
            'variable':                [('mdi.alpha-v-box',), {'color': SpyderPalette.ICON_5, 'scale_factor': self.BIG_ATTR_FACTOR}],
            'field':                   [('mdi.alpha-a-box',), {'color': SpyderPalette.ICON_5, 'scale_factor': self.BIG_ATTR_FACTOR}],
            'property':                [('mdi.alpha-p-box',), {'color': SpyderPalette.ICON_5, 'scale_factor': self.BIG_ATTR_FACTOR}],
            'module':                  [('mdi.alpha-m-box',), {'color': SpyderPalette.GROUP_5, 'scale_factor': self.BIG_ATTR_FACTOR}],
            'namespace':               [('mdi.alpha-n-box',), {'color': SpyderPalette.GROUP_5, 'scale_factor': self.BIG_ATTR_FACTOR}],
            'package':                 [('mdi.alpha-p-box',), {'color': SpyderPalette.GROUP_5, 'scale_factor': self.BIG_ATTR_FACTOR}],
            'class':                   [('mdi.alpha-c-box',), {'color': SpyderPalette.ICON_2, 'scale_factor': self.BIG_ATTR_FACTOR}],
            'interface':               [('mdi.alpha-i-box',), {'color': SpyderPalette.ICON_5, 'scale_factor': self.BIG_ATTR_FACTOR}],
            'string':                  [('mdi.alpha-s-box',), {'color': SpyderPalette.GROUP_9, 'scale_factor': self.BIG_ATTR_FACTOR}],
            'number':                  [('mdi.alpha-n-box',), {'color': SpyderPalette.GROUP_9, 'scale_factor': self.BIG_ATTR_FACTOR}],
            'boolean':                 [('mdi.alpha-b-box',), {'color': SpyderPalette.GROUP_12, 'scale_factor': self.BIG_ATTR_FACTOR}],
            'array':                   [('mdi.alpha-a-box',), {'color': SpyderPalette.GROUP_9, 'scale_factor': self.BIG_ATTR_FACTOR}],
            'object':                  [('mdi.alpha-o-box',), {'color': SpyderPalette.ICON_5, 'scale_factor': self.BIG_ATTR_FACTOR}],
            'key':                     [('mdi.alpha-k-box',), {'color': SpyderPalette.ICON_5, 'scale_factor': self.BIG_ATTR_FACTOR}],
            'null':                    [('mdi.alpha-n-box',), {'color': SpyderPalette.GROUP_12, 'scale_factor': self.BIG_ATTR_FACTOR}],
            'enum_member':             [('mdi.alpha-e-box',), {'color': SpyderPalette.COLOR_ERROR_3, 'scale_factor': self.BIG_ATTR_FACTOR}],
            'struct':                  [('mdi.alpha-s-box',), {'color': SpyderPalette.ICON_2, 'scale_factor': self.BIG_ATTR_FACTOR}],
            'event':                   [('mdi.alpha-e-box',), {'color': SpyderPalette.COLOR_WARN_3, 'scale_factor': self.BIG_ATTR_FACTOR}],
            'operator':                [('mdi.alpha-o-box',), {'color': SpyderPalette.COLOR_WARN_3, 'scale_factor': self.BIG_ATTR_FACTOR}],
            'type_parameter':          [('mdi.alpha-t-box',), {'color': SpyderPalette.COLOR_WARN_3, 'scale_factor': self.BIG_ATTR_FACTOR}],
            'private2':                [('mdi.eye-off',), {'color': SpyderPalette.COLOR_ERROR_3, 'scale_factor': self.SMALL_ATTR_FACTOR}],
            'private1':                [('mdi.eye-off',), {'color': SpyderPalette.COLOR_ERROR_3, 'scale_factor': self.SMALL_ATTR_FACTOR}],
            'method':                  [('mdi.alpha-m-box',), {'color': SpyderPalette.ICON_3, 'scale_factor': self.BIG_ATTR_FACTOR}],
            'constructor':             [('mdi.alpha-c-box',), {'color': SpyderPalette.ICON_5, 'scale_factor': self.BIG_ATTR_FACTOR}],
            'function':                [('mdi.alpha-f-box',), {'color': SpyderPalette.COLOR_WARN_3, 'scale_factor': self.BIG_ATTR_FACTOR}],
            'blockcomment':            [('mdi.pound',), {'color': SpyderPalette.ICON_2, 'scale_factor': self.SMALL_ATTR_FACTOR}],
            'cell':                    [('mdi.percent',), {'color':SpyderPalette.GROUP_9, 'scale_factor': self.SMALL_ATTR_FACTOR}],
            'no_match':                [('mdi.checkbox-blank-circle',), {'color': SpyderPalette.GROUP_3, 'scale_factor': self.SMALL_ATTR_FACTOR}],
            'github':                  [('mdi.github',), {'color': self.MAIN_FG_COLOR}],
            # --- Spyder Tour --------------------------------------------------------
            'tour':                    [('mdi.compass',), {'color': self.MAIN_FG_COLOR}],
            'tour.close':              [('mdi.close',), {'color': self.MAIN_FG_COLOR}],
            'tour.home':               [('mdi.skip-backward',), {'color': self.MAIN_FG_COLOR}],
            'tour.previous':           [('mdi.skip-previous',), {'color': self.MAIN_FG_COLOR}],
            'tour.next':               [('mdi.skip-next',), {'color': self.MAIN_FG_COLOR}],
            'tour.end':                [('mdi.skip-forward',), {'color': self.MAIN_FG_COLOR}],
            # --- Third party plugins ------------------------------------------------
            'profiler':                [('mdi.timer-outline',), {'color': self.MAIN_FG_COLOR}],
            'condapackages':           [('mdi.archive',), {'color': self.MAIN_FG_COLOR}],
            'spyder.example':          [('mdi.eye',), {'color': self.MAIN_FG_COLOR}],
            'spyder.autopep8':         [('mdi.eye',), {'color': self.MAIN_FG_COLOR}],
            'spyder.memory_profiler':  [('mdi.eye',), {'color': self.MAIN_FG_COLOR}],
            'spyder.line_profiler':    [('mdi.eye',), {'color': self.MAIN_FG_COLOR}],
            'symbol_find':             [('mdi.at',), {'color': self.MAIN_FG_COLOR}],
            'folding.arrow_right':     [('mdi.chevron-right',), {'color': self.MAIN_FG_COLOR}],
            'folding.arrow_down':      [('mdi.chevron-down',), {'color': self.MAIN_FG_COLOR}],
            'lspserver.down':          [('mdi.close',), {'color': self.MAIN_FG_COLOR}],
            'lspserver.ready':         [('mdi.check',), {'color': self.MAIN_FG_COLOR}],
            'dependency_ok':           [('mdi.check',), {'color': SpyderPalette.COLOR_SUCCESS_2}],
            'dependency_warning':      [('mdi.alert',), {'color': SpyderPalette.COLOR_WARN_2}],
            'dependency_error':        [('mdi.alert',), {'color': SpyderPalette.COLOR_ERROR_1}],
            'broken_image':            [('mdi.image-broken-variant',), {'color': self.MAIN_FG_COLOR}],
            # --- Status bar --------------------------------------------------------
            'code_fork':               [('mdi.source-fork',), {'color': self.MAIN_FG_COLOR}],
            'statusbar':               [('mdi.dock-bottom',), {'color': self.MAIN_FG_COLOR}],
            # --- Plugin registry ---------------------------------------------------
            'plugins':                 [('mdi.puzzle',), {'color': self.MAIN_FG_COLOR}],
            # --- Print preview dialog ----------------------------------------------
            'print.fit_width':         [('mdi.arrow-expand-horizontal',), {'color': self.MAIN_FG_COLOR}],
            'print.fit_page':          [('mdi.stretch-to-page-outline',), {'color': self.MAIN_FG_COLOR}],
            'portrait':                [('mdi.crop-portrait',), {'color': self.MAIN_FG_COLOR}],
            'landscape':               [('mdi.crop-landscape',), {'color': self.MAIN_FG_COLOR}],
            'previous_page':           [('mdi.chevron-left',), {'color': self.MAIN_FG_COLOR}],
            'next_page':               [('mdi.chevron-right',), {'color': self.MAIN_FG_COLOR}],
            'first_page':              [('mdi.page-first',), {'color': self.MAIN_FG_COLOR}],
            'last_page':               [('mdi.page-last',), {'color': self.MAIN_FG_COLOR}],
            'print.single_page':       [('mdi.file-document-outline',), {'color': self.MAIN_FG_COLOR}],
            'print.all_pages':         [('mdi.file-document-multiple-outline',), {'color': self.MAIN_FG_COLOR}],
            'print.page_setup':        [('mdi.ruler-square',), {'color': self.MAIN_FG_COLOR}],
<<<<<<< HEAD
            # --- For our collapsed widget
            'collapsed':               [('mdi.chevron-right',), {'color': self.MAIN_FG_COLOR, 'scale_factor': 1.3}],
            'expanded':                [('mdi.chevron-down',), {'color': self.MAIN_FG_COLOR, 'scale_factor': 1.3}],
=======
            # --- Remote connections ----------------------------------------------
            'add_server':              [('mdi.server-plus',), {'color': self.MAIN_FG_COLOR}],
            'remote_server':           [('mdi.server-network',), {'color': self.MAIN_FG_COLOR}],
>>>>>>> f937f098
        }

    def get_std_icon(self, name, size=None):
        """Get standard platform icon."""
        if not name.startswith('SP_'):
            name = 'SP_' + name
        icon = QWidget().style().standardIcon(getattr(QStyle, name))
        if size is None:
            return icon
        else:
            return QIcon(icon.pixmap(size, size))

    def get_icon(self, name, resample=False):
        """Return image inside a QIcon object.

        Parameters
        ----------
        name: str
            Image name or icon
        resample: bool
            If True, manually resample icon pixmaps for usual sizes
            (16, 24, 32, 48, 96, 128, 256). This is recommended for
            QMainWindow icons created from SVG images on non-Windows
            platforms due to a Qt bug. See spyder-ide/spyder#1314.
        """
        # Icon image path
        icon_path = get_image_path(name)

        # This is used to wrap the image into a QIcon container so we can get
        # pixmaps for it.
        wrapping_icon = QIcon(icon_path)

        # This is the icon object that will be returned by this method.
        icon = QIcon()

        if resample:
            # This only applies to the Spyder 2 icons
            for size in (16, 24, 32, 48, 96, 128, 256, 512):
                icon.addPixmap(wrapping_icon.pixmap(size, size))
            return icon
        else:
            # These are the necessary adjustments for our SVG icons.

            # -- Normal state
            # NOTE: We take pixmaps as large as the ones below to not have
            # pixelated icons on high dpi screens.
            # Fixes spyder-ide/spyder#19520
            normal_state = wrapping_icon.pixmap(512, 512)
            icon.addPixmap(normal_state, QIcon.Normal)

            # -- Disabled state
            # Taken from https://stackoverflow.com/a/65618075/438386
            disabled_color = QColor(SpyderPalette.COLOR_DISABLED)
            disabled_state = wrapping_icon.pixmap(512, 512)
            qp = QPainter(disabled_state)
            qp.setCompositionMode(QPainter.CompositionMode_SourceIn)
            qp.fillRect(disabled_state.rect(), disabled_color)
            qp.end()
            icon.addPixmap(disabled_state, QIcon.Disabled)

            # -- Selected state
            # We use the normal state pixmap for the selected state as well.
            icon.addPixmap(normal_state, QIcon.Selected)

            return icon

    def icon(self, name, scale_factor=None, resample=False):
        theme = CONF.get('appearance', 'icon_theme')
        if theme == 'spyder 3':
            try:
                # Try to load the icons from QtAwesome
                if not self._resource['loaded']:
                    qta.load_font('spyder', 'spyder.ttf', 'spyder-charmap.json',
                                directory=self._resource['directory'])
                    self._resource['loaded'] = True
                args, kwargs = self._qtaargs[name]
                if scale_factor is not None:
                    kwargs['scale_factor'] = scale_factor
                kwargs['color_disabled'] = SpyderPalette.COLOR_DISABLED
                return qta.icon(*args, **kwargs)
            except KeyError:
                # Load custom icons
                icon = QIcon(self.get_icon(name))
                return icon if icon is not None else QIcon()

    def get_icon_by_extension_or_type(self, fname, scale_factor):
        """Return the icon depending on the file extension"""
        application_icons = {}
        application_icons.update(self.BIN_FILES)
        application_icons.update(self.DOCUMENT_FILES)

        basename = osp.basename(fname)
        __, extension = osp.splitext(basename.lower())

        # Catch error when it's not possible to access the Windows registry to
        # check for this.
        # Fixes spyder-ide/spyder#21304
        try:
            mime_type, __ = mime.guess_type(basename)
        except PermissionError:
            mime_type = None

        if osp.isdir(fname):
            extension = "Folder"

        if (extension, scale_factor) in self.ICONS_BY_EXTENSION:
            return self.ICONS_BY_EXTENSION[(extension, scale_factor)]

        if osp.isdir(fname):
            icon_by_extension = self.icon('DirClosedIcon', scale_factor)
        else:
            icon_by_extension = self.icon('GenericFileIcon')

            if extension in self.OFFICE_FILES:
                icon_by_extension = self.icon(
                    self.OFFICE_FILES[extension], scale_factor)
            elif extension in self.LANGUAGE_ICONS:
                icon_by_extension = self.icon(
                    self.LANGUAGE_ICONS[extension], scale_factor)
            else:
                if extension == '.ipynb':
                    icon_by_extension = self.icon('notebook')
                elif extension == '.tex':
                    icon_by_extension = self.icon('file_type_tex')
                elif extension in EDIT_EXTENSIONS:
                    icon_by_extension = self.icon('TextFileIcon', scale_factor)
                elif mime_type is not None:
                    try:
                        # Fix for spyder-ide/spyder#5080. Even though
                        # mimetypes.guess_type documentation states that
                        # the return value will be None or a tuple of
                        # the form type/subtype, in the Windows registry,
                        # .sql has a mimetype of text\plain
                        # instead of text/plain therefore mimetypes is
                        # returning it incorrectly.
                        file_type, bin_name = mime_type.split('/')
                    except ValueError:
                        file_type = None
                    if file_type is None:
                        icon_by_extension = self.icon('binary')
                    elif file_type == 'audio':
                        icon_by_extension = self.icon(
                            'AudioFileIcon', scale_factor)
                    elif file_type == 'video':
                        icon_by_extension = self.icon(
                            'VideoFileIcon', scale_factor)
                    elif file_type == 'image':
                        icon_by_extension = self.icon(
                            'ImageFileIcon', scale_factor)
                    elif file_type == 'application':
                        if bin_name in application_icons:
                            icon_by_extension = self.icon(
                                application_icons[bin_name], scale_factor)

        self.ICONS_BY_EXTENSION[(extension, scale_factor)] = icon_by_extension
        return icon_by_extension

    def base64_from_icon(self, icon_name, width, height):
        """Convert icon to base64 encoding."""
        icon_obj = self.icon(icon_name)
        return base64_from_icon_obj(icon_obj, width, height)

    def base64_from_icon_obj(self, icon_obj, width, height):
        """Convert icon object to base64 encoding."""
        image = QImage(icon_obj.pixmap(width, height).toImage())
        byte_array = QByteArray()
        buffer = QBuffer(byte_array)
        image.save(buffer, "PNG")
        return byte_array.toBase64().data().decode()


ima = IconManager()


# -----------------------------------------------------------------------------
# TODO: Remove the following code once external plugins have been updated to
# the new icon manager.
# -----------------------------------------------------------------------------
def get_std_icon(name, size=None):
    return ima.get_std_icon(name, size=size)


def get_icon(name, resample=False):
    return ima.get_icon(name, resample=resample)


def icon(name, scale_factor=None, resample=False):
    return ima.icon(name, scale_factor=scale_factor, resample=resample)


def get_icon_by_extension_or_type(fname, scale_factor):
    return ima.get_icon_by_extension_or_type(fname, scale_factor)


def base64_from_icon(icon_name, width, height):
    return ima.base64_from_icon(icon_name, width, height)


def base64_from_icon_obj(icon_obj, width, height):
    return ima.base64_from_icon_obj(icon_obj, width, height)


MAIN_FG_COLOR = ima.MAIN_FG_COLOR<|MERGE_RESOLUTION|>--- conflicted
+++ resolved
@@ -374,15 +374,12 @@
             'print.single_page':       [('mdi.file-document-outline',), {'color': self.MAIN_FG_COLOR}],
             'print.all_pages':         [('mdi.file-document-multiple-outline',), {'color': self.MAIN_FG_COLOR}],
             'print.page_setup':        [('mdi.ruler-square',), {'color': self.MAIN_FG_COLOR}],
-<<<<<<< HEAD
+            # --- Remote connections ----------------------------------------------
+            'add_server':              [('mdi.server-plus',), {'color': self.MAIN_FG_COLOR}],
+            'remote_server':           [('mdi.server-network',), {'color': self.MAIN_FG_COLOR}],
             # --- For our collapsed widget
             'collapsed':               [('mdi.chevron-right',), {'color': self.MAIN_FG_COLOR, 'scale_factor': 1.3}],
             'expanded':                [('mdi.chevron-down',), {'color': self.MAIN_FG_COLOR, 'scale_factor': 1.3}],
-=======
-            # --- Remote connections ----------------------------------------------
-            'add_server':              [('mdi.server-plus',), {'color': self.MAIN_FG_COLOR}],
-            'remote_server':           [('mdi.server-network',), {'color': self.MAIN_FG_COLOR}],
->>>>>>> f937f098
         }
 
     def get_std_icon(self, name, size=None):
