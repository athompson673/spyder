# -*- coding: utf-8 -*-
#
# Copyright © Spyder Project Contributors
# Licensed under the terms of the MIT License
#

"""
Tests for the main window
"""

import os
import os.path as osp
import shutil
import tempfile

from flaky import flaky
from jupyter_client.manager import KernelManager
import numpy as np
from numpy.testing import assert_array_equal
import pytest
from qtpy import PYQT5, PYQT_VERSION
from qtpy.QtCore import Qt, QTimer
from qtpy.QtTest import QTest
from qtpy.QtWidgets import QApplication, QFileDialog, QLineEdit

from spyder.app.cli_options import get_options
from spyder.app.mainwindow import initialize, run_spyder
from spyder.config.base import get_home_dir
from spyder.config.main import CONF
from spyder.plugins.runconfig import RunConfiguration
from spyder.py3compat import PY2, to_text_string
from spyder.utils.ipython.kernelspec import SpyderKernelSpec
from spyder.utils.programs import is_module_installed
from spyder.utils.test import close_save_message_box

#==============================================================================
# Constants
#==============================================================================
# Location of this file
LOCATION = osp.realpath(osp.join(os.getcwd(), osp.dirname(__file__)))

# Time to wait until the IPython console is ready to receive input
# (in miliseconds)
SHELL_TIMEOUT = 20000

# Need longer EVAL_TIMEOUT, because need to cythonize and C compile ".pyx" file
# before import and eval it
COMPILE_AND_EVAL_TIMEOUT=30000

# Time to wait for the IPython console to evaluate something (in
# miliseconds)
EVAL_TIMEOUT = 3000

# Test for PyQt 5 wheels
PYQT_WHEEL = PYQT_VERSION > '5.6'

# Temporary directory
TEMP_DIRECTORY = tempfile.gettempdir()

#==============================================================================
# Utility functions
#==============================================================================
def open_file_in_editor(main_window, fname, directory=None):
    """Open a file using the Editor and its open file dialog"""
    top_level_widgets = QApplication.topLevelWidgets()
    for w in top_level_widgets:
        if isinstance(w, QFileDialog):
            if directory is not None:
                w.setDirectory(directory)
            input_field = w.findChildren(QLineEdit)[0]
            input_field.setText(fname)
            QTest.keyClick(w, Qt.Key_Enter)


def reset_run_code(qtbot, shell, code_editor, nsb):
    """Reset state after a run code test"""
    with qtbot.waitSignal(shell.executed):
        shell.execute('%reset -f')
    qtbot.waitUntil(lambda: nsb.editor.model.rowCount() == 0, timeout=EVAL_TIMEOUT)
    code_editor.setFocus()
    qtbot.keyClick(code_editor, Qt.Key_Home, modifier=Qt.ControlModifier)


def start_new_kernel(startup_timeout=60, kernel_name='python', spykernel=False,
                     **kwargs):
    """Start a new kernel, and return its Manager and Client"""
    km = KernelManager(kernel_name=kernel_name)
    if spykernel:
        km._kernel_spec = SpyderKernelSpec()
    km.start_kernel(**kwargs)
    kc = km.client()
    kc.start_channels()
    try:
        kc.wait_for_ready(timeout=startup_timeout)
    except RuntimeError:
        kc.stop_channels()
        km.shutdown_kernel()
        raise

    return km, kc


#==============================================================================
# Fixtures
#==============================================================================
@pytest.fixture
def main_window(request):
    """Main Window fixture"""
    # Check if we need to use introspection in a given test
    # (it's faster and less memory consuming not to use it!)
    marker = request.node.get_marker('use_introspection')
    if marker:
        os.environ['SPY_TEST_USE_INTROSPECTION'] = 'True'
    else:
        try:
            os.environ.pop('SPY_TEST_USE_INTROSPECTION')
        except KeyError:
            pass

    # Start the window
    app = initialize()
    options, args = get_options()
    window = run_spyder(app, options, args)
    def close_window():
        window.close()
    request.addfinalizer(close_window)
    return window


#==============================================================================
# Tests
#==============================================================================
# IMPORTANT NOTE: Please leave this test to be the first one here to
# avoid possible timeouts in Appveyor
@flaky(max_runs=3)
@pytest.mark.skipif(os.name != 'nt' or not PY2,
                    reason="It times out on Linux and Python 3")
@pytest.mark.timeout(timeout=60, method='thread')
@pytest.mark.use_introspection
def test_calltip(main_window, qtbot):
    """Hide the calltip in the editor when a matching ')' is found."""
    # Load test file
    text = 'a = [1,2,3]\n(max'
    main_window.editor.new(fname="test.py", text=text)
    code_editor = main_window.editor.get_focus_widget()

    # Set text to start
    code_editor.set_text(text)
    code_editor.go_to_line(2)
    code_editor.move_cursor(5)
    calltip = code_editor.calltip_widget
    assert not calltip.isVisible()

    qtbot.keyPress(code_editor, Qt.Key_ParenLeft, delay=3000)
    qtbot.keyPress(code_editor, Qt.Key_A, delay=1000)
    qtbot.waitUntil(lambda: calltip.isVisible(), timeout=1000)

    qtbot.keyPress(code_editor, Qt.Key_ParenRight, delay=1000)
    qtbot.keyPress(code_editor, Qt.Key_Space)
    assert not calltip.isVisible()
    qtbot.keyPress(code_editor, Qt.Key_ParenRight, delay=1000)
    qtbot.keyPress(code_editor, Qt.Key_Enter, delay=1000)

    QTimer.singleShot(1000, lambda: close_save_message_box(qtbot))
    main_window.editor.close_file()


@flaky(max_runs=3)
def test_runconfig_workdir(main_window, qtbot, tmpdir):
    """Test runconfig workdir options."""
    # ---- Load test file ----
    test_file = osp.join(LOCATION, 'script.py')
    main_window.editor.load(test_file)
    code_editor = main_window.editor.get_focus_widget()

    # --- Use cwd for this file ---
    rc = RunConfiguration().get()
    rc['file_dir'] = False
    rc['cw_dir'] = True
    config_entry = (test_file, rc)
    CONF.set('run', 'configurations', [config_entry])

    # --- Run test file ---
    shell = main_window.ipyconsole.get_current_shellwidget()
    qtbot.waitUntil(lambda: shell._prompt_html is not None, timeout=SHELL_TIMEOUT)
    qtbot.keyClick(code_editor, Qt.Key_F5)

    # --- Assert we're in cwd after execution ---
    with qtbot.waitSignal(shell.executed):
        shell.execute('import os; current_dir = os.getcwd()')
    assert shell.get_value('current_dir') == get_home_dir()

    # --- Use fixed execution dir for test file ---
    temp_dir = str(tmpdir.mkdir("test_dir"))
    rc['file_dir'] = False
    rc['cw_dir'] = False
    rc['fixed_dir'] = True
    rc['dir'] = temp_dir
    config_entry = (test_file, rc)
    CONF.set('run', 'configurations', [config_entry])

    # --- Run test file ---
    shell = main_window.ipyconsole.get_current_shellwidget()
    qtbot.waitUntil(lambda: shell._prompt_html is not None, timeout=SHELL_TIMEOUT)
    qtbot.keyClick(code_editor, Qt.Key_F5)

    # --- Assert we're in fixed dir after execution ---
    with qtbot.waitSignal(shell.executed):
        shell.execute('import os; current_dir = os.getcwd()')
    assert shell.get_value('current_dir') == temp_dir

    # ---- Closing test file and resetting config ----
    main_window.editor.close_file()
    CONF.set('run', 'configurations', [])


@flaky(max_runs=3)
def test_dedicated_consoles(main_window, qtbot):
    """Test running code in dedicated consoles."""
    # ---- Load test file ----
    test_file = osp.join(LOCATION, 'script.py')
    main_window.editor.load(test_file)
    code_editor = main_window.editor.get_focus_widget()

    # --- Set run options for this file ---
    rc = RunConfiguration().get()
    # A dedicated console is used when these two options are False
    rc['current'] = rc['systerm'] = False
    config_entry = (test_file, rc)
    CONF.set('run', 'configurations', [config_entry])

    # --- Run test file and assert that we get a dedicated console ---
    qtbot.keyClick(code_editor, Qt.Key_F5)
    qtbot.wait(500)
    shell = main_window.ipyconsole.get_current_shellwidget()
    qtbot.waitUntil(lambda: shell._prompt_html is not None, timeout=SHELL_TIMEOUT)
    nsb = main_window.variableexplorer.get_focus_widget()

    assert len(main_window.ipyconsole.get_clients()) == 2
    assert main_window.ipyconsole.filenames == ['', test_file]
    assert main_window.ipyconsole.tabwidget.tabText(1) == 'script.py/A'
    qtbot.wait(500)
    assert nsb.editor.model.rowCount() == 3

    # --- Clean namespace after re-execution ---
    with qtbot.waitSignal(shell.executed):
        shell.execute('zz = -1')
    qtbot.keyClick(code_editor, Qt.Key_F5)
    qtbot.wait(500)
    assert not shell.is_defined('zz')

    # ---- Closing test file and resetting config ----
    main_window.editor.close_file()
    CONF.set('run', 'configurations', [])


@flaky(max_runs=3)
def test_connection_to_external_kernel(main_window, qtbot):
    """Test that only Spyder kernels are connected to the Variable Explorer."""
    # Test with a generic kernel
    km, kc = start_new_kernel()

    main_window.ipyconsole._create_client_for_kernel(kc.connection_file, None,
                                                     None, None)
    shell = main_window.ipyconsole.get_current_shellwidget()
    qtbot.waitUntil(lambda: shell._prompt_html is not None, timeout=SHELL_TIMEOUT)
    with qtbot.waitSignal(shell.executed):
        shell.execute('a = 10')

    # Assert that there are no variables in the variable explorer
    main_window.variableexplorer.visibility_changed(True)
    nsb = main_window.variableexplorer.get_focus_widget()
    qtbot.wait(500)
    assert nsb.editor.model.rowCount() == 0

    # Test with a kernel from Spyder
    spykm, spykc = start_new_kernel(spykernel=True)
    main_window.ipyconsole._create_client_for_kernel(spykc.connection_file, None,
                                                     None, None)
    shell = main_window.ipyconsole.get_current_shellwidget()
    qtbot.waitUntil(lambda: shell._prompt_html is not None, timeout=SHELL_TIMEOUT)
    with qtbot.waitSignal(shell.executed):
        shell.execute('a = 10')

    # Assert that a variable is visible in the variable explorer
    main_window.variableexplorer.visibility_changed(True)
    nsb = main_window.variableexplorer.get_focus_widget()
    qtbot.wait(500)
    assert nsb.editor.model.rowCount() == 1

    # Shutdown the kernels
    spykm.shutdown_kernel(now=True)
    km.shutdown_kernel(now=True)


@flaky(max_runs=3)
@pytest.mark.skipif(os.name == 'nt', reason="It times out sometimes on Windows")
def test_np_threshold(main_window, qtbot):
    """Test that setting Numpy threshold doesn't make the Variable Explorer slow."""
    # Set Numpy threshold
    shell = main_window.ipyconsole.get_current_shellwidget()
    qtbot.waitUntil(lambda: shell._prompt_html is not None, timeout=SHELL_TIMEOUT)
    with qtbot.waitSignal(shell.executed):
        shell.execute('import numpy as np; np.set_printoptions(threshold=np.nan)')

    # Create a big Numpy array
    with qtbot.waitSignal(shell.executed):
        shell.execute('x = np.random.rand(75000,5)')

    # Wait a very small time to see the array in the Variable Explorer
    main_window.variableexplorer.visibility_changed(True)
    nsb = main_window.variableexplorer.get_focus_widget()
    qtbot.waitUntil(lambda: nsb.editor.model.rowCount() == 1, timeout=500)

    # Assert that NumPy threshold remains the same as the one
    # set by the user
    with qtbot.waitSignal(shell.executed):
        shell.execute("t = np.get_printoptions()['threshold']")
    assert np.isnan(shell.get_value('t'))


@flaky(max_runs=3)
@pytest.mark.skipif(os.name == 'nt', reason="It times out sometimes on Windows")
def test_change_types_in_varexp(main_window, qtbot):
    """Test that variable types can't be changed in the Variable Explorer."""
    # Create object
    shell = main_window.ipyconsole.get_current_shellwidget()
    qtbot.waitUntil(lambda: shell._prompt_html is not None, timeout=SHELL_TIMEOUT)
    with qtbot.waitSignal(shell.executed):
        shell.execute('a = 10')

    # Edit object
    main_window.variableexplorer.visibility_changed(True)
    nsb = main_window.variableexplorer.get_focus_widget()
    qtbot.waitUntil(lambda: nsb.editor.model.rowCount() > 0, timeout=EVAL_TIMEOUT)
    nsb.editor.setFocus()
    nsb.editor.edit_item()

    # Try to change types
    qtbot.keyClicks(QApplication.focusWidget(), "'s'")
    qtbot.keyClick(QApplication.focusWidget(), Qt.Key_Enter)
    qtbot.wait(1000)

    # Assert object remains the same
    assert shell.get_value('a') == 10


@flaky(max_runs=3)
@pytest.mark.parametrize("test_directory", [u"non_ascii_ñ_í_ç", u"test_dir"])
def test_change_cwd_ipython_console(main_window, qtbot, tmpdir, test_directory):
    """
    Test synchronization with working directory and File Explorer when
    changing cwd in the IPython console.
    """
    wdir = main_window.workingdirectory
    treewidget = main_window.explorer.treewidget
    shell = main_window.ipyconsole.get_current_shellwidget()

    # Wait until the window is fully up
    qtbot.waitUntil(lambda: shell._prompt_html is not None, timeout=SHELL_TIMEOUT)

    # Create temp dir
    temp_dir = to_text_string(tmpdir.mkdir(test_directory))

    # Change directory in IPython console using %cd
    with qtbot.waitSignal(shell.executed):
        shell.execute(u"%cd {}".format(temp_dir))
    qtbot.wait(1000)

    # Assert that cwd changed in workingdirectory
    assert osp.normpath(wdir.history[-1]) == osp.normpath(temp_dir)

<<<<<<< HEAD
    # assert that cwd changed in explorer
    assert osp.normpath(main_window.explorer.fileexplorer.treewidget.get_current_folder()) == osp.normpath(temp_dir)
=======
    # Assert that cwd changed in explorer
    assert osp.normpath(treewidget.get_current_folder()) == osp.normpath(temp_dir)
>>>>>>> c4102984


@flaky(max_runs=3)
@pytest.mark.parametrize("test_directory", [u"non_ascii_ñ_í_ç", u"test_dir"])
def test_change_cwd_explorer(main_window, qtbot, tmpdir, test_directory):
    """
    Test synchronization with working directory and IPython console when
    changing directories in the File Explorer.
    """
    wdir = main_window.workingdirectory
    explorer = main_window.explorer
    shell = main_window.ipyconsole.get_current_shellwidget()

    # Wait until the window is fully up
    qtbot.waitUntil(lambda: shell._prompt_html is not None, timeout=SHELL_TIMEOUT)

    # Create temp directory
    temp_dir = to_text_string(tmpdir.mkdir(test_directory))

    # Change directory in the explorer widget
    explorer.chdir(temp_dir)
    qtbot.wait(1000)

    # Assert that cwd changed in workingdirectory
    assert osp.normpath(wdir.history[-1]) == osp.normpath(temp_dir)

    # Assert that cwd changed in IPython console
    assert osp.normpath(temp_dir) == osp.normpath(shell._cwd)


@flaky(max_runs=3)
@pytest.mark.skipif(os.name == 'nt' or not is_module_installed('Cython'),
                    reason="It times out sometimes on Windows and Cython is needed")
def test_run_cython_code(main_window, qtbot):
    """Test all the different ways we have to run Cython code"""
    # ---- Setup ----
    # Wait until the window is fully up
    shell = main_window.ipyconsole.get_current_shellwidget()
    qtbot.waitUntil(lambda: shell._prompt_html is not None, timeout=SHELL_TIMEOUT)

    # Get a reference to the namespace browser widget
    nsb = main_window.variableexplorer.get_focus_widget()

    # Get a reference to the code editor widget
    code_editor = main_window.editor.get_focus_widget()

    # ---- Run pyx file ----
    # Load test file
    main_window.editor.load(osp.join(LOCATION, 'pyx_script.pyx'))

    # run file
    qtbot.keyClick(code_editor, Qt.Key_F5)
    qtbot.waitUntil(lambda: nsb.editor.model.rowCount() == 1,
                    timeout=COMPILE_AND_EVAL_TIMEOUT)

    # Verify result
    assert shell.get_value('a') == 3628800

    # Reset and close file
    reset_run_code(qtbot, shell, code_editor, nsb)
    main_window.editor.close_file()

    # ---- Import pyx file ----
    # Load test file
    main_window.editor.load(osp.join(LOCATION, 'pyx_lib_import.py'))

    # Run file
    qtbot.keyClick(code_editor, Qt.Key_F5)

    # Wait until all objects have appeared in the variable explorer
    qtbot.waitUntil(lambda: nsb.editor.model.rowCount() == 1,
                    timeout=COMPILE_AND_EVAL_TIMEOUT)

    # Verify result
    assert shell.get_value('b') == 3628800

    # Close file
    main_window.editor.close_file()


@flaky(max_runs=3)
@pytest.mark.skipif(True, #os.name == 'nt' or PYQT_WHEEL,
                    reason="It times out sometimes on Windows and using PyQt wheels")
def test_open_notebooks_from_project_explorer(main_window, qtbot):
    """Test that notebooks are open from the Project explorer."""
    projects = main_window.projects
    editorstack = main_window.editor.get_current_editorstack()

    # Create a temp project directory
    project_dir = tempfile.mkdtemp()

    # Create an empty notebook in the project dir
    nb = osp.join(LOCATION, 'notebook.ipynb')
    shutil.copy(nb, osp.join(project_dir, 'notebook.ipynb'))

    # Create project
    with qtbot.waitSignal(projects.sig_project_loaded):
        projects._create_project(project_dir)

    # Select notebook in the project explorer
    idx = projects.explorer.treewidget.get_index('notebook.ipynb')
    projects.explorer.treewidget.setCurrentIndex(idx)

    # Prese Enter there
    qtbot.keyClick(projects.explorer.treewidget, Qt.Key_Enter)

    # Assert that notebook was open
    assert 'notebook.ipynb' in editorstack.get_current_filename()

    # Convert notebook to a Python file
    projects.explorer.treewidget.convert_notebook(osp.join(project_dir, 'notebook.ipynb'))

    # Assert notebook was open
    assert 'untitled0.py' in editorstack.get_current_filename()

    # Assert its contents are the expected ones
    file_text = editorstack.get_current_editor().toPlainText()
    assert file_text == '\n# coding: utf-8\n\n# In[1]:\n\n1 + 1\n\n\n# In[ ]:\n\n\n\n\n'

    # Close last file (else tests hang here)
    editorstack.close_file(force=True)

    # Close project
    projects.close_project()


@flaky(max_runs=3)
@pytest.mark.skipif(os.name == 'nt', reason="It times out sometimes on Windows")
def test_set_new_breakpoints(main_window, qtbot):
    """Test that new breakpoints are set in the IPython console."""
    # Wait until the window is fully up
    shell = main_window.ipyconsole.get_current_shellwidget()
    control = shell._control
    qtbot.waitUntil(lambda: shell._prompt_html is not None, timeout=SHELL_TIMEOUT)

    # Clear all breakpoints
    main_window.editor.clear_all_breakpoints()

    # Load test file
    test_file = osp.join(LOCATION, 'script.py')
    main_window.editor.load(test_file)

    # Click the debug button
    debug_action = main_window.debug_toolbar_actions[0]
    debug_button = main_window.debug_toolbar.widgetForAction(debug_action)
    qtbot.mouseClick(debug_button, Qt.LeftButton)
    qtbot.wait(1000)

    # Set a breakpoint
    code_editor = main_window.editor.get_focus_widget()
    code_editor.add_remove_breakpoint(line_number=6)
    qtbot.wait(500)

    # Verify that the breakpoint was set
    shell.kernel_client.input("b")
    qtbot.wait(500)
    assert "1   breakpoint   keep yes   at {}:6".format(test_file) in control.toPlainText()

    # Remove breakpoint and close test file
    main_window.editor.clear_all_breakpoints()
    main_window.editor.close_file()


@flaky(max_runs=3)
@pytest.mark.skipif(os.name == 'nt', reason="It times out sometimes on Windows")
def test_run_code(main_window, qtbot):
    """Test all the different ways we have to run code"""
    # ---- Setup ----
    # Wait until the window is fully up
    shell = main_window.ipyconsole.get_current_shellwidget()
    qtbot.waitUntil(lambda: shell._prompt_html is not None, timeout=SHELL_TIMEOUT)

    # Load test file
    main_window.editor.load(osp.join(LOCATION, 'script.py'))

    # Move to the editor's first line
    code_editor = main_window.editor.get_focus_widget()
    code_editor.setFocus()
    qtbot.keyClick(code_editor, Qt.Key_Home, modifier=Qt.ControlModifier)

    # Get a reference to the namespace browser widget
    nsb = main_window.variableexplorer.get_focus_widget()

    # ---- Run file ----
    qtbot.keyClick(code_editor, Qt.Key_F5)

    # Wait until all objects have appeared in the variable explorer
    qtbot.waitUntil(lambda: nsb.editor.model.rowCount() == 3, timeout=EVAL_TIMEOUT)

    # Verify result
    assert shell.get_value('a') == 10
    assert shell.get_value('li') == [1, 2, 3]
    assert_array_equal(shell.get_value('arr'), np.array([1, 2, 3]))

    reset_run_code(qtbot, shell, code_editor, nsb)

    # ---- Run lines ----
    # Run the whole file line by line
    for _ in range(code_editor.blockCount()):
        qtbot.keyClick(code_editor, Qt.Key_F9)
        qtbot.wait(100)

    # Wait until all objects have appeared in the variable explorer
    qtbot.waitUntil(lambda: nsb.editor.model.rowCount() == 3, timeout=EVAL_TIMEOUT)

    # Verify result
    assert shell.get_value('a') == 10
    assert shell.get_value('li') == [1, 2, 3]
    assert_array_equal(shell.get_value('arr'), np.array([1, 2, 3]))

    reset_run_code(qtbot, shell, code_editor, nsb)

    # ---- Run cell and advance ----
    # Run the three cells present in file
    for _ in range(3):
        qtbot.keyClick(code_editor, Qt.Key_Return, modifier=Qt.ShiftModifier)
        qtbot.wait(100)

    # Wait until all objects have appeared in the variable explorer
    qtbot.waitUntil(lambda: nsb.editor.model.rowCount() == 3, timeout=EVAL_TIMEOUT)

    # Verify result
    assert shell.get_value('a') == 10
    assert shell.get_value('li') == [1, 2, 3]
    assert_array_equal(shell.get_value('arr'), np.array([1, 2, 3]))

    reset_run_code(qtbot, shell, code_editor, nsb)

    # ---- Run cell ----
    # Run the first cell in file
    qtbot.keyClick(code_editor, Qt.Key_Return, modifier=Qt.ControlModifier)

    # Wait until the object has appeared in the variable explorer
    qtbot.waitUntil(lambda: nsb.editor.model.rowCount() == 1, timeout=EVAL_TIMEOUT)

    # Verify result
    assert shell.get_value('a') == 10

    # Press Ctrl+Enter a second time to verify that we're *not* advancing
    # to the next cell
    qtbot.keyClick(code_editor, Qt.Key_Return, modifier=Qt.ControlModifier)
    assert nsb.editor.model.rowCount() == 1

    reset_run_code(qtbot, shell, code_editor, nsb)

    # ---- Re-run last cell ----
    # Run the first two cells in file
    qtbot.keyClick(code_editor, Qt.Key_Return, modifier=Qt.ShiftModifier)
    qtbot.keyClick(code_editor, Qt.Key_Return, modifier=Qt.ShiftModifier)

    # Wait until objects have appeared in the variable explorer
    qtbot.waitUntil(lambda: nsb.editor.model.rowCount() == 2, timeout=EVAL_TIMEOUT)

    # Clean namespace
    with qtbot.waitSignal(shell.executed):
        shell.execute('%reset -f')

    # Wait until there are no objects in the variable explorer
    qtbot.waitUntil(lambda: nsb.editor.model.rowCount() == 0, timeout=EVAL_TIMEOUT)

    # Re-run last cell
    qtbot.keyClick(code_editor, Qt.Key_Return, modifier=Qt.AltModifier)

    # Wait until the object has appeared in the variable explorer
    qtbot.waitUntil(lambda: nsb.editor.model.rowCount() == 1, timeout=EVAL_TIMEOUT)
    assert shell.get_value('li') == [1, 2, 3]

    # ---- Closing test file ----
    main_window.editor.close_file()


@flaky(max_runs=3)
@pytest.mark.skipif(os.name == 'nt' or os.environ.get('CI', None) is None or PYQT5,
                    reason="It times out sometimes on Windows, it's not "
                           "meant to be run outside of a CI and it segfaults "
                           "too frequently in PyQt5")
def test_open_files_in_new_editor_window(main_window, qtbot):
    """
    This tests that opening files in a new editor window
    is working as expected.

    Test for issue 4085
    """
    # Set a timer to manipulate the open dialog while it's running
    QTimer.singleShot(2000, lambda: open_file_in_editor(main_window,
                                                        'script.py',
                                                        directory=LOCATION))

    # Create a new editor window
    # Note: editor.load() uses the current editorstack by default
    main_window.editor.create_new_window()
    main_window.editor.load()

    # Perform the test
    # Note: There's always one file open in the Editor
    editorstack = main_window.editor.get_current_editorstack()
    assert editorstack.get_stack_count() == 2


@flaky(max_runs=3)
def test_maximize_minimize_plugins(main_window, qtbot):
    """Test that the maximize button is working correctly."""
    # Set focus to the Editor
    main_window.editor.get_focus_widget().setFocus()

    # Click the maximize button
    max_action = main_window.maximize_action
    max_button = main_window.main_toolbar.widgetForAction(max_action)
    qtbot.mouseClick(max_button, Qt.LeftButton)

    # Verify that the Editor is maximized
    assert main_window.editor.ismaximized

    # Verify that the action minimizes the plugin too
    qtbot.mouseClick(max_button, Qt.LeftButton)
    assert not main_window.editor.ismaximized


@flaky(max_runs=3)
@pytest.mark.skipif(os.name == 'nt', reason="It times out sometimes on Windows")
def test_issue_4066(main_window, qtbot):
    """
    Test for a segfault when these steps are followed:

    1. Open an object present in the Variable Explorer (e.g. a list).
    2. Delete that object in its corresponding console while its
       editor is still opem.
    3. Closing that editor by pressing its *Ok* button.
    """
    # Create the object
    shell = main_window.ipyconsole.get_current_shellwidget()
    qtbot.waitUntil(lambda: shell._prompt_html is not None, timeout=SHELL_TIMEOUT)
    with qtbot.waitSignal(shell.executed):
        shell.execute('myobj = [1, 2, 3]')

    # Open editor associated with that object and get a reference to it
    nsb = main_window.variableexplorer.get_focus_widget()
    qtbot.waitUntil(lambda: nsb.editor.model.rowCount() > 0, timeout=EVAL_TIMEOUT)
    nsb.editor.setFocus()
    nsb.editor.edit_item()
    obj_editor_id = list(nsb.editor.delegate._editors.keys())[0]
    obj_editor = nsb.editor.delegate._editors[obj_editor_id]['editor']

    # Move to the IPython console and delete that object
    main_window.ipyconsole.get_focus_widget().setFocus()
    with qtbot.waitSignal(shell.executed):
        shell.execute('del myobj')
    qtbot.waitUntil(lambda: nsb.editor.model.rowCount() == 0, timeout=EVAL_TIMEOUT)

    # Close editor
    ok_widget = obj_editor.bbox.button(obj_editor.bbox.Ok)
    qtbot.mouseClick(ok_widget, Qt.LeftButton)

    # Wait for the segfault
    qtbot.wait(3000)


@flaky(max_runs=3)
@pytest.mark.skipif(os.name == 'nt', reason="It times out sometimes on Windows")
def test_varexp_edit_inline(main_window, qtbot):
    """
    Test for errors when editing inline values in the Variable Explorer
    and then moving to another plugin.

    Note: Errors for this test don't appear related to it but instead they
    are shown down the road. That's because they are generated by an
    async C++ RuntimeError.
    """
    # Create object
    shell = main_window.ipyconsole.get_current_shellwidget()
    qtbot.waitUntil(lambda: shell._prompt_html is not None, timeout=SHELL_TIMEOUT)
    with qtbot.waitSignal(shell.executed):
        shell.execute('a = 10')

    # Edit object
    main_window.variableexplorer.visibility_changed(True)
    nsb = main_window.variableexplorer.get_focus_widget()
    qtbot.waitUntil(lambda: nsb.editor.model.rowCount() > 0, timeout=EVAL_TIMEOUT)
    nsb.editor.setFocus()
    nsb.editor.edit_item()

    # Change focus to IPython console
    main_window.ipyconsole.get_focus_widget().setFocus()

    # Wait for the error
    qtbot.wait(3000)


@flaky(max_runs=3)
@pytest.mark.skipif(os.name == 'nt', reason="It times out sometimes on Windows")
def test_c_and_n_pdb_commands(main_window, qtbot):
    """Test that c and n Pdb commands update the Variable Explorer."""
    nsb = main_window.variableexplorer.get_focus_widget()

    # Wait until the window is fully up
    shell = main_window.ipyconsole.get_current_shellwidget()
    control = shell._control
    qtbot.waitUntil(lambda: shell._prompt_html is not None, timeout=SHELL_TIMEOUT)

    # Clear all breakpoints
    main_window.editor.clear_all_breakpoints()

    # Load test file
    test_file = osp.join(LOCATION, 'script.py')
    main_window.editor.load(test_file)

    # Click the debug button
    debug_action = main_window.debug_toolbar_actions[0]
    debug_button = main_window.debug_toolbar.widgetForAction(debug_action)
    qtbot.mouseClick(debug_button, Qt.LeftButton)
    qtbot.wait(1000)

    # Set a breakpoint
    code_editor = main_window.editor.get_focus_widget()
    code_editor.add_remove_breakpoint(line_number=6)
    qtbot.wait(500)

    # Verify that c works
    qtbot.keyClicks(control, 'c')
    qtbot.keyClick(control, Qt.Key_Enter)
    qtbot.wait(500)
    assert nsb.editor.model.rowCount() == 1

    # Verify that n works
    qtbot.keyClicks(control, 'n')
    qtbot.keyClick(control, Qt.Key_Enter)
    qtbot.wait(500)
    assert nsb.editor.model.rowCount() == 2

    # Remove breakpoint and close test file
    main_window.editor.clear_all_breakpoints()
    main_window.editor.close_file()


@flaky(max_runs=3)
@pytest.mark.skipif(os.name == 'nt', reason="It times out sometimes on Windows")
def test_stop_dbg(main_window, qtbot):
    """Test that we correctly stop a debugging session."""
    nsb = main_window.variableexplorer.get_focus_widget()

    # Wait until the window is fully up
    shell = main_window.ipyconsole.get_current_shellwidget()
    control = shell._control
    qtbot.waitUntil(lambda: shell._prompt_html is not None, timeout=SHELL_TIMEOUT)

    # Clear all breakpoints
    main_window.editor.clear_all_breakpoints()

    # Load test file
    test_file = osp.join(LOCATION, 'script.py')
    main_window.editor.load(test_file)

    # Click the debug button
    debug_action = main_window.debug_toolbar_actions[0]
    debug_button = main_window.debug_toolbar.widgetForAction(debug_action)
    qtbot.mouseClick(debug_button, Qt.LeftButton)
    qtbot.wait(1000)

    # Move to the next line
    shell.kernel_client.input("n")
    qtbot.wait(1000)

    # Stop debugging
    stop_debug_action = main_window.debug_toolbar_actions[5]
    stop_debug_button = main_window.debug_toolbar.widgetForAction(stop_debug_action)
    qtbot.mouseClick(stop_debug_button, Qt.LeftButton)
    qtbot.wait(1000)

    # Assert that there is only one entry in the Variable Explorer
    assert nsb.editor.model.rowCount() == 1

    # Remove breakpoint and close test file
    main_window.editor.clear_all_breakpoints()
    main_window.editor.close_file()


@flaky(max_runs=3)
@pytest.mark.skipif(os.name == 'nt', reason="It times out sometimes on Windows")
def test_change_cwd_dbg(main_window, qtbot):
    """
    Test that using the Working directory toolbar is working while debugging.
    """
    # Wait until the window is fully up
    shell = main_window.ipyconsole.get_current_shellwidget()
    qtbot.waitUntil(lambda: shell._prompt_html is not None, timeout=SHELL_TIMEOUT)

    # Give focus to the widget that's going to receive clicks
    control = main_window.ipyconsole.get_focus_widget()
    control.setFocus()

    # Import os to get cwd
    with qtbot.waitSignal(shell.executed):
        shell.execute('import os')

    # Click the debug button
    debug_action = main_window.debug_toolbar_actions[0]
    debug_button = main_window.debug_toolbar.widgetForAction(debug_action)
    qtbot.mouseClick(debug_button, Qt.LeftButton)
    qtbot.wait(1000)

    # Set LOCATION as cwd
    main_window.workingdirectory.chdir(tempfile.gettempdir(),
                                       browsing_history=False,
                                       refresh_explorer=True)
    qtbot.wait(1000)

    # Get cwd in console
    qtbot.keyClicks(control, 'os.getcwd()')
    qtbot.keyClick(control, Qt.Key_Enter)
    qtbot.wait(1000)

    # Assert cwd is the right one
    assert tempfile.gettempdir() in control.toPlainText()


@flaky(max_runs=3)
@pytest.mark.skipif(os.name == 'nt' or PY2, reason="It times out sometimes")
def test_varexp_magic_dbg(main_window, qtbot):
    """Test that %varexp is working while debugging."""
    nsb = main_window.variableexplorer.get_focus_widget()

    # Wait until the window is fully up
    shell = main_window.ipyconsole.get_current_shellwidget()
    qtbot.waitUntil(lambda: shell._prompt_html is not None, timeout=SHELL_TIMEOUT)

    # Give focus to the widget that's going to receive clicks
    control = main_window.ipyconsole.get_focus_widget()
    control.setFocus()

    # Create an object that can be plotted
    with qtbot.waitSignal(shell.executed):
        shell.execute('li = [1, 2, 3]')

    # Click the debug button
    debug_action = main_window.debug_toolbar_actions[0]
    debug_button = main_window.debug_toolbar.widgetForAction(debug_action)
    qtbot.mouseClick(debug_button, Qt.LeftButton)
    qtbot.wait(1000)

    # Generate the plot from the Variable Explorer
    nsb.editor.plot('li', 'plot')
    qtbot.wait(1000)

    # Assert that there's a plot in the console
    assert shell._control.toHtml().count('img src') == 1


@flaky(max_runs=3)
def test_fileswitcher(main_window, qtbot):
    """Test the use of shorten paths when necessary in the fileswitcher."""
    # Load tests files
    dir_b = osp.join(TEMP_DIRECTORY, 'temp_dir_a', 'temp_b')
    filename_b =  osp.join(dir_b, 'c.py')
    if not osp.isdir(dir_b):
        os.makedirs(dir_b)
    if not osp.isfile(filename_b):
        file_c = open(filename_b, 'w+')
        file_c.close()
    if PYQT5:
        dir_d = osp.join(TEMP_DIRECTORY, 'temp_dir_a', 'temp_c', 'temp_d', 'temp_e')
    else:
        dir_d = osp.join(TEMP_DIRECTORY, 'temp_dir_a', 'temp_c', 'temp_d')
        dir_e = osp.join(TEMP_DIRECTORY, 'temp_dir_a', 'temp_c', 'temp_dir_f', 'temp_e')
        filename_e = osp.join(dir_e, 'a.py')
        if not osp.isdir(dir_e):
            os.makedirs(dir_e)
        if not osp.isfile(filename_e):
            file_e = open(filename_e, 'w+')
            file_e.close()
    filename_d =  osp.join(dir_d, 'c.py')
    if not osp.isdir(dir_d):
        os.makedirs(dir_d)
    if not osp.isfile(filename_d):
        file_d = open(filename_d, 'w+')
        file_d.close()
    main_window.editor.load(filename_b)
    main_window.editor.load(filename_d)

    # Assert that all the path of the file is shown
    main_window.open_fileswitcher()
    if os.name == 'nt':
        item_text = main_window.fileswitcher.list.currentItem().text().replace('\\', '/').lower()
        dir_d = dir_d.replace('\\', '/').lower()
    else:
        item_text = main_window.fileswitcher.list.currentItem().text()
    assert dir_d in item_text

    # Resize Main Window to a third of its width
    size = main_window.window_size
    main_window.resize(size.width() / 3, size.height())
    main_window.open_fileswitcher()

    # Assert that the path shown in the fileswitcher is shorter
    if PYQT5:
       main_window.open_fileswitcher()
       item_text = main_window.fileswitcher.list.currentItem().text()
       assert '...' in item_text


if __name__ == "__main__":
    pytest.main()<|MERGE_RESOLUTION|>--- conflicted
+++ resolved
@@ -353,7 +353,7 @@
     changing cwd in the IPython console.
     """
     wdir = main_window.workingdirectory
-    treewidget = main_window.explorer.treewidget
+    treewidget = main_window.explorer.fileexplorer.treewidget
     shell = main_window.ipyconsole.get_current_shellwidget()
 
     # Wait until the window is fully up
@@ -370,13 +370,8 @@
     # Assert that cwd changed in workingdirectory
     assert osp.normpath(wdir.history[-1]) == osp.normpath(temp_dir)
 
-<<<<<<< HEAD
-    # assert that cwd changed in explorer
-    assert osp.normpath(main_window.explorer.fileexplorer.treewidget.get_current_folder()) == osp.normpath(temp_dir)
-=======
     # Assert that cwd changed in explorer
     assert osp.normpath(treewidget.get_current_folder()) == osp.normpath(temp_dir)
->>>>>>> c4102984
 
 
 @flaky(max_runs=3)
