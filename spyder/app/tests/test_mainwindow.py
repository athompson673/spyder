# -*- coding: utf-8 -*-
#
# Copyright © Spyder Project Contributors
# Licensed under the terms of the MIT License
#

"""
Tests for the main window
"""

import os
import os.path as osp
import shutil
import tempfile

from flaky import flaky
import numpy as np
from numpy.testing import assert_array_equal
import pytest
from qtpy import PYQT5
from qtpy.QtCore import Qt, QTimer
from qtpy.QtTest import QTest
from qtpy.QtWidgets import QApplication, QFileDialog, QLineEdit

from spyder.app.cli_options import get_options
from spyder.app.mainwindow import initialize, run_spyder
<<<<<<< HEAD
from spyder.utils.programs import is_module_installed

=======
from spyder.utils.test import close_save_message_box
>>>>>>> 663f8c96

#==============================================================================
# Constants
#==============================================================================
# Location of this file
LOCATION = osp.realpath(osp.join(os.getcwd(), osp.dirname(__file__)))

# Time to wait until the IPython console is ready to receive input
# (in miliseconds)
SHELL_TIMEOUT = 20000

# Need longer EVAL_TIMEOUT, because need to cythonize and C compile ".pyx" file
# before import and eval it
COMPILE_AND_EVAL_TIMEOUT=30000

# Time to wait for the IPython console to evaluate something (in
# miliseconds)
EVAL_TIMEOUT = 3000


#==============================================================================
# Utility functions
#==============================================================================
def open_file_in_editor(main_window, fname, directory=None):
    """Open a file using the Editor and its open file dialog"""
    top_level_widgets = QApplication.topLevelWidgets()
    for w in top_level_widgets:
        if isinstance(w, QFileDialog):
            if directory is not None:
                w.setDirectory(directory)
            input_field = w.findChildren(QLineEdit)[0]
            input_field.setText(fname)
            QTest.keyClick(w, Qt.Key_Enter)


def reset_run_code(qtbot, shell, code_editor, nsb):
    """Reset state after a run code test"""
    shell.execute('%reset -f')
    qtbot.waitUntil(lambda: nsb.editor.model.rowCount() == 0, timeout=EVAL_TIMEOUT)
    code_editor.setFocus()
    qtbot.keyClick(code_editor, Qt.Key_Home, modifier=Qt.ControlModifier)


#==============================================================================
# Fixtures
#==============================================================================
@pytest.fixture
def main_window(request):
    app = initialize()
    options, args = get_options()
    widget = run_spyder(app, options, args)
    def close_widget():
        widget.close()
    request.addfinalizer(close_widget)
    return widget


#==============================================================================
# Tests
#==============================================================================
@flaky(max_runs=10)
<<<<<<< HEAD
@pytest.mark.skipif(os.name == 'nt' or not is_module_installed('Cython'),
                    reason="It times out sometimes on Windows and Cython is needed")
def test_run_cython_code(main_window, qtbot):
    """Test all the different ways we have to run Cython code"""
    # ---- Setup ----
    # Wait until the window is fully up
    shell = main_window.ipyconsole.get_current_shellwidget()
    qtbot.waitUntil(lambda: shell._prompt_html is not None, timeout=SHELL_TIMEOUT)

    # Get a reference to the namespace browser widget
    nsb = main_window.variableexplorer.get_focus_widget()

    # Get a reference to the code editor widget
    code_editor = main_window.editor.get_focus_widget()

    # ---- Run pyx file ----
    # Load test file
    main_window.editor.load(osp.join(LOCATION, 'pyx_script.pyx'))

    # run file
    qtbot.keyClick(code_editor, Qt.Key_F5)
    qtbot.waitUntil(lambda: nsb.editor.model.rowCount() == 1,
                    timeout=COMPILE_AND_EVAL_TIMEOUT)

    # Verify result
    assert shell.get_value('a') == 3628800

    # Reset and close file
    reset_run_code(qtbot, shell, code_editor, nsb)
    main_window.editor.close_file()

    # ---- Import pyx file ----
    # Load test file
    main_window.editor.load(osp.join(LOCATION, 'pyx_lib_import.py'))

    # Run file
    qtbot.keyClick(code_editor, Qt.Key_F5)

    # Wait until all objects have appeared in the variable explorer
    qtbot.waitUntil(lambda: nsb.editor.model.rowCount() == 1,
                    timeout=COMPILE_AND_EVAL_TIMEOUT)

    # Verify result
    assert shell.get_value('b') == 3628800

    # Close file
=======
@pytest.mark.skipif(os.name != 'nt' and PYQT5,
                    reason="It times out sometimes on Linux with PyQt5")
def test_calltip(main_window, qtbot):
    """Hide the calltip in the editor when a matching ')' is found."""
    # Load test file
    text = 'a = [1,2,3]\n(max'
    main_window.editor.new(fname="test.py", text=text)
    code_editor = main_window.editor.get_focus_widget()
    
    # Set text to start
    code_editor.set_text(text)
    code_editor.go_to_line(2)
    code_editor.move_cursor(5)
    calltip = code_editor.calltip_widget
    assert not calltip.isVisible()

    qtbot.keyPress(code_editor, Qt.Key_ParenLeft, delay=3000)
    qtbot.keyPress(code_editor, Qt.Key_A, delay=1000)
    qtbot.waitUntil(lambda: calltip.isVisible(), timeout=1000)

    qtbot.keyPress(code_editor, Qt.Key_ParenRight, delay=1000)
    qtbot.keyPress(code_editor, Qt.Key_Space)
    assert not calltip.isVisible()
    qtbot.keyPress(code_editor, Qt.Key_ParenRight, delay=1000)
    qtbot.keyPress(code_editor, Qt.Key_Enter, delay=1000)
        
    QTimer.singleShot(1000, lambda: close_save_message_box(qtbot))
>>>>>>> 663f8c96
    main_window.editor.close_file()


@flaky(max_runs=10)
@pytest.mark.skipif(os.name == 'nt', reason="It times out sometimes on Windows")
def test_open_notebooks_from_project_explorer(main_window, qtbot):
    """Test that new breakpoints are set in the IPython console."""
    projects = main_window.projects
    editorstack = main_window.editor.get_current_editorstack()

    # Create a temp project directory
    project_dir = tempfile.mkdtemp()

    # Create an empty notebook in the project dir
    nb = osp.join(LOCATION, 'notebook.ipynb')
    shutil.copy(nb, osp.join(project_dir, 'notebook.ipynb'))

    # Create project
    with qtbot.waitSignal(projects.sig_project_loaded):
        projects._create_project(project_dir)

    # Select notebook in the project explorer
    idx = projects.treewidget.get_index('notebook.ipynb')
    projects.treewidget.setCurrentIndex(idx)

    # Prese Enter there
    qtbot.keyClick(projects.treewidget, Qt.Key_Enter)

    # Assert that notebook was open
    assert 'notebook.ipynb' in editorstack.get_current_filename()

    # Convert notebook to a Python file
    projects.treewidget.convert_notebook(osp.join(project_dir, 'notebook.ipynb'))

    # Assert notebook was open
    assert 'untitled0.py' in editorstack.get_current_filename()

    # Assert its contents are the expected ones
    file_text = editorstack.get_current_editor().toPlainText()
    assert file_text == '\n# coding: utf-8\n\n# In[1]:\n\n1 + 1\n\n\n# In[ ]:\n\n\n\n\n'

    # Close last file (else tests hang here)
    editorstack.close_file(force=True)

    # Close project
    projects.close_project()


@flaky(max_runs=10)
@pytest.mark.skipif(os.name == 'nt', reason="It times out sometimes on Windows")
def test_set_new_breakpoints(main_window, qtbot):
    """Test that new breakpoints are set in the IPython console."""
    # Wait until the window is fully up
    shell = main_window.ipyconsole.get_current_shellwidget()
    control = shell._control
    qtbot.waitUntil(lambda: shell._prompt_html is not None, timeout=SHELL_TIMEOUT)

    # Clear all breakpoints
    main_window.editor.clear_all_breakpoints()

    # Load test file
    test_file = osp.join(LOCATION, 'script.py')
    main_window.editor.load(test_file)

    # Click the debug button
    debug_action = main_window.debug_toolbar_actions[0]
    debug_button = main_window.debug_toolbar.widgetForAction(debug_action)
    qtbot.mouseClick(debug_button, Qt.LeftButton)
    qtbot.wait(1000)

    # Set a breakpoint
    code_editor = main_window.editor.get_focus_widget()
    code_editor.add_remove_breakpoint(line_number=6)
    qtbot.wait(500)

    # Verify that the breakpoint was set
    shell.kernel_client.input("b")
    qtbot.wait(500)
    assert "1   breakpoint   keep yes   at {}:6".format(test_file) in control.toPlainText()

    # Remove breakpoint and close test file
    main_window.editor.clear_all_breakpoints()
    main_window.editor.close_file()


@flaky(max_runs=10)
@pytest.mark.skipif(os.name == 'nt', reason="It times out sometimes on Windows")
def test_run_code(main_window, qtbot):
    """Test all the different ways we have to run code"""
    # ---- Setup ----
    # Wait until the window is fully up
    shell = main_window.ipyconsole.get_current_shellwidget()
    qtbot.waitUntil(lambda: shell._prompt_html is not None, timeout=SHELL_TIMEOUT)

    # Load test file
    main_window.editor.load(osp.join(LOCATION, 'script.py'))

    # Move to the editor's first line
    code_editor = main_window.editor.get_focus_widget()
    code_editor.setFocus()
    qtbot.keyClick(code_editor, Qt.Key_Home, modifier=Qt.ControlModifier)

    # Get a reference to the namespace browser widget
    nsb = main_window.variableexplorer.get_focus_widget()

    # ---- Run file ----
    qtbot.keyClick(code_editor, Qt.Key_F5)

    # Wait until all objects have appeared in the variable explorer
    qtbot.waitUntil(lambda: nsb.editor.model.rowCount() == 3, timeout=EVAL_TIMEOUT)

    # Verify result
    assert shell.get_value('a') == 10
    assert shell.get_value('li') == [1, 2, 3]
    assert_array_equal(shell.get_value('arr'), np.array([1, 2, 3]))

    reset_run_code(qtbot, shell, code_editor, nsb)

    # ---- Run lines ----
    # Run the whole file line by line
    for _ in range(code_editor.blockCount()):
        qtbot.keyClick(code_editor, Qt.Key_F9)
        qtbot.wait(100)

    # Wait until all objects have appeared in the variable explorer
    qtbot.waitUntil(lambda: nsb.editor.model.rowCount() == 3, timeout=EVAL_TIMEOUT)

    # Verify result
    assert shell.get_value('a') == 10
    assert shell.get_value('li') == [1, 2, 3]
    assert_array_equal(shell.get_value('arr'), np.array([1, 2, 3]))

    reset_run_code(qtbot, shell, code_editor, nsb)

    # ---- Run cell and advance ----
    # Run the three cells present in file
    for _ in range(3):
        qtbot.keyClick(code_editor, Qt.Key_Return, modifier=Qt.ShiftModifier)
        qtbot.wait(100)

    # Wait until all objects have appeared in the variable explorer
    qtbot.waitUntil(lambda: nsb.editor.model.rowCount() == 3, timeout=EVAL_TIMEOUT)

    # Verify result
    assert shell.get_value('a') == 10
    assert shell.get_value('li') == [1, 2, 3]
    assert_array_equal(shell.get_value('arr'), np.array([1, 2, 3]))

    reset_run_code(qtbot, shell, code_editor, nsb)

    # ---- Run cell ----
    # Run the first cell in file
    qtbot.keyClick(code_editor, Qt.Key_Return, modifier=Qt.ControlModifier)

    # Wait until the object has appeared in the variable explorer
    qtbot.waitUntil(lambda: nsb.editor.model.rowCount() == 1, timeout=EVAL_TIMEOUT)

    # Verify result
    assert shell.get_value('a') == 10

    # Press Ctrl+Enter a second time to verify that we're *not* advancing
    # to the next cell
    qtbot.keyClick(code_editor, Qt.Key_Return, modifier=Qt.ControlModifier)
    assert nsb.editor.model.rowCount() == 1

    reset_run_code(qtbot, shell, code_editor, nsb)

    # ---- Re-run last cell ----
    # Run the first two cells in file
    qtbot.keyClick(code_editor, Qt.Key_Return, modifier=Qt.ShiftModifier)
    qtbot.keyClick(code_editor, Qt.Key_Return, modifier=Qt.ShiftModifier)

    # Wait until objects have appeared in the variable explorer
    qtbot.waitUntil(lambda: nsb.editor.model.rowCount() == 2, timeout=EVAL_TIMEOUT)

    # Clean namespace
    shell.execute('%reset -f')

    # Wait until there are no objects in the variable explorer
    qtbot.waitUntil(lambda: nsb.editor.model.rowCount() == 0, timeout=EVAL_TIMEOUT)

    # Re-run last cell
    qtbot.keyClick(code_editor, Qt.Key_Return, modifier=Qt.AltModifier)

    # Wait until the object has appeared in the variable explorer
    qtbot.waitUntil(lambda: nsb.editor.model.rowCount() == 1, timeout=EVAL_TIMEOUT)
    assert shell.get_value('li') == [1, 2, 3]

    # ---- Closing test file ----
    main_window.editor.close_file()


@flaky(max_runs=10)
@pytest.mark.skipif(os.name == 'nt' or os.environ.get('CI', None) is None or PYQT5,
                    reason="It times out sometimes on Windows, it's not "
                           "meant to be run outside of a CI and it segfaults "
                           "too frequently in PyQt5")
def test_open_files_in_new_editor_window(main_window, qtbot):
    """
    This tests that opening files in a new editor window
    is working as expected.

    Test for issue 4085
    """
    # Set a timer to manipulate the open dialog while it's running
    QTimer.singleShot(2000, lambda: open_file_in_editor(main_window,
                                                        'script.py',
                                                        directory=LOCATION))

    # Create a new editor window
    # Note: editor.load() uses the current editorstack by default
    main_window.editor.create_new_window()
    main_window.editor.load()

    # Perform the test
    # Note: There's always one file open in the Editor
    editorstack = main_window.editor.get_current_editorstack()
    assert editorstack.get_stack_count() == 2


@flaky(max_runs=10)
def test_maximize_minimize_plugins(main_window, qtbot):
    """Test that the maximize button is working correctly."""
    # Set focus to the Editor
    main_window.editor.get_focus_widget().setFocus()

    # Click the maximize button
    max_action = main_window.maximize_action
    max_button = main_window.main_toolbar.widgetForAction(max_action)
    qtbot.mouseClick(max_button, Qt.LeftButton)

    # Verify that the Editor is maximized
    assert main_window.editor.ismaximized

    # Verify that the action minimizes the plugin too
    qtbot.mouseClick(max_button, Qt.LeftButton)
    assert not main_window.editor.ismaximized


@flaky(max_runs=10)
@pytest.mark.skipif(os.name == 'nt', reason="It times out sometimes on Windows")
def test_issue_4066(main_window, qtbot):
    """
    Test for a segfault when these steps are followed:

    1. Open an object present in the Variable Explorer (e.g. a list).
    2. Delete that object in its corresponding console while its
       editor is still opem.
    3. Closing that editor by pressing its *Ok* button.
    """
    # Create the object
    shell = main_window.ipyconsole.get_current_shellwidget()
    qtbot.waitUntil(lambda: shell._prompt_html is not None, timeout=SHELL_TIMEOUT)
    shell.execute('myobj = [1, 2, 3]')

    # Open editor associated with that object and get a reference to it
    nsb = main_window.variableexplorer.get_focus_widget()
    qtbot.waitUntil(lambda: nsb.editor.model.rowCount() > 0, timeout=EVAL_TIMEOUT)
    nsb.editor.setFocus()
    nsb.editor.edit_item()
    obj_editor_id = list(nsb.editor.delegate._editors.keys())[0]
    obj_editor = nsb.editor.delegate._editors[obj_editor_id]['editor']

    # Move to the IPython console and delete that object
    main_window.ipyconsole.get_focus_widget().setFocus()
    shell.execute('del myobj')
    qtbot.waitUntil(lambda: nsb.editor.model.rowCount() == 0, timeout=EVAL_TIMEOUT)

    # Close editor
    ok_widget = obj_editor.bbox.button(obj_editor.bbox.Ok)
    qtbot.mouseClick(ok_widget, Qt.LeftButton)

    # Wait for the segfault
    qtbot.wait(3000)


@flaky(max_runs=10)
@pytest.mark.skipif(os.name == 'nt', reason="It times out sometimes on Windows")
def test_varexp_edit_inline(main_window, qtbot):
    """
    Test for errors when editing inline values in the Variable Explorer
    and then moving to another plugin.

    Note: Errors for this test don't appear related to it but instead they
    are shown down the road. That's because they are generated by an
    async C++ RuntimeError.
    """
    # Create object
    shell = main_window.ipyconsole.get_current_shellwidget()
    qtbot.waitUntil(lambda: shell._prompt_html is not None, timeout=SHELL_TIMEOUT)
    shell.execute('a = 10')

    # Edit object
    main_window.variableexplorer.visibility_changed(True)
    nsb = main_window.variableexplorer.get_focus_widget()
    qtbot.waitUntil(lambda: nsb.editor.model.rowCount() > 0, timeout=EVAL_TIMEOUT)
    nsb.editor.setFocus()
    nsb.editor.edit_item()

    # Change focus to IPython console
    main_window.ipyconsole.get_focus_widget().setFocus()

    # Wait for the error
    qtbot.wait(3000)


if __name__ == "__main__":
    pytest.main()<|MERGE_RESOLUTION|>--- conflicted
+++ resolved
@@ -24,12 +24,8 @@
 
 from spyder.app.cli_options import get_options
 from spyder.app.mainwindow import initialize, run_spyder
-<<<<<<< HEAD
 from spyder.utils.programs import is_module_installed
-
-=======
 from spyder.utils.test import close_save_message_box
->>>>>>> 663f8c96
 
 #==============================================================================
 # Constants
@@ -91,54 +87,6 @@
 # Tests
 #==============================================================================
 @flaky(max_runs=10)
-<<<<<<< HEAD
-@pytest.mark.skipif(os.name == 'nt' or not is_module_installed('Cython'),
-                    reason="It times out sometimes on Windows and Cython is needed")
-def test_run_cython_code(main_window, qtbot):
-    """Test all the different ways we have to run Cython code"""
-    # ---- Setup ----
-    # Wait until the window is fully up
-    shell = main_window.ipyconsole.get_current_shellwidget()
-    qtbot.waitUntil(lambda: shell._prompt_html is not None, timeout=SHELL_TIMEOUT)
-
-    # Get a reference to the namespace browser widget
-    nsb = main_window.variableexplorer.get_focus_widget()
-
-    # Get a reference to the code editor widget
-    code_editor = main_window.editor.get_focus_widget()
-
-    # ---- Run pyx file ----
-    # Load test file
-    main_window.editor.load(osp.join(LOCATION, 'pyx_script.pyx'))
-
-    # run file
-    qtbot.keyClick(code_editor, Qt.Key_F5)
-    qtbot.waitUntil(lambda: nsb.editor.model.rowCount() == 1,
-                    timeout=COMPILE_AND_EVAL_TIMEOUT)
-
-    # Verify result
-    assert shell.get_value('a') == 3628800
-
-    # Reset and close file
-    reset_run_code(qtbot, shell, code_editor, nsb)
-    main_window.editor.close_file()
-
-    # ---- Import pyx file ----
-    # Load test file
-    main_window.editor.load(osp.join(LOCATION, 'pyx_lib_import.py'))
-
-    # Run file
-    qtbot.keyClick(code_editor, Qt.Key_F5)
-
-    # Wait until all objects have appeared in the variable explorer
-    qtbot.waitUntil(lambda: nsb.editor.model.rowCount() == 1,
-                    timeout=COMPILE_AND_EVAL_TIMEOUT)
-
-    # Verify result
-    assert shell.get_value('b') == 3628800
-
-    # Close file
-=======
 @pytest.mark.skipif(os.name != 'nt' and PYQT5,
                     reason="It times out sometimes on Linux with PyQt5")
 def test_calltip(main_window, qtbot):
@@ -166,7 +114,56 @@
     qtbot.keyPress(code_editor, Qt.Key_Enter, delay=1000)
         
     QTimer.singleShot(1000, lambda: close_save_message_box(qtbot))
->>>>>>> 663f8c96
+    main_window.editor.close_file()
+
+
+@flaky(max_runs=10)
+@pytest.mark.skipif(os.name == 'nt' or not is_module_installed('Cython'),
+                    reason="It times out sometimes on Windows and Cython is needed")
+def test_run_cython_code(main_window, qtbot):
+    """Test all the different ways we have to run Cython code"""
+    # ---- Setup ----
+    # Wait until the window is fully up
+    shell = main_window.ipyconsole.get_current_shellwidget()
+    qtbot.waitUntil(lambda: shell._prompt_html is not None, timeout=SHELL_TIMEOUT)
+
+    # Get a reference to the namespace browser widget
+    nsb = main_window.variableexplorer.get_focus_widget()
+
+    # Get a reference to the code editor widget
+    code_editor = main_window.editor.get_focus_widget()
+
+    # ---- Run pyx file ----
+    # Load test file
+    main_window.editor.load(osp.join(LOCATION, 'pyx_script.pyx'))
+
+    # run file
+    qtbot.keyClick(code_editor, Qt.Key_F5)
+    qtbot.waitUntil(lambda: nsb.editor.model.rowCount() == 1,
+                    timeout=COMPILE_AND_EVAL_TIMEOUT)
+
+    # Verify result
+    assert shell.get_value('a') == 3628800
+
+    # Reset and close file
+    reset_run_code(qtbot, shell, code_editor, nsb)
+    main_window.editor.close_file()
+
+    # ---- Import pyx file ----
+    # Load test file
+    main_window.editor.load(osp.join(LOCATION, 'pyx_lib_import.py'))
+
+    # Run file
+    qtbot.keyClick(code_editor, Qt.Key_F5)
+
+    # Wait until all objects have appeared in the variable explorer
+    qtbot.waitUntil(lambda: nsb.editor.model.rowCount() == 1,
+                    timeout=COMPILE_AND_EVAL_TIMEOUT)
+
+    # Verify result
+    assert shell.get_value('b') == 3628800
+
+    # Close file
     main_window.editor.close_file()
 
 
