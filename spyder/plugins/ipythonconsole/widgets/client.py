--- conflicted
+++ resolved
@@ -356,46 +356,13 @@
             return None
         return self.kernel_handler.connection_file
 
-<<<<<<< HEAD
-    def connect_kernel(self, kernel):
-        """Connect kernel to client."""
-        self._before_prompt_is_ready()
-        self.kernel_handler = kernel
-        kernel.sig_stderr.connect(self.print_stderr)
-        kernel.sig_stdout.connect(self.print_stdout)
-
-=======
-    @property
-    def stderr_obj(self):
-        if self.kernel_handler is None:
-            return None
-        return self.kernel_handler.stderr_obj
-
-    @property
-    def stdout_obj(self):
-        if self.kernel_handler is None:
-            return None
-        return self.kernel_handler.stdout_obj
-
-    def start_std_poll(self):
-        """Start polling std files"""
-        self.std_poll_timer = QTimer(self)
-        self.std_poll_timer.timeout.connect(self.poll_std_file_change)
-        self.std_poll_timer.setInterval(1000)
-        self.std_poll_timer.start()
-        self.shellwidget.executed.connect(self.poll_std_file_change)
-
     def connect_kernel(self, kernel_handler):
         """Connect kernel to client using our handler."""
         self._before_prompt_is_ready()
         self.kernel_handler = kernel_handler
-        if (
-            kernel_handler.stderr_obj is not None
-            or kernel_handler.stdout_obj is not None
-        ):
-            self.start_std_poll()
-        
->>>>>>> 203a9c53
+        kernel_handler.sig_stderr.connect(self.print_stderr)
+        kernel_handler.sig_stdout.connect(self.print_stdout)
+
         # Actually do the connection
         self.shellwidget.connect_kernel(kernel_handler)
 
