--- conflicted
+++ resolved
@@ -375,17 +375,10 @@
         # Check for fault and send config
         self.kernel_handler.poll_fault_text()
 
-<<<<<<< HEAD
-=======
-        # Show possible errors when setting Matplotlib backend
-        self.call_kernel().show_mpl_backend_errors()
-
->>>>>>> 2bbf3b40
         self.send_spyder_kernel_configuration()
 
     def send_spyder_kernel_configuration(self):
         """Send kernel configuration to spyder kernel."""
-<<<<<<< HEAD
         self.is_kernel_configured = False
         
         # Show possible errors when setting Matplotlib backend
@@ -394,14 +387,12 @@
         # Check if the dependecies for special consoles are available.
         self.set_kernel_configuration("check_special_kernel", True)
         
-=======
         # Set matplotlib backend
         self.send_mpl_backend()
 
         # Make sure special kernel is correctly set up
         self.reset_special_kernel()
 
->>>>>>> 2bbf3b40
         # Set current cwd
         self.set_cwd()
 
@@ -647,22 +638,9 @@
         if not self.spyder_kernel_ready:
             # Will be sent later
             return
-<<<<<<< HEAD
         self.set_kernel_configuration(
             "color scheme", "dark" if not dark_color else "light"
         )
-=======
-        if not dark_color:
-            # Needed to change the colors of tracebacks
-            self.silent_execute("%colors linux")
-            if self.kernel_handler.special == "sympy":
-                self.call_kernel().set_sympy_forecolor(background_color='dark')
-        else:
-            self.silent_execute("%colors lightbg")
-            if self.kernel_handler.special == "sympy":
-                self.call_kernel().set_sympy_forecolor(
-                    background_color='light')
->>>>>>> 2bbf3b40
 
     def update_syspath(self, path_dict, new_path_dict):
         """Update sys.path contents on kernel."""
@@ -712,39 +690,6 @@
             interrupt=True,
             blocking=True).get_mpl_interactive_backend()
 
-<<<<<<< HEAD
-    def set_matplotlib_backend(self, backend_option, pylab=False):
-        """Set matplotlib backend given a backend name."""
-        self.set_kernel_configuration(
-            "matplotlib_backend", (backend_option, pylab)
-        )
-
-    def set_mpl_inline_figure_format(self, figure_format):
-        """Set matplotlib inline figure format."""
-        self.set_kernel_configuration(
-            "mpl_inline_figure_format", figure_format
-        )
-
-    def set_mpl_inline_resolution(self, resolution):
-        """Set matplotlib inline resolution (savefig.dpi/figure.dpi)."""
-        self.set_kernel_configuration(
-            "mpl_inline_resolution", resolution
-        )
-
-    def set_mpl_inline_figure_size(self, width, height):
-        """Set matplotlib inline resolution (savefig.dpi/figure.dpi)."""
-        self.set_kernel_configuration(
-            "mpl_inline_figure_size", (width, height)
-        )
-
-    def set_mpl_inline_bbox_inches(self, bbox_inches):
-        """Set matplotlib inline print figure bbox_inches ('tight' or not)."""
-        self.set_kernel_configuration(
-            "mpl_inline_bbox_inches", bbox_inches
-        )
-
-=======
->>>>>>> 2bbf3b40
     def set_jedi_completer(self, use_jedi):
         """Set if jedi completions should be used."""
         self.set_kernel_configuration(
