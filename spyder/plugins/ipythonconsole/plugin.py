# -*- coding: utf-8 -*-
#
# Copyright © Spyder Project Contributors
# Licensed under the terms of the MIT License
# (see spyder/__init__.py for details)

"""
IPython Console plugin based on QtConsole.
"""

# Standard library imports
import os
import os.path as osp

# Third party imports
from qtpy.QtCore import Signal, Slot

# Local imports
from spyder.api.plugins import Plugins, SpyderDockablePlugin
from spyder.api.plugin_registration.decorators import (
    on_plugin_available, on_plugin_teardown)
from spyder.api.translations import get_translation
from spyder.plugins.ipythonconsole.confpage import IPythonConsoleConfigPage
from spyder.plugins.ipythonconsole.widgets.main_widget import (
    IPythonConsoleWidget, IPythonConsoleWidgetOptionsMenus)
from spyder.plugins.mainmenu.api import (
    ApplicationMenus, ConsolesMenuSections, HelpMenuSections)
from spyder.utils.programs import get_temp_dir

# Localization
_ = get_translation('spyder')


class IPythonConsole(SpyderDockablePlugin):
    """
    IPython Console plugin

    This is a widget with tabs where each one is a ClientWidget
    """

    # This is required for the new API
    NAME = 'ipython_console'
    REQUIRES = [Plugins.Console, Plugins.Preferences]
    OPTIONAL = [Plugins.Editor, Plugins.History, Plugins.MainMenu,
                Plugins.Projects, Plugins.WorkingDirectory]
    TABIFY = [Plugins.History]
    WIDGET_CLASS = IPythonConsoleWidget
    CONF_SECTION = NAME
    CONF_WIDGET_CLASS = IPythonConsoleConfigPage
    CONF_FILE = False
    DISABLE_ACTIONS_WHEN_HIDDEN = False
    RAISE_AND_FOCUS = True

    # Signals
    sig_append_to_history_requested = Signal(str, str)
    """
    This signal is emitted when the plugin requires to add commands to a
    history file.

    Parameters
    ----------
    filename: str
        History file filename.
    text: str
        Text to append to the history file.
    """

    sig_history_requested = Signal(str)
    """
    This signal is emitted when the plugin wants a specific history file
    to be shown.

    Parameters
    ----------
    path: str
        Path to history file.
    """

    sig_focus_changed = Signal()
    """
    This signal is emitted when the plugin focus changes.
    """

    sig_edit_goto_requested = Signal((str, int, str), (str, int, str, bool))
    """
    This signal will request to open a file in a given row and column
    using a code editor.

    Parameters
    ----------
    path: str
        Path to file.
    row: int
        Cursor starting row position.
    word: str
        Word to select on given row.
    processevents: bool
        True if the code editor need to process qt events when loading the
        requested file.
    """

    sig_edit_new = Signal(str)
    """
    This signal will request to create a new file in a code editor.

    Parameters
    ----------
    path: str
        Path to file.
    """

    sig_pdb_state_changed = Signal(bool, dict)
    """
    This signal is emitted when the debugging state changes.

    Parameters
    ----------
    waiting_pdb_input: bool
        If the debugging session is waiting for input.
    pdb_last_step: dict
        Dictionary with the information of the last step done
        in the debugging session.
    """

    sig_shellwidget_created = Signal(object)
    """
    This signal is emitted when a shellwidget is connected to
    a kernel.

    Parameters
    ----------
    shellwidget: spyder.plugins.ipyconsole.widgets.shell.ShellWidget
        The shellwigdet.
    """

    sig_shellwidget_deleted = Signal(object)
    """
    This signal is emitted when a shellwidget is disconnected from
    a kernel.

    Parameters
    ----------
    shellwidget: spyder.plugins.ipyconsole.widgets.shell.ShellWidget
        The shellwigdet.
    """

    sig_shellwidget_changed = Signal(object)
    """
    This signal is emitted when the current shellwidget changes.

    Parameters
    ----------
    shellwidget: spyder.plugins.ipyconsole.widgets.shell.ShellWidget
        The shellwigdet.
    """

    sig_external_spyder_kernel_connected = Signal(object)
    """
    This signal is emitted when we connect to an external Spyder kernel.

    Parameters
    ----------
    shellwidget: spyder.plugins.ipyconsole.widgets.shell.ShellWidget
        The shellwigdet that was connected to the kernel.
    """

    sig_render_plain_text_requested = Signal(str)
    """
    This signal is emitted to request a plain text help render.

    Parameters
    ----------
    plain_text: str
        The plain text to render.
    """

    sig_render_rich_text_requested = Signal(str, bool)
    """
    This signal is emitted to request a rich text help render.

    Parameters
    ----------
    rich_text: str
        The rich text.
    collapse: bool
        If the text contains collapsed sections, show them closed (True) or
        open (False).
    """

    sig_help_requested = Signal(dict)
    """
    This signal is emitted to request help on a given object `name`.

    Parameters
    ----------
    help_data: dict
        Example `{'name': str, 'ignore_unknown': bool}`.
    """

    sig_current_directory_changed = Signal(str)
    """
    This signal is emitted when the current directory of the active shell
    widget has changed.

    Parameters
    ----------
    working_directory: str
        The new working directory path.
    """

    # ---- SpyderDockablePlugin API
    # -------------------------------------------------------------------------
    @staticmethod
    def get_name():
        return _('IPython console')

    def get_description(self):
        return _('IPython console')

    def get_icon(self):
        return self.create_icon('ipython_console')

    def on_initialize(self):
        widget = self.get_widget()
        widget.sig_append_to_history_requested.connect(
            self.sig_append_to_history_requested)
        widget.sig_focus_changed.connect(self.sig_focus_changed)
        widget.sig_switch_to_plugin_requested.connect(self.switch_to_plugin)
        widget.sig_history_requested.connect(self.sig_history_requested)
        widget.sig_edit_goto_requested.connect(self.sig_edit_goto_requested)
        widget.sig_edit_goto_requested[str, int, str, bool].connect(
            self.sig_edit_goto_requested[str, int, str, bool])
        widget.sig_edit_new.connect(self.sig_edit_new)
        widget.sig_pdb_state_changed.connect(self.sig_pdb_state_changed)
        widget.sig_shellwidget_created.connect(self.sig_shellwidget_created)
        widget.sig_shellwidget_deleted.connect(self.sig_shellwidget_deleted)
        widget.sig_shellwidget_changed.connect(self.sig_shellwidget_changed)
        widget.sig_external_spyder_kernel_connected.connect(
            self.sig_external_spyder_kernel_connected)
        widget.sig_render_plain_text_requested.connect(
            self.sig_render_plain_text_requested)
        widget.sig_render_rich_text_requested.connect(
            self.sig_render_rich_text_requested)
        widget.sig_help_requested.connect(self.sig_help_requested)
        widget.sig_current_directory_changed.connect(
            self.sig_current_directory_changed)
        widget.sig_exception_occurred.connect(self.sig_exception_occurred)

        # Update kernels if python path is changed
        self.main.sig_pythonpath_changed.connect(self.update_path)

        self.sig_focus_changed.connect(self.main.plugin_focus_changed)
        self._remove_old_std_files()

    @on_plugin_available(plugin=Plugins.Preferences)
    def on_preferences_available(self):
        # Register conf page
        preferences = self.get_plugin(Plugins.Preferences)
        preferences.register_plugin_preferences(self)

    @on_plugin_available(plugin=Plugins.MainMenu)
    def on_main_menu_available(self):
        widget = self.get_widget()
        mainmenu = self.get_plugin(Plugins.MainMenu)

        # Add signal to update actions state before showing the menu
        console_menu = mainmenu.get_application_menu(
            ApplicationMenus.Consoles)
        console_menu.aboutToShow.connect(
            widget.update_actions)

        # Main menu actions for the IPython Console
        new_consoles_actions = [
            widget.create_client_action,
            widget.special_console_menu,
            widget.connect_to_kernel_action
        ]

        restart_connect_consoles_actions = [
            widget.interrupt_action,
            widget.restart_action,
            widget.reset_action
        ]

        # Console menu
        for console_new_action in new_consoles_actions:
            mainmenu.add_item_to_application_menu(
                console_new_action,
                menu_id=ApplicationMenus.Consoles,
                section=ConsolesMenuSections.New,
            )

        for console_action in restart_connect_consoles_actions:
            mainmenu.add_item_to_application_menu(
                console_action,
                menu_id=ApplicationMenus.Consoles,
                section=ConsolesMenuSections.Restart,
            )

        # IPython documentation
        mainmenu.add_item_to_application_menu(
            self.get_widget().ipython_menu,
            menu_id=ApplicationMenus.Help,
            section=HelpMenuSections.ExternalDocumentation,
            before_section=HelpMenuSections.About,
        )

    @on_plugin_available(plugin=Plugins.Editor)
    def on_editor_available(self):
        editor = self.get_plugin(Plugins.Editor)
        self.sig_edit_goto_requested.connect(editor.load)
        self.sig_edit_goto_requested[str, int, str, bool].connect(
            self._load_file_in_editor)
        self.sig_edit_new.connect(editor.new)
        editor.breakpoints_saved.connect(self.set_spyder_breakpoints)
        editor.run_in_current_ipyclient.connect(self.run_script)
        editor.run_cell_in_ipyclient.connect(self.run_cell)
        editor.debug_cell_in_ipyclient.connect(self.debug_cell)

        # Connect Editor debug action with Console
        self.sig_pdb_state_changed.connect(editor.update_pdb_state)
        editor.exec_in_extconsole.connect(self.run_selection)
        editor.sig_file_debug_message_requested.connect(
            self.print_debug_file_msg)

    @on_plugin_available(plugin=Plugins.Projects)
    def on_projects_available(self):
        projects = self.get_plugin(Plugins.Projects)
        projects.sig_project_loaded.connect(self._on_project_loaded)
        projects.sig_project_closed.connect(self._on_project_closed)

    @on_plugin_available(plugin=Plugins.WorkingDirectory)
    def on_working_directory_available(self):
        working_directory = self.get_plugin(Plugins.WorkingDirectory)
        working_directory.sig_current_directory_changed.connect(
            self._set_working_directory)

    @on_plugin_teardown(plugin=Plugins.Preferences)
    def on_preferences_teardown(self):
        # Register conf page
        preferences = self.get_plugin(Plugins.Preferences)
        preferences.deregister_plugin_preferences(self)

    @on_plugin_teardown(plugin=Plugins.MainMenu)
    def on_main_menu_teardown(self):
        mainmenu = self.get_plugin(Plugins.MainMenu)
        mainmenu.remove_application_menu(ApplicationMenus.Consoles)

        # IPython documentation menu
        mainmenu.remove_item_from_application_menu(
            IPythonConsoleWidgetOptionsMenus.Documentation,
            menu_id=ApplicationMenus.Help
         )

    @on_plugin_teardown(plugin=Plugins.Editor)
    def on_editor_teardown(self):
        editor = self.get_plugin(Plugins.Editor)
        self.sig_edit_goto_requested.disconnect(editor.load)
        self.sig_edit_goto_requested[str, int, str, bool].disconnect(
            self._load_file_in_editor)
        self.sig_edit_new.disconnect(editor.new)
        editor.breakpoints_saved.disconnect(self.set_spyder_breakpoints)
        editor.run_in_current_ipyclient.disconnect(self.run_script)
        editor.run_cell_in_ipyclient.disconnect(self.run_cell)
        editor.debug_cell_in_ipyclient.disconnect(self.debug_cell)

        # Connect Editor debug action with Console
        self.sig_pdb_state_changed.disconnect(editor.update_pdb_state)
        editor.exec_in_extconsole.disconnect(self.run_selection)
        editor.sig_file_debug_message_requested.disconnect(
            self.print_debug_file_msg)

    @on_plugin_teardown(plugin=Plugins.Projects)
    def on_projects_teardown(self):
        projects = self.get_plugin(Plugins.Projects)
        projects.sig_project_loaded.disconnect(self._on_project_loaded)
        projects.sig_project_closed.disconnect(self._on_project_closed)

    @on_plugin_teardown(plugin=Plugins.WorkingDirectory)
    def on_working_directory_teardown(self):
        working_directory = self.get_plugin(Plugins.WorkingDirectory)
        working_directory.sig_current_directory_changed.disconnect(
            self._set_working_directory)

    def update_font(self):
        """Update font from Preferences"""
        font = self.get_font()
        rich_font = self.get_font(rich_text=True)
        self.get_widget().update_font(font, rich_font)

    def on_close(self, cancelable=False):
        """Perform actions when plugin is closed"""
        self.get_widget().mainwindow_close = True
        return self.get_widget().close_all_clients()

    def on_mainwindow_visible(self):
        self.create_new_client(give_focus=False)

        # Raise plugin the first time Spyder starts
        if self.get_conf('show_first_time', default=True):
            self.dockwidget.raise_()
            self.set_conf('show_first_time', False)

    # ---- Private methods
    # -------------------------------------------------------------------------
    def _load_file_in_editor(self, fname, lineno, word, processevents):
        editor = self.get_plugin(Plugins.Editor)
        editor.load(fname, lineno, word, processevents=processevents)

    def _on_project_loaded(self):
        projects = self.get_plugin(Plugins.Projects)
        self.get_widget().update_active_project_path(
            projects.get_active_project_path())

    def _on_project_closed(self):
        self.get_widget().update_active_project_path(None)

    def _remove_old_std_files(self):
        """
        Remove std files left by previous Spyder instances.

        This is only required on Windows because we can't
        clean up std files while Spyder is running on that
        platform.
        """
        if os.name == 'nt':
            tmpdir = get_temp_dir()
            for fname in os.listdir(tmpdir):
                if osp.splitext(fname)[1] in ('.stderr', '.stdout', '.fault'):
                    try:
                        os.remove(osp.join(tmpdir, fname))
                    except Exception:
                        pass

    @Slot(str)
    def _set_working_directory(self, new_dir):
        """Set current working directory on the main widget."""
        self.get_widget().set_working_directory(new_dir)

    # ---- Public API
    # -------------------------------------------------------------------------

    # ---- Spyder Kernels handlers registry functionality
    def register_spyder_kernel_call_handler(self, handler_id, handler):
        """
        Register a callback for it to be available for the kernels of new
        clients.

        Parameters
        ----------
        handler_id : str
            Handler name to be registered and that will be used to
            call the respective handler in the Spyder kernel.
        handler : func
            Callback function that will be called when the kernel calls
            the handler.

        Returns
        -------
        None.
        """
        self.get_widget().register_spyder_kernel_call_handler(
            handler_id, handler)

    def unregister_spyder_kernel_call_handler(self, handler_id):
        """
        Unregister/remove a handler for not be added to new clients kernels

        Parameters
        ----------
        handler_id : str
            Handler name that was registered and that will be removed
            from the Spyder kernel available handlers.

        Returns
        -------
        None.
        """
        self.get_widget().unregister_spyder_kernel_call_handler(handler_id)

    # ---- For client widgets
    def get_clients(self):
        """Return clients list"""
        return self.get_widget().clients

    def get_focus_client(self):
        """Return current client with focus, if any"""
        return self.get_widget().get_focus_client()

    def get_current_client(self):
        """Return the currently selected client"""
        return self.get_widget().get_current_client()

    def get_current_shellwidget(self):
        """Return the shellwidget of the current client"""
        return self.get_widget().get_current_shellwidget()

    def rename_client_tab(self, client, given_name):
        """
        Rename a client's tab.

        Parameters
        ----------
        client: spyder.plugins.ipythonconsole.widgets.client.ClientWidget
            Client to rename.
        given_name: str
            New name to be given to the client's tab.

        Returns
        -------
        None.
        """
        self.get_widget().rename_client_tab(client, given_name)

    def create_new_client(self, give_focus=True, filename='', is_cython=False,
                          is_pylab=False, is_sympy=False, given_name=None):
        """
        Create a new client.

        Parameters
        ----------
        give_focus : bool, optional
            True if the new client should gain the window
            focus, False otherwise. The default is True.
        filename : str, optional
            Filename associated with the client. The default is ''.
        is_cython : bool, optional
            True if the client is expected to preload Cython support,
            False otherwise. The default is False.
        is_pylab : bool, optional
            True if the client is expected to preload PyLab support,
            False otherwise. The default is False.
        is_sympy : bool, optional
            True if the client is expected to preload Sympy support,
            False otherwise. The default is False.
        given_name : str, optional
            Initial name displayed in the tab of the client.
            The default is None.

        Returns
        -------
        None.
        """
        self.get_widget().create_new_client(
            give_focus=give_focus,
            filename=filename,
            is_cython=is_cython,
            is_pylab=is_pylab,
            is_sympy=is_sympy,
            given_name=given_name)

    def create_client_for_file(self, filename, is_cython=False):
        """
        Create a client widget to execute code related to a file.

        Parameters
        ----------
        filename : str
            File to be executed.
        is_cython : bool, optional
            If the execution is for a Cython file. The default is False.

        Returns
        -------
        None.
        """
        self.get_widget().create_client_for_file(filename, is_cython=is_cython)

    def create_client_for_kernel(self, connection_file, hostname=None,
                                 sshkey=None, password=None):
        """
        Create a client connected to an existing kernel.

        Parameters
        ----------
        connection_file: str
            Json file that has the kernel's connection info.
        hostname: str, optional
            Name or IP address of the remote machine where the kernel was
            started. When this is provided, it's also necessary to pass either
            the ``sshkey`` or ``password`` arguments.
        sshkey: str, optional
            SSH key file to connect to the remote machine where the kernel is
            running.
        password: str, optional
            Password to authenticate to the remote machine where the kernel is
            running.

        Returns
        -------
        None.
        """
        self.get_widget().create_client_for_kernel(
            connection_file, hostname, sshkey, password)

    def get_client_for_file(self, filename):
        """Get client associated with a given file name."""
        return self.get_widget().get_client_for_file(filename)

    def create_client_from_path(self, path):
        """
        Create a new console with `path` set as the current working directory.

        Parameters
        ----------
        path: str
            Path to use as working directory in new console.
        """
        self.get_widget().create_client_from_path(path)

    def close_client(self, index=None, client=None, ask_recursive=True):
        """Close client tab from index or client (or close current tab)"""
        self.get_widget().close_client(index=index, client=client,
                                       ask_recursive=ask_recursive)

    # ---- For execution and debugging
    def run_script(self, filename, wdir, args='', debug=False,
                   post_mortem=False, current_client=True,
                   clear_variables=False, console_namespace=False,
                   focus_to_editor=True):
        """
        Run script in current or dedicated client.

        Parameters
        ----------
        filename : str
            Path to file that will be run.
        wdir : str
            Working directory from where the file should be run.
        args : str, optional
            Arguments defined to run the file.
        debug : bool, optional
            True if the run if for debugging the file,
            False for just running it.
        post_mortem : bool, optional
            True if in case of error the execution should enter in
            post-mortem mode, False otherwise.
        current_client : bool, optional
            True if the execution should be done in the current client,
            False if the execution needs to be done in a dedicated client.
        clear_variables : bool, optional
            True if all the variables should be removed before execution,
            False otherwise.
        console_namespace : bool, optional
            True if the console namespace should be used, False otherwise.
        focus_to_editor: bool, optional
            Leave focus in the editor after execution.

        Returns
        -------
        None.
        """
        self.sig_unmaximize_plugin_requested.emit()
        self.get_widget().run_script(
            filename,
            wdir,
            args,
            debug,
            post_mortem,
            current_client,
            clear_variables,
            console_namespace,
            focus_to_editor)

    def run_cell(self, code, cell_name, filename, run_cell_copy,
                 focus_to_editor, function='runcell'):
        """
        Run cell in current or dedicated client.

        Parameters
        ----------
        code : str
            Piece of code to run that corresponds to a cell in case
            `run_cell_copy` is True.
        cell_name : str or int
            Cell name or index.
        filename : str
            Path of the file where the cell to execute is located.
        run_cell_copy : bool
            True if the cell should be executed line by line,
            False if the provided `function` should be used.
        focus_to_editor: bool
            Whether to give focus to the editor after running the cell. If
            False, focus is given to the console.
        function : str, optional
            Name handler of the kernel function to be used to execute the cell
            in case `run_cell_copy` is False.
            The default is 'runcell'.

        Returns
        -------
        None.
        """
        self.sig_unmaximize_plugin_requested.emit()
        self.get_widget().run_cell(
            code, cell_name, filename, run_cell_copy, focus_to_editor,
            function=function)

    def debug_cell(self, code, cell_name, filename, run_cell_copy,
                   focus_to_editor):
        """
        Debug current cell.

        Parameters
        ----------
        code : str
            Piece of code to run that corresponds to a cell in case
            `run_cell_copy` is True.
        cell_name : str or int
            Cell name or index.
        filename : str
            Path of the file where the cell to execute is located.
        run_cell_copy : bool
            True if the cell should be executed line by line,
            False if the `debugcell` kernel function should be used.
        focus_to_editor: bool
            Whether to give focus to the editor after debugging the cell. If
            False, focus is given to the console.

        Returns
        -------
        None.
        """
        self.sig_unmaximize_plugin_requested.emit()
        self.get_widget().debug_cell(code, cell_name, filename, run_cell_copy,
                                     focus_to_editor)

    def execute_code(self, lines, current_client=True, clear_variables=False):
        """
        Execute code instructions.

        Parameters
        ----------
        lines : str
            Code lines to execute.
        current_client : bool, optional
            True if the execution should be done in the current client.
            The default is True.
        clear_variables : bool, optional
            True if before the execution the variables should be cleared.
            The default is False.

        Returns
        -------
        None.
        """
        self.get_widget().execute_code(
            lines,
            current_client=current_client,
            clear_variables=clear_variables)

    def run_selection(self, lines, focus_to_editor=True):
        """Execute selected lines in the current console."""
        self.sig_unmaximize_plugin_requested.emit()
        self.get_widget().execute_code(lines, set_focus=not focus_to_editor)

<<<<<<< HEAD
=======
    def stop_debugging(self):
        """Stop debugging in the current console."""
        self.sig_unmaximize_plugin_requested.emit()
        self.get_widget().stop_debugging()

>>>>>>> 3e1acccb
    def get_pdb_state(self):
        """Get debugging state of the current console."""
        return self.get_widget().get_pdb_state()

    def get_pdb_last_step(self):
        """Get last pdb step of the current console."""
        return self.get_widget().get_pdb_last_step()

<<<<<<< HEAD
=======
    def pdb_execute_command(self, command, focus_to_editor):
        """
        Send command to the pdb kernel if possible.

        Parameters
        ----------
        command : str
            Command to execute by the pdb kernel.
        focus_to_editor: bool
            Leave focus in editor after the command is executed.

        Returns
        -------
        None.
        """
        self.sig_unmaximize_plugin_requested.emit()
        self.get_widget().pdb_execute_command(command, focus_to_editor)

>>>>>>> 3e1acccb
    def print_debug_file_msg(self):
        """
        Print message in the current console when a file can't be closed.

        Returns
        -------
        None.
        """
        self.get_widget().print_debug_file_msg()

    # ---- For working directory and path management
    def set_current_client_working_directory(self, directory):
        """
        Set current client working directory.

        Parameters
        ----------
        directory : str
            Path for the new current working directory.

        Returns
        -------
        None.
        """
        self.get_widget().set_current_client_working_directory(directory)

    def set_working_directory(self, dirname):
        """
        Set current working directory for the `workingdirectory` and `explorer`
        plugins.

        Parameters
        ----------
        dirname : str
            Path to the new current working directory.

        Returns
        -------
        None.
        """
        self.get_widget().set_working_directory(dirname)

    def update_working_directory(self):
        """Update working directory to console current working directory."""
        self.get_widget().update_working_directory()

    def update_path(self, path_dict, new_path_dict):
        """
        Update path on consoles.

        Both parameters have as keys paths and as value if the path
        should be used/is active (True) or not (False)

        Parameters
        ----------
        path_dict : dict
            Corresponds to the previous state of the PYTHONPATH.
        new_path_dict : dict
            Corresponds to the new state of the PYTHONPATH.

        Returns
        -------
        None.
        """
        self.get_widget().update_path(path_dict, new_path_dict)

    def set_spyder_breakpoints(self):
        """Set Spyder breakpoints into all clients"""
        self.get_widget().set_spyder_breakpoints()

    def restart(self):
        """
        Restart the console.

        This is needed when we switch projects to update PYTHONPATH
        and the selected interpreter.
        """
        self.get_widget().restart()

    def restart_kernel(self):
        """
        Restart the current client's kernel.

        Returns
        -------
        None.
        """
        self.get_widget().restart_kernel()

    # ---- For documentation and help
    def show_intro(self):
        """Show intro to IPython help."""
        self.get_widget().show_intro()

    def show_guiref(self):
        """Show qtconsole help."""
        self.get_widget().show_guiref()

    def show_quickref(self):
        """Show IPython Cheat Sheet."""
        self.get_widget().show_quickref()<|MERGE_RESOLUTION|>--- conflicted
+++ resolved
@@ -754,14 +754,6 @@
         self.sig_unmaximize_plugin_requested.emit()
         self.get_widget().execute_code(lines, set_focus=not focus_to_editor)
 
-<<<<<<< HEAD
-=======
-    def stop_debugging(self):
-        """Stop debugging in the current console."""
-        self.sig_unmaximize_plugin_requested.emit()
-        self.get_widget().stop_debugging()
-
->>>>>>> 3e1acccb
     def get_pdb_state(self):
         """Get debugging state of the current console."""
         return self.get_widget().get_pdb_state()
@@ -770,27 +762,6 @@
         """Get last pdb step of the current console."""
         return self.get_widget().get_pdb_last_step()
 
-<<<<<<< HEAD
-=======
-    def pdb_execute_command(self, command, focus_to_editor):
-        """
-        Send command to the pdb kernel if possible.
-
-        Parameters
-        ----------
-        command : str
-            Command to execute by the pdb kernel.
-        focus_to_editor: bool
-            Leave focus in editor after the command is executed.
-
-        Returns
-        -------
-        None.
-        """
-        self.sig_unmaximize_plugin_requested.emit()
-        self.get_widget().pdb_execute_command(command, focus_to_editor)
-
->>>>>>> 3e1acccb
     def print_debug_file_msg(self):
         """
         Print message in the current console when a file can't be closed.
