# -*- coding: utf-8 -*-
#
# Copyright © Spyder Project Contributors
# Licensed under the terms of the MIT License
# (see spyder/__init__.py for details)

"""
Toolbar Plugin.
"""

# Standard library imports
from typing import Union, Optional

# Third-party imports
from qtpy.QtGui import QIcon
from qtpy.QtWidgets import QWidget

# Local imports
from spyder.api.plugins import SpyderPluginV2, Plugins
from spyder.api.plugin_registration.decorators import (
    on_plugin_available, on_plugin_teardown)
from spyder.api.translations import _
from spyder.plugins.mainmenu.api import ApplicationMenus, ViewMenuSections
from spyder.plugins.toolbar.api import ApplicationToolbars
from spyder.plugins.toolbar.container import (
    ToolbarContainer, ToolbarMenus, ToolbarActions)
from spyder.utils.qthelpers import SpyderAction


class Toolbar(SpyderPluginV2):
    """
    Docstrings viewer widget.
    """
    NAME = 'toolbar'
    OPTIONAL = [Plugins.MainMenu]
    CONF_SECTION = NAME
    CONF_FILE = False
    CONTAINER_CLASS = ToolbarContainer
    CAN_BE_DISABLED = False

    # --- SpyderDocakblePlugin API
    #  -----------------------------------------------------------------------
    @staticmethod
    def get_name():
        return _('Toolbar')

    @staticmethod
    def get_description():
        return _('Manage application toolbars.')

    @classmethod
    def get_icon(cls):
        return QIcon()

    def on_initialize(self):
        create_app_toolbar = self.create_application_toolbar
        create_app_toolbar(ApplicationToolbars.File, _("File toolbar"))
        create_app_toolbar(ApplicationToolbars.Run, _("Run toolbar"))
        create_app_toolbar(ApplicationToolbars.Debug, _("Debug toolbar"))
        create_app_toolbar(ApplicationToolbars.Main, _("Main toolbar"))

    @on_plugin_available(plugin=Plugins.MainMenu)
    def on_main_menu_available(self):
        mainmenu = self.get_plugin(Plugins.MainMenu)
        # View menu Toolbar section
        mainmenu.add_item_to_application_menu(
            self.toolbars_menu,
            menu_id=ApplicationMenus.View,
            section=ViewMenuSections.Toolbar,
            before_section=ViewMenuSections.Layout)
        mainmenu.add_item_to_application_menu(
            self.show_toolbars_action,
            menu_id=ApplicationMenus.View,
            section=ViewMenuSections.Toolbar,
            before_section=ViewMenuSections.Layout)

    @on_plugin_teardown(plugin=Plugins.MainMenu)
    def on_main_menu_teardown(self):
        mainmenu = self.get_plugin(Plugins.MainMenu)
        # View menu Toolbar section
        mainmenu.remove_item_from_application_menu(
            ToolbarMenus.ToolbarsMenu,
            menu_id=ApplicationMenus.View)
        mainmenu.remove_item_from_application_menu(
            ToolbarActions.ShowToolbars,
            menu_id=ApplicationMenus.View)

    def on_mainwindow_visible(self):
        container = self.get_container()

        for toolbar in container.get_application_toolbars():
<<<<<<< HEAD
            toolbar_id = toolbar.ID
            if toolbar_id in ACTION_MAP:
                section = 0
                for item in ACTION_MAP[toolbar_id]:
                    if item is None:
                        section += 1
                        continue

                    self.add_item_to_application_toolbar(
                        item,
                        toolbar_id=toolbar_id,
                        section=str(section),
                        omit_id=True
                    )

            toolbar.render()
=======
            toolbar._render()
>>>>>>> f937f098

        container.create_toolbars_menu()
        container.load_last_visible_toolbars()

    def on_close(self, _unused):
        container = self.get_container()
        container.save_last_visible_toolbars()
        for toolbar in container._visible_toolbars:
            toolbar.setVisible(False)

    # --- Public API
    # ------------------------------------------------------------------------
    def create_application_toolbar(self, toolbar_id, title):
        """
        Create a Spyder application toolbar.

        Parameters
        ----------
        toolbar_id: str
            The toolbar unique identifier string.
        title: str
            The localized toolbar title to be displayed.

        Returns
        -------
        spyder.api.widgets.toolbar.ApplicationToolbar
            The created application toolbar.
        """
        toolbar = self.get_container().create_application_toolbar(
            toolbar_id, title)
        self.add_application_toolbar(toolbar)
        return toolbar

    def add_application_toolbar(self, toolbar):
        """
        Add toolbar to application toolbars.

        This can be used to add a custom toolbar. The `WorkingDirectory`
        plugin is an example of this.

        Parameters
        ----------
        toolbar: spyder.api.widgets.toolbars.ApplicationToolbar
            The application toolbar to add to the main window.
        """
        self.get_container().add_application_toolbar(toolbar, self._main)

    def remove_application_toolbar(self, toolbar_id: str):
        """
        Remove toolbar from the application toolbars.

        This can be used to remove a custom toolbar. The `WorkingDirectory`
        plugin is an example of this.

        Parameters
        ----------
        toolbar: str
            The application toolbar to remove from the main window.
        """
        self.get_container().remove_application_toolbar(toolbar_id, self._main)

    def add_item_to_application_toolbar(self,
                                        item: Union[SpyderAction, QWidget],
                                        toolbar_id: Optional[str] = None,
                                        section: Optional[str] = None,
                                        before: Optional[str] = None,
                                        before_section: Optional[str] = None,
                                        omit_id: bool = False):
        """
        Add action or widget `item` to given application menu `section`.

        Parameters
        ----------
        item: SpyderAction or QWidget
            The item to add to the `toolbar`.
        toolbar_id: str or None
            The application toolbar unique string identifier.
        section: str or None
            The section id in which to insert the `item` on the `toolbar`.
        before: str or None
            Make the item appear before another given item.
        before_section: str or None
            Make the item defined section appear before another given section
            (must be already defined).
        omit_id: bool
            If True, then the toolbar will check if the item to add declares an
            id, False otherwise. This flag exists only for items added on
            Spyder 4 plugins. Default: False
        """
        if before is not None:
            if not isinstance(before, str):
                raise ValueError('before argument must be a str')

        return self.get_container().add_item_to_application_toolbar(
                item,
                toolbar_id=toolbar_id,
                section=section,
                before=before,
                before_section=before_section,
                omit_id=omit_id
            )

    def remove_item_from_application_toolbar(self, item_id: str,
                                             toolbar_id: Optional[str] = None):
        """
        Remove action or widget `item` from given application menu by id.

        Parameters
        ----------
        item_id: str
            The item to remove from the toolbar.
        toolbar_id: str or None
            The application toolbar unique string identifier.
        """
        self.get_container().remove_item_from_application_toolbar(
            item_id,
            toolbar_id=toolbar_id
        )

    def get_application_toolbar(self, toolbar_id):
        """
        Return an application toolbar by toolbar_id.

        Parameters
        ----------
        toolbar_id: str
            The toolbar unique string identifier.

        Returns
        -------
        spyder.api.widgets.toolbars.ApplicationToolbar
            The application toolbar.
        """
        return self.get_container().get_application_toolbar(toolbar_id)

    def toggle_lock(self, value=None):
        """Lock/Unlock toolbars."""
        for toolbar in self.toolbarslist:
            toolbar.setMovable(not value)

    # --- Convenience properties, while all plugins migrate.
    @property
    def toolbars_menu(self):
        return self.get_container().get_menu("toolbars_menu")

    @property
    def show_toolbars_action(self):
        return self.get_action("show toolbars")

    @property
    def toolbarslist(self):
        return self.get_container()._toolbarslist<|MERGE_RESOLUTION|>--- conflicted
+++ resolved
@@ -89,26 +89,7 @@
         container = self.get_container()
 
         for toolbar in container.get_application_toolbars():
-<<<<<<< HEAD
-            toolbar_id = toolbar.ID
-            if toolbar_id in ACTION_MAP:
-                section = 0
-                for item in ACTION_MAP[toolbar_id]:
-                    if item is None:
-                        section += 1
-                        continue
-
-                    self.add_item_to_application_toolbar(
-                        item,
-                        toolbar_id=toolbar_id,
-                        section=str(section),
-                        omit_id=True
-                    )
-
             toolbar.render()
-=======
-            toolbar._render()
->>>>>>> f937f098
 
         container.create_toolbars_menu()
         container.load_last_visible_toolbars()
