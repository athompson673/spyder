--- conflicted
+++ resolved
@@ -1,299 +1,293 @@
-# -*- coding: utf-8 -*-
-#
-# Copyright © Spyder Project Contributors
-# Licensed under the terms of the MIT License
-# (see spyder/__init__.py for details)
-
-"""Working Directory Plugin"""
-
-# pylint: disable=C0103
-# pylint: disable=R0903
-# pylint: disable=R0911
-# pylint: disable=R0201
-
-# Standard library imports
-import os
-import os.path as osp
-
-# Third party imports
-from qtpy.compat import getexistingdirectory
-from qtpy.QtCore import QSize, Signal, Slot
-from qtpy.QtWidgets import (QButtonGroup, QGroupBox, QHBoxLayout, QLabel,
-                            QToolBar, QVBoxLayout)
-
-# Local imports
-from spyder.config.base import _, get_conf_path, get_home_dir
-<<<<<<< HEAD
-from spyder.api.plugins import SpyderPluginWidget
-from spyder.api.preferences import PluginConfigPage
-from spyder.py3compat import to_text_string, getcwd
-=======
-from spyder.plugins import SpyderPluginMixin
-from spyder.plugins.configdialog import PluginConfigPage
-from spyder.py3compat import to_text_string
-from spyder.utils.misc import getcwd_or_home
->>>>>>> e7f6e099
-from spyder.utils import encoding
-from spyder.utils import icon_manager as ima
-from spyder.utils.qthelpers import create_action
-from spyder.widgets.comboboxes import PathComboBox
-
-
-class WorkingDirectoryConfigPage(PluginConfigPage):
-    def setup_page(self):
-        about_label = QLabel(_("The <b>current working directory</b> is "
-                    "the working directory for IPython consoles "
-                    "and the current directory for the File Explorer."))
-        about_label.setWordWrap(True)
-
-        console_group = QGroupBox(_("Console directory"))
-        console_label = QLabel(_("The working directory for new consoles is:"))
-        console_label.setWordWrap(True)
-        console_bg = QButtonGroup(console_group)
-        console_project_radio = self.create_radiobutton(
-                                _("The current project directory "
-                                  "or user home directory "
-                                  "(if no project is active)"),
-                                'console/use_project_or_home_directory',
-                                True,
-                                button_group=console_bg)
-        console_cwd_radio = self.create_radiobutton(
-                                _("The current working directory"),
-                                'console/use_cwd',
-                                False,
-                                button_group=console_bg)
-
-        console_dir_radio = self.create_radiobutton(
-                                _("the following directory:"),
-                                'console/use_fixed_directory', False,
-                                _("The directory when a new console "
-                                  "is open will be the specified path"),
-                                button_group=console_bg)
-        console_dir_bd = self.create_browsedir("", 'console/fixed_directory',
-                                               getcwd_or_home())
-        console_dir_radio.toggled.connect(console_dir_bd.setEnabled)
-        console_project_radio.toggled.connect(console_dir_bd.setDisabled)
-        console_cwd_radio.toggled.connect(console_dir_bd.setDisabled)
-        console_dir_layout = QHBoxLayout()
-        console_dir_layout.addWidget(console_dir_radio)
-        console_dir_layout.addWidget(console_dir_bd)
-
-        console_layout = QVBoxLayout()
-        console_layout.addWidget(console_label)
-        console_layout.addWidget(console_project_radio)
-        console_layout.addWidget(console_cwd_radio)
-        console_layout.addLayout(console_dir_layout)
-        console_group.setLayout(console_layout)
-
-        vlayout = QVBoxLayout()
-        vlayout.addWidget(about_label)
-        vlayout.addSpacing(10)
-        vlayout.addWidget(console_group)
-        vlayout.addStretch(1)
-        self.setLayout(vlayout)
-
-
-class WorkingDirectory(SpyderPluginWidget):
-    """Working directory changer plugin."""
-
-    CONF_SECTION = 'workingdir'
-    CONFIGWIDGET_CLASS = WorkingDirectoryConfigPage
-    LOG_PATH = get_conf_path(CONF_SECTION)
-
-    sig_option_changed = Signal(str, object)
-    set_previous_enabled = Signal(bool)
-    set_next_enabled = Signal(bool)
-    redirect_stdio = Signal(bool)
-    set_explorer_cwd = Signal(str)
-    refresh_findinfiles = Signal()
-    set_current_console_wd = Signal(str)
-    
-    def __init__(self, parent, workdir=None, **kwds):
-        SpyderPluginWidget.__init__(self, parent)
-
-        self.toolbar = QToolBar(self)
-
-        # Initialize plugin
-        self.initialize_plugin()
-        
-        self.toolbar.setWindowTitle(self.get_plugin_title())
-        # Used to save Window state
-        self.toolbar.setObjectName(self.get_plugin_title())
-
-        # Previous dir action
-        self.history = []
-        self.histindex = None
-        self.previous_action = create_action(self, "previous", None,
-                                     ima.icon('previous'), _('Back'),
-                                     triggered=self.previous_directory)
-        self.toolbar.addAction(self.previous_action)
-
-        # Next dir action
-        self.history = []
-        self.histindex = None
-        self.next_action = create_action(self, "next", None,
-                                     ima.icon('next'), _('Next'),
-                                     triggered=self.next_directory)
-        self.toolbar.addAction(self.next_action)
-
-        # Enable/disable previous/next actions
-        self.set_previous_enabled.connect(self.previous_action.setEnabled)
-        self.set_next_enabled.connect(self.next_action.setEnabled)
-        
-        # Path combo box
-        adjust = self.get_option('working_dir_adjusttocontents')
-        self.pathedit = PathComboBox(self, adjust_to_contents=adjust)
-        self.pathedit.setToolTip(_("This is the working directory for newly\n"
-                               "opened consoles (Python/IPython consoles and\n"
-                               "terminals), for the file explorer, for the\n"
-                               "find in files plugin and for new files\n"
-                               "created in the editor"))
-        self.pathedit.open_dir.connect(self.chdir)
-        self.pathedit.activated[str].connect(self.chdir)
-        self.pathedit.setMaxCount(self.get_option('working_dir_history'))
-        wdhistory = self.load_wdhistory(workdir)
-        if workdir is None:
-            if self.get_option('console/use_project_or_home_directory'):
-                workdir = get_home_dir()
-            else:
-                workdir = self.get_option('console/fixed_directory', default='')
-                if not osp.isdir(workdir):
-                    workdir = get_home_dir()
-        self.chdir(workdir)
-        self.pathedit.addItems(wdhistory)
-        self.pathedit.selected_text = self.pathedit.currentText()
-        self.refresh_plugin()
-        self.toolbar.addWidget(self.pathedit)
-        
-        # Browse action
-        browse_action = create_action(self, "browse", None,
-                                      ima.icon('DirOpenIcon'),
-                                      _('Browse a working directory'),
-                                      triggered=self.select_directory)
-        self.toolbar.addAction(browse_action)
-
-        # Parent dir action
-        parent_action = create_action(self, "parent", None,
-                                      ima.icon('up'),
-                                      _('Change to parent directory'),
-                                      triggered=self.parent_directory)
-        self.toolbar.addAction(parent_action)
-                
-    #------ SpyderPluginWidget API ---------------------------------------------    
-    def get_plugin_title(self):
-        """Return widget title"""
-        return _('Current working directory')
-    
-    def get_plugin_icon(self):
-        """Return widget icon"""
-        return ima.icon('DirOpenIcon')
-        
-    def get_plugin_actions(self):
-        """Setup actions"""
-        return (None, None)
-    
-    def register_plugin(self):
-        """Register plugin in Spyder's main window"""
-        self.redirect_stdio.connect(self.main.redirect_internalshell_stdio)
-        self.main.console.shell.refresh.connect(self.refresh_plugin)
-        iconsize = 24 
-        self.toolbar.setIconSize(QSize(iconsize, iconsize))
-        self.main.addToolBar(self.toolbar)
-        
-    def refresh_plugin(self):
-        """Refresh widget"""
-        curdir = getcwd_or_home()
-        self.pathedit.add_text(curdir)
-        self.save_wdhistory()
-        self.set_previous_enabled.emit(
-                             self.histindex is not None and self.histindex > 0)
-        self.set_next_enabled.emit(self.histindex is not None and \
-                                   self.histindex < len(self.history)-1)
-
-    def apply_plugin_settings(self, options):
-        """Apply configuration file's plugin settings"""
-        pass
-        
-    def closing_plugin(self, cancelable=False):
-        """Perform actions before parent main window is closed"""
-        return True
-        
-    #------ Public API ---------------------------------------------------------
-    def load_wdhistory(self, workdir=None):
-        """Load history from a text file in user home directory"""
-        if osp.isfile(self.LOG_PATH):
-            wdhistory, _ = encoding.readlines(self.LOG_PATH)
-            wdhistory = [name for name in wdhistory if os.path.isdir(name)]
-        else:
-            if workdir is None:
-                workdir = get_home_dir()
-            wdhistory = [ workdir ]
-        return wdhistory
-
-    def save_wdhistory(self):
-        """Save history to a text file in user home directory"""
-        text = [ to_text_string( self.pathedit.itemText(index) ) \
-                 for index in range(self.pathedit.count()) ]
-        encoding.writelines(text, self.LOG_PATH)
-    
-    @Slot()
-    def select_directory(self):
-        """Select directory"""
-        self.redirect_stdio.emit(False)
-        directory = getexistingdirectory(self.main, _("Select directory"),
-                                         getcwd_or_home())
-        if directory:
-            self.chdir(directory)
-        self.redirect_stdio.emit(True)
-    
-    @Slot()
-    def previous_directory(self):
-        """Back to previous directory"""
-        self.histindex -= 1
-        self.chdir(directory='', browsing_history=True)
-    
-    @Slot()
-    def next_directory(self):
-        """Return to next directory"""
-        self.histindex += 1
-        self.chdir(directory='', browsing_history=True)
-    
-    @Slot()
-    def parent_directory(self):
-        """Change working directory to parent directory"""
-        self.chdir(os.path.join(getcwd_or_home(), os.path.pardir))
-
-    @Slot(str)
-    @Slot(str, bool)
-    @Slot(str, bool, bool)
-    @Slot(str, bool, bool, bool)
-    def chdir(self, directory, browsing_history=False,
-              refresh_explorer=True, refresh_console=True):
-        """Set directory as working directory"""
-        if directory:
-            directory = osp.abspath(to_text_string(directory))
-
-        # Working directory history management
-        if browsing_history:
-            directory = self.history[self.histindex]
-        elif directory in self.history:
-            self.histindex = self.history.index(directory)
-        else:
-            if self.histindex is None:
-                self.history = []
-            else:
-                self.history = self.history[:self.histindex+1]
-            self.history.append(directory)
-            self.histindex = len(self.history)-1
-        
-        # Changing working directory
-        try:
-            os.chdir(directory)
-            if refresh_explorer:
-                self.set_explorer_cwd.emit(directory)
-            if refresh_console:
-                self.set_current_console_wd.emit(directory)
-            self.refresh_findinfiles.emit()
-        except OSError:
-            self.history.pop(self.histindex)
-        self.refresh_plugin()
+# -*- coding: utf-8 -*-
+#
+# Copyright © Spyder Project Contributors
+# Licensed under the terms of the MIT License
+# (see spyder/__init__.py for details)
+
+"""Working Directory Plugin"""
+
+# pylint: disable=C0103
+# pylint: disable=R0903
+# pylint: disable=R0911
+# pylint: disable=R0201
+
+# Standard library imports
+import os
+import os.path as osp
+
+# Third party imports
+from qtpy.compat import getexistingdirectory
+from qtpy.QtCore import QSize, Signal, Slot
+from qtpy.QtWidgets import (QButtonGroup, QGroupBox, QHBoxLayout, QLabel,
+                            QToolBar, QVBoxLayout)
+
+# Local imports
+from spyder.config.base import _, get_conf_path, get_home_dir
+from spyder.api.plugins import SpyderPluginWidget
+from spyder.api.preferences import PluginConfigPage
+from spyder.py3compat import to_text_string
+from spyder.utils.misc import getcwd_or_home
+from spyder.utils import encoding
+from spyder.utils import icon_manager as ima
+from spyder.utils.qthelpers import create_action
+from spyder.widgets.comboboxes import PathComboBox
+
+
+class WorkingDirectoryConfigPage(PluginConfigPage):
+    def setup_page(self):
+        about_label = QLabel(_("The <b>current working directory</b> is "
+                    "the working directory for IPython consoles "
+                    "and the current directory for the File Explorer."))
+        about_label.setWordWrap(True)
+
+        console_group = QGroupBox(_("Console directory"))
+        console_label = QLabel(_("The working directory for new consoles is:"))
+        console_label.setWordWrap(True)
+        console_bg = QButtonGroup(console_group)
+        console_project_radio = self.create_radiobutton(
+                                _("The current project directory "
+                                  "or user home directory "
+                                  "(if no project is active)"),
+                                'console/use_project_or_home_directory',
+                                True,
+                                button_group=console_bg)
+        console_cwd_radio = self.create_radiobutton(
+                                _("The current working directory"),
+                                'console/use_cwd',
+                                False,
+                                button_group=console_bg)
+
+        console_dir_radio = self.create_radiobutton(
+                                _("the following directory:"),
+                                'console/use_fixed_directory', False,
+                                _("The directory when a new console "
+                                  "is open will be the specified path"),
+                                button_group=console_bg)
+        console_dir_bd = self.create_browsedir("", 'console/fixed_directory',
+                                               getcwd_or_home())
+        console_dir_radio.toggled.connect(console_dir_bd.setEnabled)
+        console_project_radio.toggled.connect(console_dir_bd.setDisabled)
+        console_cwd_radio.toggled.connect(console_dir_bd.setDisabled)
+        console_dir_layout = QHBoxLayout()
+        console_dir_layout.addWidget(console_dir_radio)
+        console_dir_layout.addWidget(console_dir_bd)
+
+        console_layout = QVBoxLayout()
+        console_layout.addWidget(console_label)
+        console_layout.addWidget(console_project_radio)
+        console_layout.addWidget(console_cwd_radio)
+        console_layout.addLayout(console_dir_layout)
+        console_group.setLayout(console_layout)
+
+        vlayout = QVBoxLayout()
+        vlayout.addWidget(about_label)
+        vlayout.addSpacing(10)
+        vlayout.addWidget(console_group)
+        vlayout.addStretch(1)
+        self.setLayout(vlayout)
+
+
+class WorkingDirectory(SpyderPluginWidget):
+    """Working directory changer plugin."""
+
+    CONF_SECTION = 'workingdir'
+    CONFIGWIDGET_CLASS = WorkingDirectoryConfigPage
+    LOG_PATH = get_conf_path(CONF_SECTION)
+
+    sig_option_changed = Signal(str, object)
+    set_previous_enabled = Signal(bool)
+    set_next_enabled = Signal(bool)
+    redirect_stdio = Signal(bool)
+    set_explorer_cwd = Signal(str)
+    refresh_findinfiles = Signal()
+    set_current_console_wd = Signal(str)
+    
+    def __init__(self, parent, workdir=None, **kwds):
+        SpyderPluginWidget.__init__(self, parent)
+
+        self.toolbar = QToolBar(self)
+
+        # Initialize plugin
+        self.initialize_plugin()
+        
+        self.toolbar.setWindowTitle(self.get_plugin_title())
+        # Used to save Window state
+        self.toolbar.setObjectName(self.get_plugin_title())
+
+        # Previous dir action
+        self.history = []
+        self.histindex = None
+        self.previous_action = create_action(self, "previous", None,
+                                     ima.icon('previous'), _('Back'),
+                                     triggered=self.previous_directory)
+        self.toolbar.addAction(self.previous_action)
+
+        # Next dir action
+        self.history = []
+        self.histindex = None
+        self.next_action = create_action(self, "next", None,
+                                     ima.icon('next'), _('Next'),
+                                     triggered=self.next_directory)
+        self.toolbar.addAction(self.next_action)
+
+        # Enable/disable previous/next actions
+        self.set_previous_enabled.connect(self.previous_action.setEnabled)
+        self.set_next_enabled.connect(self.next_action.setEnabled)
+        
+        # Path combo box
+        adjust = self.get_option('working_dir_adjusttocontents')
+        self.pathedit = PathComboBox(self, adjust_to_contents=adjust)
+        self.pathedit.setToolTip(_("This is the working directory for newly\n"
+                               "opened consoles (Python/IPython consoles and\n"
+                               "terminals), for the file explorer, for the\n"
+                               "find in files plugin and for new files\n"
+                               "created in the editor"))
+        self.pathedit.open_dir.connect(self.chdir)
+        self.pathedit.activated[str].connect(self.chdir)
+        self.pathedit.setMaxCount(self.get_option('working_dir_history'))
+        wdhistory = self.load_wdhistory(workdir)
+        if workdir is None:
+            if self.get_option('console/use_project_or_home_directory'):
+                workdir = get_home_dir()
+            else:
+                workdir = self.get_option('console/fixed_directory', default='')
+                if not osp.isdir(workdir):
+                    workdir = get_home_dir()
+        self.chdir(workdir)
+        self.pathedit.addItems(wdhistory)
+        self.pathedit.selected_text = self.pathedit.currentText()
+        self.refresh_plugin()
+        self.toolbar.addWidget(self.pathedit)
+        
+        # Browse action
+        browse_action = create_action(self, "browse", None,
+                                      ima.icon('DirOpenIcon'),
+                                      _('Browse a working directory'),
+                                      triggered=self.select_directory)
+        self.toolbar.addAction(browse_action)
+
+        # Parent dir action
+        parent_action = create_action(self, "parent", None,
+                                      ima.icon('up'),
+                                      _('Change to parent directory'),
+                                      triggered=self.parent_directory)
+        self.toolbar.addAction(parent_action)
+                
+    #------ SpyderPluginWidget API ---------------------------------------------    
+    def get_plugin_title(self):
+        """Return widget title"""
+        return _('Current working directory')
+    
+    def get_plugin_icon(self):
+        """Return widget icon"""
+        return ima.icon('DirOpenIcon')
+        
+    def get_plugin_actions(self):
+        """Setup actions"""
+        return (None, None)
+    
+    def register_plugin(self):
+        """Register plugin in Spyder's main window"""
+        self.redirect_stdio.connect(self.main.redirect_internalshell_stdio)
+        self.main.console.shell.refresh.connect(self.refresh_plugin)
+        iconsize = 24 
+        self.toolbar.setIconSize(QSize(iconsize, iconsize))
+        self.main.addToolBar(self.toolbar)
+        
+    def refresh_plugin(self):
+        """Refresh widget"""
+        curdir = getcwd_or_home()
+        self.pathedit.add_text(curdir)
+        self.save_wdhistory()
+        self.set_previous_enabled.emit(
+                             self.histindex is not None and self.histindex > 0)
+        self.set_next_enabled.emit(self.histindex is not None and \
+                                   self.histindex < len(self.history)-1)
+
+    def apply_plugin_settings(self, options):
+        """Apply configuration file's plugin settings"""
+        pass
+        
+    def closing_plugin(self, cancelable=False):
+        """Perform actions before parent main window is closed"""
+        return True
+        
+    #------ Public API ---------------------------------------------------------
+    def load_wdhistory(self, workdir=None):
+        """Load history from a text file in user home directory"""
+        if osp.isfile(self.LOG_PATH):
+            wdhistory, _ = encoding.readlines(self.LOG_PATH)
+            wdhistory = [name for name in wdhistory if os.path.isdir(name)]
+        else:
+            if workdir is None:
+                workdir = get_home_dir()
+            wdhistory = [ workdir ]
+        return wdhistory
+
+    def save_wdhistory(self):
+        """Save history to a text file in user home directory"""
+        text = [ to_text_string( self.pathedit.itemText(index) ) \
+                 for index in range(self.pathedit.count()) ]
+        encoding.writelines(text, self.LOG_PATH)
+    
+    @Slot()
+    def select_directory(self):
+        """Select directory"""
+        self.redirect_stdio.emit(False)
+        directory = getexistingdirectory(self.main, _("Select directory"),
+                                         getcwd_or_home())
+        if directory:
+            self.chdir(directory)
+        self.redirect_stdio.emit(True)
+    
+    @Slot()
+    def previous_directory(self):
+        """Back to previous directory"""
+        self.histindex -= 1
+        self.chdir(directory='', browsing_history=True)
+    
+    @Slot()
+    def next_directory(self):
+        """Return to next directory"""
+        self.histindex += 1
+        self.chdir(directory='', browsing_history=True)
+    
+    @Slot()
+    def parent_directory(self):
+        """Change working directory to parent directory"""
+        self.chdir(os.path.join(getcwd_or_home(), os.path.pardir))
+
+    @Slot(str)
+    @Slot(str, bool)
+    @Slot(str, bool, bool)
+    @Slot(str, bool, bool, bool)
+    def chdir(self, directory, browsing_history=False,
+              refresh_explorer=True, refresh_console=True):
+        """Set directory as working directory"""
+        if directory:
+            directory = osp.abspath(to_text_string(directory))
+
+        # Working directory history management
+        if browsing_history:
+            directory = self.history[self.histindex]
+        elif directory in self.history:
+            self.histindex = self.history.index(directory)
+        else:
+            if self.histindex is None:
+                self.history = []
+            else:
+                self.history = self.history[:self.histindex+1]
+            self.history.append(directory)
+            self.histindex = len(self.history)-1
+        
+        # Changing working directory
+        try:
+            os.chdir(directory)
+            if refresh_explorer:
+                self.set_explorer_cwd.emit(directory)
+            if refresh_console:
+                self.set_current_console_wd.emit(directory)
+            self.refresh_findinfiles.emit()
+        except OSError:
+            self.history.pop(self.histindex)
+        self.refresh_plugin()