# -*- coding: utf-8 -*-
#
# Copyright © Spyder Project Contributors
# Licensed under the terms of the MIT License
# (see spyder/__init__.py for details)

"""Run configuration page."""

# Standard library imports
import functools
from copy import deepcopy
from typing import Dict, List, Set, Tuple
from uuid import uuid4

# Third party imports
from qtpy.QtCore import Qt
from qtpy.QtWidgets import (QGroupBox, QLabel, QVBoxLayout, QComboBox,
                            QTableView, QAbstractItemView, QPushButton,
                            QGridLayout, QHeaderView, QTabWidget, QWidget)

# Local imports
from spyder.api.preferences import PluginConfigPage
<<<<<<< HEAD
from spyder.api.translations import get_translation
from spyder.plugins.run.api import (
    ExtendedRunExecutionParameters, SupportedExecutionRunConfiguration)
from spyder.plugins.run.container import RunContainer
from spyder.plugins.run.models import (
    RunExecutorNamesListModel, ExecutorRunParametersTableModel)
from spyder.plugins.run.widgets import (
    ExecutionParametersDialog, RunDialogStatus)

=======
from spyder.api.translations import _
from spyder.plugins.run.widgets import (ALWAYS_OPEN_FIRST_RUN,
                                        ALWAYS_OPEN_FIRST_RUN_OPTION,
                                        CLEAR_ALL_VARIABLES,
                                        CONSOLE_NAMESPACE,
                                        CURRENT_INTERPRETER,
                                        CURRENT_INTERPRETER_OPTION, CW_DIR,
                                        DEDICATED_INTERPRETER,
                                        DEDICATED_INTERPRETER_OPTION,
                                        FILE_DIR, FIXED_DIR, INTERACT,
                                        POST_MORTEM, SYSTERM_INTERPRETER,
                                        SYSTERM_INTERPRETER_OPTION,
                                        WDIR_FIXED_DIR_OPTION,
                                        WDIR_USE_CWD_DIR_OPTION,
                                        WDIR_USE_FIXED_DIR_OPTION,
                                        WDIR_USE_SCRIPT_DIR_OPTION)
from spyder.utils.misc import getcwd_or_home
>>>>>>> 00606e9b


def move_file_to_front(contexts: List[str]) -> List[str]:
    if 'file' in contexts:
        contexts.insert(0, contexts.pop(contexts.index('file')))
    return contexts


class RunParametersTableView(QTableView):
    def __init__(self, parent, model):
        super().__init__(parent)
        self._parent = parent
        self.setModel(model)
        self.setSelectionBehavior(QAbstractItemView.SelectRows)
        self.setSelectionMode(QAbstractItemView.SingleSelection)
        self.setSortingEnabled(True)
        self.setEditTriggers(QAbstractItemView.AllEditTriggers)
        self.selectionModel().selectionChanged.connect(self.selection)
        self.verticalHeader().hide()
        self.reset_plain()

        self.horizontalHeader().setSectionResizeMode(0, QHeaderView.Stretch)
        self.horizontalHeader().setSectionResizeMode(
            1, QHeaderView.Stretch)
        self.horizontalHeader().setSectionResizeMode(2, QHeaderView.Stretch)

    def focusInEvent(self, e):
        """Qt Override."""
        super().focusInEvent(e)
        self.selectRow(self.currentIndex().row())
        self.selection(self.currentIndex().row())

    def selection(self, index):
        self.update()
        self.isActiveWindow()
        self._parent.set_clone_delete_btn_status()

    def adjust_cells(self):
        """Adjust column size based on contents."""
        self.resizeColumnsToContents()
        model: ExecutorRunParametersTableModel = self.model()
        fm = self.horizontalHeader().fontMetrics()
        names = [fm.width(model.get_parameters_name(idx)) for idx in model]
        if names:
            self.setColumnWidth(
                ExecutorRunParametersTableModel.NAME, max(names))
        self.horizontalHeader().setStretchLastSection(True)

    def reset_plain(self):
        self.model().reset_model()
        self.adjust_cells()
        self.selectionModel().selectionChanged.connect(self.selection)

    def show_editor(self, new=False, clone=False):
        extension, context, params = None, None, None
        extensions, contexts, executor_params = (
            self._parent.get_executor_configurations())

        if not new:
            index = self.currentIndex().row()
            model: ExecutorRunParametersTableModel = self.model()
            (extension, context, params) = model[index]

        self.dialog = ExecutionParametersDialog(
            self, executor_params, extensions, contexts, params,
            extension, context)

        self.dialog.setup()
        self.dialog.finished.connect(
            functools.partial(self.process_run_dialog_result,
                              new=new, clone=clone, params=params))

        if not clone:
            self.dialog.open()
        else:
            self.dialog.accept()

    def process_run_dialog_result(self, result, new=False,
                                  clone=False, params=None):
        status = self.dialog.status
        if status == RunDialogStatus.Close:
            return

        (extension, context,
         new_executor_params) = self.dialog.get_configuration()

        if not new and clone:
            new_executor_params["uuid"] = str(uuid4())
            new_executor_params["name"] = _('%s (copy)') % params['name']

        changes = []
        if params and not clone:
            changes.append(('deleted', params))

        changes.append(('new', new_executor_params))
        self.model().apply_changes(changes, extension, context)

    def clone_configuration(self):
        self.show_editor(clone=True)

    def keyPressEvent(self, event):
        """Qt Override."""
        key = event.key()
        if key in [Qt.Key_Enter, Qt.Key_Return]:
            self.show_editor()
        elif key in [Qt.Key_Up, Qt.Key_Down, Qt.Key_Left, Qt.Key_Right]:
            super().keyPressEvent(event)
        else:
            super().keyPressEvent(event)

    def mouseDoubleClickEvent(self, event):
        """Qt Override."""
        self.show_editor()


class RunConfigPage(PluginConfigPage):
    """Default Run Settings configuration page."""

    def setup_page(self):
        self.plugin_container: RunContainer = self.plugin.get_container()
        self.executor_model = RunExecutorNamesListModel(
            self, self.plugin_container.executor_model)
        self.table_model = ExecutorRunParametersTableModel(self)
        self.table_model.sig_data_changed.connect(
            lambda: self.set_modified(True))

        self.all_executor_model: Dict[
            str, Dict[Tuple[str, str, str],
            ExtendedRunExecutionParameters]] = {}
        self.previous_executor_index: int = 0
        self.default_executor_conf_params: Dict[
            str, Dict[Tuple[str, str, str],
            ExtendedRunExecutionParameters]] = {}

        about_label = QLabel(
            _("The following are the per-executor configuration settings used "
              "for running. These options may be overriden using the "
              "<b>Configuration per file</b> entry of the <b>Run</b> menu.")
        )
        about_label.setWordWrap(True)

        self.executor_combo = QComboBox(self)
        self.executor_combo.currentIndexChanged.connect(
            self.executor_index_changed)
        self.executor_combo.setModel(self.executor_model)

        self.params_table = RunParametersTableView(self, self.table_model)
        self.params_table.setMaximumHeight(180)

        params_group = QGroupBox(_('Available execution parameters'))
        params_layout = QVBoxLayout(params_group)
        params_layout.addWidget(self.params_table)

        self.new_configuration_btn = QPushButton(
            _("Create new parameters"))
        self.clone_configuration_btn = QPushButton(
            _("Clone currently selected parameters"))
        self.delete_configuration_btn = QPushButton(
            _("Delete currently selected parameters"))
        self.reset_configuration_btn = QPushButton(
            _("Reset parameters"))
        self.delete_configuration_btn.setEnabled(False)
        self.clone_configuration_btn.setEnabled(False)

        self.new_configuration_btn.clicked.connect(
            self.create_new_configuration)
        self.clone_configuration_btn.clicked.connect(
            self.clone_configuration)
        self.delete_configuration_btn.clicked.connect(
            self.delete_configuration)
        self.reset_configuration_btn.clicked.connect(self.reset_to_default)

        # Buttons layout
        btns = [
            self.new_configuration_btn,
            self.clone_configuration_btn,
            self.delete_configuration_btn,
            self.reset_configuration_btn
        ]
        sn_buttons_layout = QGridLayout()
        for i, btn in enumerate(btns):
            sn_buttons_layout.addWidget(btn, i, 1)
        sn_buttons_layout.setColumnStretch(0, 1)
        sn_buttons_layout.setColumnStretch(1, 2)
        sn_buttons_layout.setColumnStretch(2, 1)

        # --- Editor interactions tab ---
        newcb = self.create_checkbox
        saveall_box = newcb(_("Save all files before running script"),
                            'save_all_before_run')
        run_cell_box = newcb(_("Copy full cell contents to the console when "
                               "running code cells"), 'run_cell_copy')

        run_layout = QVBoxLayout()
        run_layout.addWidget(saveall_box)
        run_layout.addWidget(run_cell_box)
        run_widget = QWidget()
        run_widget.setLayout(run_layout)

        vlayout = QVBoxLayout()
        vlayout.addWidget(about_label)
        vlayout.addSpacing(10)
        vlayout.addWidget(self.executor_combo)
        vlayout.addWidget(params_group)
        vlayout.addLayout(sn_buttons_layout)
        vlayout.addStretch(1)
        executor_widget = QWidget()
        executor_widget.setLayout(vlayout)

        self.tabs = QTabWidget()
        self.tabs.addTab(self.create_tab(executor_widget), _("Run executors"))
        self.tabs.addTab(
            self.create_tab(run_widget), _("Editor interactions"))
        main_layout = QVBoxLayout()
        main_layout.addWidget(self.tabs)
        self.setLayout(main_layout)

    def executor_index_changed(self, index: int):
        # Save previous executor configuration
        prev_executor_info = self.table_model.get_current_view()
        previous_executor_name, _ = self.executor_model.selected_executor(
            self.previous_executor_index)
        self.all_executor_model[previous_executor_name] = prev_executor_info

        # Handle current executor configuration
        executor, available_inputs = self.executor_model.selected_executor(
            index)
        container = self.plugin_container
        executor_conf_params = self.all_executor_model.get(executor, {})
        if executor_conf_params == {}:
            for (ext, context) in available_inputs:
                params = (
                    container.get_executor_configuration_parameters(
                        executor, ext, context))
                params = params["params"]
                for exec_params_id in params:
                    exec_params = params[exec_params_id]
                    executor_conf_params[
                        (ext, context, exec_params_id)] = exec_params
            self.default_executor_conf_params[executor] = deepcopy(
                executor_conf_params)
            self.all_executor_model[executor] = deepcopy(executor_conf_params)

        self.table_model.set_parameters(executor_conf_params)
        self.previous_executor_index = index
        self.set_clone_delete_btn_status()

    def set_clone_delete_btn_status(self):
        status = self.table_model.rowCount() != 0
        try:
            self.delete_configuration_btn.setEnabled(status)
            self.clone_configuration_btn.setEnabled(status)
        except AttributeError:
            # Buttons might not exist yet
            pass

    def get_executor_configurations(self) -> Dict[
            str, SupportedExecutionRunConfiguration]:
        exec_index = self.executor_combo.currentIndex()
        executor_name, available_inputs = (
            self.executor_model.selected_executor(exec_index))

        executor_params: Dict[str, SupportedExecutionRunConfiguration] = {}
        extensions: Set[str] = set({})
        contexts: Dict[str, List[str]] = {}

        conf_indices = (
            self.plugin_container.executor_model.executor_configurations)

        for _input in available_inputs:
            extension, context = _input
            extensions |= {extension}
            ext_contexts = contexts.get(extension, [])
            ext_contexts.append(context)
            contexts[extension] = ext_contexts

            executors = conf_indices[_input]
            conf = executors[executor_name]
            executor_params[_input] = conf

        contexts = {ext: move_file_to_front(ctx)
                    for ext, ctx in contexts.items()}
        return list(sorted(extensions)), contexts, executor_params

    def create_new_configuration(self):
        self.params_table.show_editor(new=True)

    def clone_configuration(self):
        self.params_table.clone_configuration()

    def delete_configuration(self):
        executor_name, _ = self.executor_model.selected_executor(
            self.previous_executor_index)
        index = self.params_table.currentIndex().row()
        conf_index = self.table_model.get_tuple_index(index)
        executor_params = self.all_executor_model[executor_name]
        executor_params.pop(conf_index, None)
        self.table_model.set_parameters(executor_params)
        self.table_model.reset_model()
        self.set_clone_delete_btn_status()

    def reset_to_default(self):
        self.all_executor_model = deepcopy(self.default_executor_conf_params)
        executor_name, _ = self.executor_model.selected_executor(
            self.previous_executor_index)
        executor_params = self.all_executor_model[executor_name]
        self.table_model.set_parameters(executor_params)
        self.table_model.reset_model()
        self.set_modified(False)
        self.set_clone_delete_btn_status()

    def apply_settings(self):
        prev_executor_info = self.table_model.get_current_view()
        previous_executor_name, _ = self.executor_model.selected_executor(
            self.previous_executor_index)
        self.all_executor_model[previous_executor_name] = prev_executor_info

        for executor in self.all_executor_model:
            executor_params = self.all_executor_model[executor]
            stored_execution_params: Dict[
                Tuple[str, str],
                Dict[str, ExtendedRunExecutionParameters]] = {}

            for key in executor_params:
                (extension, context, params_id) = key
                params = executor_params[key]
                ext_ctx_list = stored_execution_params.get(
                    (extension, context), {})
                ext_ctx_list[params_id] = params
                stored_execution_params[(extension, context)] = ext_ctx_list

            for extension, context in stored_execution_params:
                ext_ctx_list = stored_execution_params[(extension, context)]
                self.plugin_container.set_executor_configuration_parameters(
                    executor, extension, context, {'params': ext_ctx_list}
                )

        return {'parameters'}<|MERGE_RESOLUTION|>--- conflicted
+++ resolved
@@ -20,8 +20,7 @@
 
 # Local imports
 from spyder.api.preferences import PluginConfigPage
-<<<<<<< HEAD
-from spyder.api.translations import get_translation
+from spyder.api.translations import _
 from spyder.plugins.run.api import (
     ExtendedRunExecutionParameters, SupportedExecutionRunConfiguration)
 from spyder.plugins.run.container import RunContainer
@@ -30,25 +29,6 @@
 from spyder.plugins.run.widgets import (
     ExecutionParametersDialog, RunDialogStatus)
 
-=======
-from spyder.api.translations import _
-from spyder.plugins.run.widgets import (ALWAYS_OPEN_FIRST_RUN,
-                                        ALWAYS_OPEN_FIRST_RUN_OPTION,
-                                        CLEAR_ALL_VARIABLES,
-                                        CONSOLE_NAMESPACE,
-                                        CURRENT_INTERPRETER,
-                                        CURRENT_INTERPRETER_OPTION, CW_DIR,
-                                        DEDICATED_INTERPRETER,
-                                        DEDICATED_INTERPRETER_OPTION,
-                                        FILE_DIR, FIXED_DIR, INTERACT,
-                                        POST_MORTEM, SYSTERM_INTERPRETER,
-                                        SYSTERM_INTERPRETER_OPTION,
-                                        WDIR_FIXED_DIR_OPTION,
-                                        WDIR_USE_CWD_DIR_OPTION,
-                                        WDIR_USE_FIXED_DIR_OPTION,
-                                        WDIR_USE_SCRIPT_DIR_OPTION)
-from spyder.utils.misc import getcwd_or_home
->>>>>>> 00606e9b
 
 
 def move_file_to_front(contexts: List[str]) -> List[str]:
