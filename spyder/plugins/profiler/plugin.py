--- conflicted
+++ resolved
@@ -11,13 +11,9 @@
 # Standard library imports
 from typing import List
 
-<<<<<<< HEAD
-=======
 # Third party imports
 from packaging.version import parse
-from qtpy.QtCore import Qt, Signal
-
->>>>>>> 1f9ead65
+
 # Local imports
 from spyder.api.plugins import Plugins, SpyderDockablePlugin
 from spyder.api.plugin_registration.decorators import (
@@ -113,71 +109,6 @@
             },
         ]
 
-    @on_plugin_available(plugin=Plugins.Run)
-    def on_run_available(self):
-        run = self.get_plugin(Plugins.Run)
-        run.register_executor_configuration(self, self.executor_configuration)
-
-        run.create_run_in_executor_button(
-            RunContext.File,
-            self.NAME,
-            text=_("Profile file"),
-            tip=_("Profile file"),
-            icon=self.create_icon('profiler'),
-            shortcut_context=self.NAME,
-            register_shortcut=True,
-            add_to_menu={
-                "menu": ApplicationMenus.Run,
-                "section": RunMenuSections.Profile,
-            },
-            add_to_toolbar=ApplicationToolbars.Profile
-        )
-
-        run.create_run_in_executor_button(
-            RunContext.Cell,
-            self.NAME,
-            text=_("Profile cell"),
-            tip=_("Profile cell"),
-            icon=self.create_icon('profile_cell'),
-            shortcut_context=self.NAME,
-            register_shortcut=True,
-            add_to_menu={
-                "menu": ApplicationMenus.Run,
-                "section": RunMenuSections.Profile,
-            },
-            add_to_toolbar=ApplicationToolbars.Profile
-        )
-
-        run.create_run_in_executor_button(
-            RunContext.Selection,
-            self.NAME,
-            text=_("Profile current line or selection"),
-            tip=_("Profile current line or selection"),
-            icon=self.create_icon('profile_selection'),
-            shortcut_context=self.NAME,
-            register_shortcut=True,
-            add_to_menu={
-                "menu": ApplicationMenus.Run,
-                "section": RunMenuSections.Profile,
-            },
-            add_to_toolbar=ApplicationToolbars.Profile
-        )
-
-    @on_plugin_teardown(plugin=Plugins.Run)
-    def on_run_teardown(self):
-        run = self.get_plugin(Plugins.Run)
-        run.deregister_executor_configuration(
-            self, self.executor_configuration)
-
-    @on_plugin_available(plugin=Plugins.Editor)
-    def on_editor_available(self):
-        widget = self.get_widget()
-        editor = self.get_plugin(Plugins.Editor)
-
-<<<<<<< HEAD
-        editor.add_supported_run_configuration(
-            self.python_editor_run_configuration)
-=======
     @on_plugin_available(plugin=Plugins.Run)
     def on_run_available(self):
         run = self.get_plugin(Plugins.Run)
@@ -206,7 +137,65 @@
                 )
 
         run.register_executor_configuration(self, self.executor_configuration)
->>>>>>> 1f9ead65
+
+        run.create_run_in_executor_button(
+            RunContext.File,
+            self.NAME,
+            text=_("Profile file"),
+            tip=_("Profile file"),
+            icon=self.create_icon('profiler'),
+            shortcut_context=self.NAME,
+            register_shortcut=True,
+            add_to_menu={
+                "menu": ApplicationMenus.Run,
+                "section": RunMenuSections.Profile,
+            },
+            add_to_toolbar=ApplicationToolbars.Profile
+        )
+
+        run.create_run_in_executor_button(
+            RunContext.Cell,
+            self.NAME,
+            text=_("Profile cell"),
+            tip=_("Profile cell"),
+            icon=self.create_icon('profile_cell'),
+            shortcut_context=self.NAME,
+            register_shortcut=True,
+            add_to_menu={
+                "menu": ApplicationMenus.Run,
+                "section": RunMenuSections.Profile,
+            },
+            add_to_toolbar=ApplicationToolbars.Profile
+        )
+
+        run.create_run_in_executor_button(
+            RunContext.Selection,
+            self.NAME,
+            text=_("Profile current line or selection"),
+            tip=_("Profile current line or selection"),
+            icon=self.create_icon('profile_selection'),
+            shortcut_context=self.NAME,
+            register_shortcut=True,
+            add_to_menu={
+                "menu": ApplicationMenus.Run,
+                "section": RunMenuSections.Profile,
+            },
+            add_to_toolbar=ApplicationToolbars.Profile
+        )
+
+    @on_plugin_teardown(plugin=Plugins.Run)
+    def on_run_teardown(self):
+        run = self.get_plugin(Plugins.Run)
+        run.deregister_executor_configuration(
+            self, self.executor_configuration)
+
+    @on_plugin_available(plugin=Plugins.Editor)
+    def on_editor_available(self):
+        widget = self.get_widget()
+        editor = self.get_plugin(Plugins.Editor)
+
+        editor.add_supported_run_configuration(
+            self.python_editor_run_configuration)
 
         widget.sig_edit_goto_requested.connect(editor.load)
 
