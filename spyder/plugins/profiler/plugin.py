--- conflicted
+++ resolved
@@ -8,13 +8,9 @@
 Profiler Plugin.
 """
 
-<<<<<<< HEAD
 # Standard library imports
-import os.path as osp
 from typing import List
 
-=======
->>>>>>> 821fa9d5
 # Third party imports
 from qtpy.QtCore import Signal
 
@@ -52,15 +48,9 @@
     """
 
     NAME = 'profiler'
-<<<<<<< HEAD
     REQUIRES = [Plugins.Preferences, Plugins.Editor, Plugins.Run]
     OPTIONAL = []
-    TABIFY = Plugins.Help
-=======
-    REQUIRES = [Plugins.Preferences, Plugins.Editor]
-    OPTIONAL = [Plugins.MainMenu]
     TABIFY = [Plugins.Help]
->>>>>>> 821fa9d5
     WIDGET_CLASS = ProfilerWidget
     CONF_SECTION = NAME
     CONF_WIDGET_CLASS = ProfilerConfigPage
