# -*- coding: utf-8 -*-
#
# Copyright © Spyder Project Contributors
# Licensed under the terms of the MIT License
# (see spyder/__init__.py for details)

"""
Main plugin widget.

SpyderDockablePlugin plugins must provide a WIDGET_CLASS attribute that is a
subclass of PluginMainWidget.
"""

# Standard library imports
from collections import OrderedDict
import logging
import sys
from typing import Optional

# Third party imports
from qtpy import PYQT5
from qtpy.QtCore import QByteArray, QSize, Qt, Signal, Slot
<<<<<<< HEAD
from qtpy.QtGui import QIcon, QFocusEvent
from qtpy.QtWidgets import (QHBoxLayout, QSizePolicy, QToolButton, QVBoxLayout,
                            QWidget)
=======
from qtpy.QtGui import QIcon
from qtpy.QtWidgets import (QApplication, QHBoxLayout, QSizePolicy,
                            QToolButton, QVBoxLayout, QWidget)
>>>>>>> 61683dcd

# Local imports
from spyder.api.exceptions import SpyderAPIError
from spyder.api.translations import get_translation
from spyder.api.widgets.auxiliary_widgets import (MainCornerWidget,
                                                  SpyderWindowWidget)
from spyder.api.widgets.menus import (MainWidgetMenu, OptionsMenuSections,
                                      PluginMainWidgetMenus)
from spyder.api.widgets.mixins import SpyderToolbarMixin, SpyderWidgetMixin
from spyder.api.widgets.toolbars import MainWidgetToolbar
from spyder.py3compat import qbytearray_to_str
from spyder.utils.qthelpers import create_waitspinner, set_menu_icons
from spyder.utils.registries import (
    ACTION_REGISTRY, TOOLBAR_REGISTRY, MENU_REGISTRY)
from spyder.utils.stylesheet import (
    APP_STYLESHEET, PANES_TABBAR_STYLESHEET, PANES_TOOLBAR_STYLESHEET)
from spyder.widgets.dock import DockTitleBar, SpyderDockWidget
from spyder.widgets.tabs import Tabs

# Localization
_ = get_translation('spyder')

# Logging
logger = logging.getLogger(__name__)


class PluginMainWidgetWidgets:
    CornerWidget = 'corner_widget'
    MainToolbar = 'main_toolbar_widget'
    OptionsToolButton = 'options_button_widget'
    Spinner = 'spinner_widget'


class PluginMainWidgetActions:
    ClosePane = 'close_pane'
    DockPane = 'dock_pane'
    UndockPane = 'undock_pane'
    LockUnlockPosition = 'lock_unlock_position'


class PluginMainWidget(QWidget, SpyderWidgetMixin, SpyderToolbarMixin):
    """
    Spyder plugin main widget class.

    This class handles both a dockwidget pane and a floating window widget
    (undocked pane).

    Notes
    -----
    All Spyder dockable plugins define a main widget that must subclass this.

    This widget is a subclass of QMainWindow that consists of a single,
    central widget and a set of toolbars that are stacked above or below
    that widget.

    The toolbars are not moveable nor floatable and must occupy the entire
    horizontal space available for the plugin. This mean that toolbars must be
    stacked vertically and cannot be placed horizontally next to each other.
    """

    # --- Attributes
    # ------------------------------------------------------------------------
    ENABLE_SPINNER = False
    """
    This attribute enables/disables showing a spinner on the top right to the
    left of the corner menu widget (Hamburguer menu).

    Plugins that provide actions that take time should make this `True` and
    use accordingly with the `start_spinner`/`stop_spinner` methods.

    The Find in files plugin is an example of a core plugin that uses it.

    Parameters
    ----------
    ENABLE_SPINNER: bool
        If `True` an extra space will be added to the toolbar (even if the
        spinner is not moving) to avoid items jumping to the left/right when
        the spinner appears. If `False` no extra space will be added. Default
        is False.
    """

    CONTEXT_NAME = None
    """
    This optional attribute defines the context name under which actions,
    toolbars, toolbuttons and menus should be registered on the
    Spyder global registry.

    If actions, toolbars, toolbuttons or menus belong to the global scope of
    the plugin, then this attribute should have a `None` value.
    """

    # --- Signals
    # ------------------------------------------------------------------------
    sig_free_memory_requested = Signal()
    """
    This signal can be emitted to request the main application to garbage
    collect deleted objects.
    """

    sig_quit_requested = Signal()
    """
    This signal can be emitted to request the main application to quit.
    """

    sig_restart_requested = Signal()
    """
    This signal can be emitted to request the main application to restart.
    """

    sig_redirect_stdio_requested = Signal(bool)
    """
    This signal can be emitted to request the main application to redirect
    standard output/error when using Open/Save/Browse dialogs within widgets.

    Parameters
    ----------
    enable: bool
        Enable/Disable standard input/output redirection.
    """

    sig_exception_occurred = Signal(dict)
    """
    This signal can be emitted to report an exception handled by this widget.

    Parameters
    ----------
    # --- Optional overridable methods
    error_data: dict
        The dictionary containing error data. The expected keys are:
        >>> error_data= {
            "text": str,
            "is_traceback": bool,
            "repo": str,
            "title": str,
            "label": str,
            "steps": str,
        }

    Notes
    -----
    The `is_traceback` key indicates if `text` contains plain text or a
    Python error traceback.

    The `title` and `repo` keys indicate how the error data should
    customize the report dialog and Github error submission.

    The `label` and `steps` keys allow customizing the content of the
    error dialog.
    """

    sig_toggle_view_changed = Signal(bool)
    """
    This action is emitted to inform the visibility of a dockable plugin
    has changed.

    This is triggered by checking/unchecking the entry for a pane in the
    `View > Panes` menu.

    Parameters
    ----------
    visible: bool
        New visibility of the dockwidget.
    """

    sig_update_ancestor_requested = Signal()
    """
    This signal is emitted to inform the main window that a child widget
    needs its ancestor to be updated.
    """

    sig_focus_status_changed = Signal(bool)
    """
    This signal is emitted to inform the focus status of the widget.

    Parameters
    ----------
    status: bool
        True if the widget is focused. False otherwise.
    """

    def __init__(self, name, plugin, parent=None):
        if PYQT5:
            super().__init__(parent=parent, class_parent=plugin)
        else:
            QWidget.__init__(self, parent)
            SpyderWidgetMixin.__init__(self, class_parent=plugin)

        # Attributes
        # --------------------------------------------------------------------
        self._is_tab = False
        self._name = name
        self._plugin = plugin
        self._parent = parent
        self._default_margins = None
        self.is_maximized = None
        self.is_visible = None
        self.dock_action = None
        self.undock_action = None
        self.close_action = None
        self._toolbars_already_rendered = False

        # Attribute used to access the action, toolbar, toolbutton and menu
        # registries
        self.PLUGIN_NAME = name

        # We create our toggle action instead of using the one that comes with
        # dockwidget because it was not possible to raise and focus the plugin
        self.toggle_view_action = None
        self._toolbars = OrderedDict()
        self._auxiliary_toolbars = OrderedDict()

        # Widgets
        # --------------------------------------------------------------------
        self.windowwidget = None
        self.dockwidget = None
        self._icon = QIcon()
        self._spinner = None

        if self.ENABLE_SPINNER:
            self._spinner = create_waitspinner(size=16, parent=self)

        self._corner_widget = MainCornerWidget(
            parent=self,
            name=PluginMainWidgetWidgets.CornerWidget,
        )
        self._corner_widget.ID = 'main_corner'

        self._main_toolbar = MainWidgetToolbar(
            parent=self,
            title=_("Main widget toolbar"),
        )
        self._main_toolbar.ID = 'main_toolbar'

        TOOLBAR_REGISTRY.register_reference(
            self._main_toolbar, self._main_toolbar.ID,
            self.PLUGIN_NAME, self.CONTEXT_NAME)

        self._corner_toolbar = MainWidgetToolbar(
            parent=self,
            title=_("Main widget corner toolbar"),
        )
        self._corner_toolbar.ID = 'corner_toolbar',

        TOOLBAR_REGISTRY.register_reference(
            self._corner_toolbar, self._corner_toolbar.ID,
            self.PLUGIN_NAME, self.CONTEXT_NAME)

        self._corner_toolbar.setSizePolicy(QSizePolicy.Minimum,
                                           QSizePolicy.Expanding)
        self._options_menu = self.create_menu(
            PluginMainWidgetMenus.Options,
            title=_('Options menu'),
        )

        # Layout
        # --------------------------------------------------------------------
        # These margins are necessary to give some space between the widgets
        # inside this widget and the window vertical separator.
        self._margin_left = 1
        self._margin_right = 1

        self._main_layout = QVBoxLayout()
        self._toolbars_layout = QVBoxLayout()
        self._main_toolbar_layout = QHBoxLayout()

        self._toolbars_layout.setContentsMargins(
            self._margin_left, 0, self._margin_right, 0)
        self._toolbars_layout.setSpacing(0)
        self._main_toolbar_layout.setContentsMargins(0, 0, 0, 0)
        self._main_toolbar_layout.setSpacing(0)
        self._main_layout.setContentsMargins(0, 0, 0, 0)
        self._main_layout.setSpacing(0)

        # Add inititals layouts
        self._main_toolbar_layout.addWidget(self._main_toolbar, stretch=10000)
        self._main_toolbar_layout.addWidget(self._corner_toolbar, stretch=1)
        self._toolbars_layout.addLayout(self._main_toolbar_layout)
        self._main_layout.addLayout(self._toolbars_layout, stretch=1)

    # --- Private Methods
    # ------------------------------------------------------------------------
    def _setup(self):
        """
        Setup default actions, create options menu, and connect signals.
        """
        # Tabs
        children = self.findChildren(Tabs)
        if children:
            for child in children:
                self._is_tab = True
                # For widgets that use tabs, we add the corner widget using
                # the setCornerWidget method.
                child.setCornerWidget(self._corner_widget)
                self._corner_widget.setStyleSheet(str(PANES_TABBAR_STYLESHEET))
                break

        self._options_button = self.create_toolbutton(
            PluginMainWidgetWidgets.OptionsToolButton,
            text=_('Options'),
            icon=self.create_icon('tooloptions'),
        )

        if self.ENABLE_SPINNER:
            self.add_corner_widget(
                PluginMainWidgetWidgets.Spinner,
                self._spinner,
            )

        self.add_corner_widget(
            PluginMainWidgetWidgets.OptionsToolButton,
            self._options_button,
        )

        # Widget setup
        # --------------------------------------------------------------------
        self._main_toolbar.setVisible(not self._is_tab)
        self._corner_toolbar.setVisible(not self._is_tab)
        self._options_button.setPopupMode(QToolButton.InstantPopup)

        # Create default widget actions
        self.dock_action = self.create_action(
            name=PluginMainWidgetActions.DockPane,
            text=_("Dock"),
            tip=_("Dock the pane"),
            icon=self.create_icon('dock'),
            triggered=self.close_window,
        )
        self.lock_unlock_action = self.create_action(
            name=PluginMainWidgetActions.LockUnlockPosition,
            text=_("Unlock position"),
            tip=_("Unlock to move pane to another position"),
            icon=self.create_icon('drag_dock_widget'),
            triggered=self.lock_unlock_position,
        )
        self.undock_action = self.create_action(
            name=PluginMainWidgetActions.UndockPane,
            text=_("Undock"),
            tip=_("Undock the pane"),
            icon=self.create_icon('undock'),
            triggered=self.create_window,
        )
        self.close_action = self.create_action(
            name=PluginMainWidgetActions.ClosePane,
            text=_("Close"),
            tip=_("Close the pane"),
            icon=self.create_icon('close_pane'),
            triggered=self.close_dock,
        )
        # We use this instead of the QDockWidget.toggleViewAction
        self.toggle_view_action = self.create_action(
            name='switch to ' + self._name,
            text=self.get_title(),
            toggled=lambda checked: self.toggle_view(checked),
            context=Qt.WidgetWithChildrenShortcut,
            shortcut_context='_',
        )

        for item in [self.lock_unlock_action, self.undock_action,
                     self.close_action, self.dock_action]:
            self.add_item_to_menu(
                item,
                self._options_menu,
                section=OptionsMenuSections.Bottom,
            )

        self._options_button.setMenu(self._options_menu)
        self._options_menu.aboutToShow.connect(self._update_actions)

        # Hide icons in Mac plugin menus
        if sys.platform == 'darwin':
            self._options_menu.aboutToHide.connect(
                lambda menu=self._options_menu: set_menu_icons(menu, False))

        # For widgets that do not use tabs, we add the corner widget to the
        # corner toolbar
        if not self._is_tab:
            self.add_item_to_toolbar(
                self._corner_widget,
                toolbar=self._corner_toolbar,
                section="corner",
            )
            self._corner_widget.setStyleSheet(str(PANES_TOOLBAR_STYLESHEET))

        # Update title
        self.setWindowTitle(self.get_title())

    def _update_actions(self):
        """
        Refresh Options menu.
        """
        show_dock_actions = self.windowwidget is None
        self.undock_action.setVisible(show_dock_actions)
        self.close_action.setVisible(show_dock_actions)
        self.lock_unlock_action.setVisible(show_dock_actions)
        self.dock_action.setVisible(not show_dock_actions)

        if sys.platform == 'darwin':
            try:
                set_menu_icons(
                    self.get_menu(PluginMainWidgetMenus.Options), True)
            except KeyError:
                # Prevent unexpected errors on the test suite.
                pass

        # Widget setup
        # --------------------------------------------------------------------
        self.update_actions()

    @Slot(bool)
    def _on_top_level_change(self, top_level):
        """
        Actions to perform when a plugin is undocked to be moved.
        """
        self.undock_action.setDisabled(top_level)

        # Change the cursor shape when dragging
        if top_level:
            QApplication.setOverrideCursor(Qt.ClosedHandCursor)
        else:
            QApplication.restoreOverrideCursor()

    @Slot(bool)
    def _on_title_bar_shown(self, visible):
        """
        Actions to perform when the title bar is shown/hidden.
        """
        if visible:
            self.lock_unlock_action.setText(_('Lock position'))
            self.lock_unlock_action.setIcon(self.create_icon('lock_open'))
            for method_name in ['setToolTip', 'setStatusTip']:
                method = getattr(self.lock_unlock_action, method_name)
                method(_("Lock pane to the current position"))
        else:
            self.lock_unlock_action.setText(_('Unlock position'))
            self.lock_unlock_action.setIcon(
                self.create_icon('drag_dock_widget'))
            for method_name in ['setToolTip', 'setStatusTip']:
                method = getattr(self.lock_unlock_action, method_name)
                method(_("Unlock to move pane to another position"))

    # --- Public Qt overriden methods
    # ------------------------------------------------------------------------
    def setLayout(self, layout):
        """
        Set layout of the main widget of this plugin.
        """
        self._main_layout.addLayout(layout, stretch=1000000)
        super().setLayout(self._main_layout)
        layout.setContentsMargins(self._margin_left, 0, self._margin_right, 0)
        layout.setSpacing(0)

    def closeEvent(self, event):
        self.on_close()
        super().closeEvent(event)

    def focusInEvent(self, ev: QFocusEvent) -> None:
        self.sig_focus_status_changed.emit(True)
        self.on_focus_in()
        return super().focusInEvent(ev)

    def focusOutEvent(self, ev: QFocusEvent) -> None:
        self.sig_focus_status_changed.emit(False)
        self.on_focus_out()
        return super().focusOutEvent(ev)

    # --- Public methods to use
    # ------------------------------------------------------------------------
    def get_plugin(self):
        """
        Return the parent plugin.
        """
        return self._plugin

    def get_action(self, name, context: Optional[str] = None,
                   plugin: Optional[str] = None):
        """
        Return action by name.
        """
        plugin = self.PLUGIN_NAME if plugin is None else plugin
        context = self.CONTEXT_NAME if context is None else context

        return ACTION_REGISTRY.get_reference(name, plugin, context)

    def add_corner_widget(self, widget_id, widget, before=None):
        """
        Add widget to corner, that is to the left of the last added widget.

        Parameters
        ----------
        widget_id: str
            Unique name of the widget.
        widget: QWidget
            Any QWidget to add in the corner widget.
        before: QWidget
            Insert the widget before this widget.

        Notes
        -----
        By default widgets are added to the left of the last corner widget.

        The central widget provides an options menu button and a spinner so any
        additional widgets will be placed to the left of the spinner,
        if visible.
        """
        self._corner_widget.add_widget(widget_id, widget)

    def get_corner_widget(self, name):
        """
        Return the a widget inside the corner widget by name.

        Parameters
        ----------
        name: str
            Unique name of the widget.
        """
        return self._corner_widget.get_widget(name)

    def start_spinner(self):
        """
        Start default status spinner.
        """
        if self.ENABLE_SPINNER:
            self._spinner.start()

    def stop_spinner(self):
        """
        Stop default status spinner.
        """
        if self.ENABLE_SPINNER:
            self._spinner.stop()

    def create_toolbar(self, toolbar_id):
        """
        Create and add an auxiliary toolbar to the top of the plugin.

        Parameters
        ----------
        toolbar_id: str
            Unique toolbar string identifier.

        Returns
        -------
        SpyderPluginToolbar
            The auxiliary toolbar that was created and added to the plugin
            interface.
        """
        toolbar = MainWidgetToolbar(parent=self)
        toolbar.ID = toolbar_id

        TOOLBAR_REGISTRY.register_reference(
            toolbar, toolbar_id, self.PLUGIN_NAME, self.CONTEXT_NAME)

        self._auxiliary_toolbars[toolbar_id] = toolbar
        self._toolbars_layout.addWidget(toolbar)

        return toolbar

    def create_menu(self, menu_id, title='', icon=None):
        """
        Override SpyderMenuMixin method to use a different menu class.

        Parameters
        ----------
        menu_id: str
            Unique toolbar string identifier.
        title: str
            Toolbar localized title.
        icon: QIcon or None
            Icon to use for the menu.

        Returns
        -------
        MainWidgetMenu
            The main widget menu.
        """
        menus = getattr(self, '_menus', None)
        if menus is None:
            self._menus = OrderedDict()

        if menu_id in self._menus:
            raise SpyderAPIError(
                'Menu name "{}" already in use!'.format(menu_id)
            )

        menu = MainWidgetMenu(parent=self, title=title, menu_id=menu_id)

        MENU_REGISTRY.register_reference(
            menu, menu_id, self.PLUGIN_NAME, self.CONTEXT_NAME)

        if icon is not None:
            menu.menuAction().setIconVisibleInMenu(True)
            menu.setIcon(icon)

        self._menus[menu_id] = menu
        return menu

    def get_options_menu(self):
        """
        Return the main options menu of the widget.
        """
        return self._options_menu

    def get_options_menu_button(self):
        """
        Return the main options menu button of the widget.
        """
        return self._options_button

    def get_main_toolbar(self):
        """
        Return the main toolbar of the plugin.

        Returns
        -------
        QToolBar
            The main toolbar of the widget that contains the options button.
        """
        return self._main_toolbar

    def get_auxiliary_toolbars(self):
        """
        Return the auxiliary toolbars of the plugin.

        Returns
        -------
        OrderedDict
            A dictionary of wirh toolbar IDs as keys and auxiliary toolbars as
            values.
        """
        return self._auxiliary_toolbars

    def set_icon_size(self, icon_size):
        """
        Set the icon size of the plugin's toolbars.

        Parameters
        ----------
        iconsize: int
            An integer corresponding to the size in pixels to which the icons
            of the plugin's toolbars need to be set.
        """
        self._icon_size = icon_size
        self._main_toolbar.set_icon_size(QSize(icon_size, icon_size))

    def show_status_message(self, message, timeout):
        """
        Show a status message in the Spyder widget.
        """
        status_bar = self.statusBar()
        if status_bar.isVisible():
            status_bar.showMessage(message, timeout)

    def get_focus_widget(self):
        """
        Get the widget to give focus to.

        Returns
        -------
        QWidget
            QWidget to give focus to.

        Notes
        -----
        This is applied when the plugin's dockwidget is raised to the top.
        """
        return self

    def update_margins(self, margin=None):
        """
        Update central widget margins.
        """
        layout = self.layout()
        if self._default_margins is None:
            self._default_margins = layout.getContentsMargins()

        if margin is not None:
            layout.setContentsMargins(margin, margin, margin, margin)
        else:
            layout.setContentsMargins(*self._default_margins)

    def update_title(self):
        """
        Update title of dockwidget or plugin window.
        """
        if self.dockwidget is not None:
            widget = self.dockwidget
        elif self.windowwidget is not None:
            widget = self.undocked_window
        else:
            return

        widget.setWindowTitle(self.get_title())

    def set_name(self, name):
        """
        Set widget name (plugin.NAME).
        """
        self._name = name

    def get_name(self):
        """
        Return widget name (plugin.NAME).
        """
        return self._name

    def set_icon(self, icon):
        """
        Set widget icon.
        """
        self._icon = icon

    def get_icon(self):
        """
        Return widget icon.
        """
        return self._icon

    def render_toolbars(self):
        """
        Render all the toolbars of the widget.

        Notes
        -----
        This action can only be performed once.
        """
        # if not self._toolbars_already_rendered:
        self._main_toolbar._render()
        self._corner_toolbar._render()
        for __, toolbar in self._auxiliary_toolbars.items():
            toolbar._render()

            # self._toolbars_already_rendered = True

    # --- SpyderDockwidget handling ------------------------------------------
    # ------------------------------------------------------------------------
    @Slot()
    def create_window(self):
        """
        Create a QMainWindow instance containing this widget.
        """
        logger.debug("Undocking plugin")

        # Widgets
        self.windowwidget = window = SpyderWindowWidget(self)

        # If the close corner button is used
        self.windowwidget.sig_closed.connect(self.close_window)

        # Wigdet setup
        window.setAttribute(Qt.WA_DeleteOnClose)
        window.setCentralWidget(self)
        window.setWindowIcon(self.get_icon())
        window.setWindowTitle(self.get_title())
        window.resize(self.size())

        # Restore window geometry
        geometry = self.get_conf('window_geometry', default='')
        if geometry:
            try:
                window.restoreGeometry(
                    QByteArray().fromHex(str(geometry).encode('utf-8'))
                )
            except Exception:
                pass

        # Dock widget setup
        if self.dockwidget:
            self.dockwidget.setFloating(False)
            self.dockwidget.setVisible(False)

        self.set_ancestor(window)
        self._update_actions()
        window.show()

    @Slot()
    def close_window(self, save_undocked=False):
        """
        Close QMainWindow instance that contains this widget.

        Parameters
        ----------
        save_undocked : bool, optional
            True if the undocked state needs to be saved. The default is False.

        Returns
        -------
        None.
        """
        logger.debug("Docking plugin back to the main window")

        if self.windowwidget is not None:
            # Save window geometry to restore it when undocking the plugin
            # again.
            geometry = self.windowwidget.saveGeometry()
            self.set_conf('window_geometry', qbytearray_to_str(geometry))

            # Save undocking state if requested
            if save_undocked:
                self.set_conf('undocked_on_window_close', True)

            # Fixes spyder-ide/spyder#10704
            self.__unsafe_window = self.windowwidget
            self.__unsafe_window.deleteLater()
            self.windowwidget.close()
            self.windowwidget = None

            # These actions can appear disabled when 'Dock' action is pressed
            self.undock_action.setDisabled(False)
            self.close_action.setDisabled(False)

            if self.dockwidget is not None:
                self.sig_update_ancestor_requested.emit()
                self.dockwidget.setWidget(self)
                self.dockwidget.setVisible(True)
                self.dockwidget.raise_()
                self._update_actions()
        else:
            # Reset undocked state
            self.set_conf('undocked_on_window_close', False)

    def change_visibility(self, enable, force_focus=None):
        """Dock widget visibility has changed."""
        if self.dockwidget is None:
            return

        if enable:
            # Avoid double trigger of visibility change
            self.dockwidget.blockSignals(True)
            self.dockwidget.raise_()
            self.dockwidget.blockSignals(False)

        raise_and_focus = getattr(self, 'RAISE_AND_FOCUS', None)

        if force_focus is None:
            if raise_and_focus and enable:
                focus_widget = self.get_focus_widget()
                if focus_widget:
                    focus_widget.setFocus()
        elif force_focus is True:
            focus_widget = self.get_focus_widget()
            if focus_widget:
                focus_widget.setFocus()
        elif force_focus is False:
            pass

        self.is_visible = enable

        # TODO: Pending on plugin migration that uses this
        # if getattr(self, 'DISABLE_ACTIONS_WHEN_HIDDEN', None):
        #     for __, action in self.get_actions().items():
        #         action.setEnabled(is_visible)

    def toggle_view(self, checked):
        """
        Toggle dockwidget's visibility when its entry is selected in
        the menu `View > Panes`.

        Parameters
        ----------
        checked: bool
            Is the entry in `View > Panes` checked or not?

        Notes
        -----
        If you need to attach some functionality when this changes, use
        sig_toggle_view_changed. For an example, please see
        `spyder/plugins/ipythonconsole/plugin.py`
        """
        if not self.dockwidget:
            return

        if checked:
            self.dockwidget.show()
            self.dockwidget.raise_()
            self.is_visible = True
        else:
            self.dockwidget.hide()
            self.is_visible = False

        # Update toggle view status, if needed, without emitting signals.
        if self.toggle_view_action.isChecked() != checked:
            self.blockSignals(True)
            self.toggle_view_action.setChecked(checked)
            self.blockSignals(False)

        self.sig_toggle_view_changed.emit(checked)

    def create_dockwidget(self, mainwindow):
        """
        Add to parent QMainWindow as a dock widget.
        """
        # Creating dock widget
        title = self.get_title()
        self.dockwidget = dock = SpyderDockWidget(title, mainwindow)

        # Setup
        dock.setObjectName(self.__class__.__name__ + '_dw')
        dock.setWidget(self)

        # Signals
        dock.visibilityChanged.connect(self.change_visibility)
        dock.topLevelChanged.connect(self._on_top_level_change)
        dock.sig_title_bar_shown.connect(self._on_title_bar_shown)

        return (dock, dock.LOCATION)

    @Slot()
    def close_dock(self):
        """
        Close the dockwidget.
        """
        self.toggle_view(False)

    def lock_unlock_position(self):
        """
        Show/hide title bar to move/lock position.
        """
        if isinstance(self.dockwidget.titleBarWidget(), DockTitleBar):
            self.dockwidget.remove_title_bar()
        else:
            self.dockwidget.set_title_bar()

    # --- API: methods to define or override
    # ------------------------------------------------------------------------
    def get_title(self):
        """
        Return the title that will be displayed on dockwidget or window title.
        """
        raise NotImplementedError('PluginMainWidget must define `get_title`!')

    def set_ancestor(self, ancestor):
        """
        Needed to update the ancestor/parent of child widgets when undocking.
        """
        pass

    def setup(self):
        """
        Create widget actions, add to menu and other setup requirements.
        """
        raise NotImplementedError(
            f'{type(self)} must define a `setup` method!')

    def update_actions(self):
        """
        Update the state of exposed actions.

        Exposed actions are actions created by the self.create_action method.
        """
        raise NotImplementedError(
            'A PluginMainWidget subclass must define an `update_actions` '
            f'method! Hint: {type(self)} should implement `update_actions`')

    def on_close(self):
        """
        Perform actions before the widget is closed.

        This method **must** only operate on local attributes.
        """
        pass

    def on_focus_in(self):
        """Perform actions when the widget is focused."""
        pass

    def on_focus_out(self):
        """Perform actions when the widget is no longer focused."""
        pass


def run_test():
    # Third party imports
    from qtpy.QtWidgets import QHBoxLayout, QTableWidget, QMainWindow

    # Local imports
    from spyder.utils.qthelpers import qapplication

    app = qapplication()
    main = QMainWindow()
    widget = PluginMainWidget('test', main)
    widget.get_title = lambda x=None: 'Test title'
    widget._setup()
    layout = QHBoxLayout()
    layout.addWidget(QTableWidget())
    widget.setLayout(layout)
    widget.start_spinner()
    dock, location = widget.create_dockwidget(main)
    main.addDockWidget(location, dock)
    main.setStyleSheet(str(APP_STYLESHEET))
    main.show()
    app.exec_()


if __name__ == '__main__':
    run_test()<|MERGE_RESOLUTION|>--- conflicted
+++ resolved
@@ -20,15 +20,9 @@
 # Third party imports
 from qtpy import PYQT5
 from qtpy.QtCore import QByteArray, QSize, Qt, Signal, Slot
-<<<<<<< HEAD
 from qtpy.QtGui import QIcon, QFocusEvent
-from qtpy.QtWidgets import (QHBoxLayout, QSizePolicy, QToolButton, QVBoxLayout,
-                            QWidget)
-=======
-from qtpy.QtGui import QIcon
 from qtpy.QtWidgets import (QApplication, QHBoxLayout, QSizePolicy,
                             QToolButton, QVBoxLayout, QWidget)
->>>>>>> 61683dcd
 
 # Local imports
 from spyder.api.exceptions import SpyderAPIError
