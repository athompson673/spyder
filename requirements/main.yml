# We can not refer to an environment.yml file from another
# So to get performant launches on mybinder.org, we have copied
# the contents of this file to binder/environment.yml. If you
# make changes here, please copy them over there too.
channels:
  - conda-forge/label/spyder_kernels_rc
  - conda-forge
dependencies:
  - atomicwrites >=1.2.0
  - chardet >=2.0.0
  - cloudpickle >=0.5.0
  - cookiecutter >=1.6.0
  - diff-match-patch >=20181111
  - fzf >=0.42.0
  - intervaltree >=3.0.2
  - ipython >=8.13.0,<9.0.0,!=8.17.1
  - jedi >=0.17.2,<0.20.0
  - jellyfish >=0.7
  - jsonschema >=3.2.0
  - keyring >=17.0.0
  - nbconvert >=4.0
  - numpydoc >=0.6.0
  - parso >=0.7.0,<0.9.0
  - pexpect >=4.4.0
  - pickleshare >=0.4
  - psutil >=5.3
  - pygments >=2.0
  - pylint >=2.5.0,<3.1
  - pylint-venv >=3.0.2
  - pyls-spyder >=0.4.0
  - pyqt >=5.15,<5.16
  - pyqtwebengine >=5.15,<5.16
  - python-lsp-black >=2.0.0,<3.0.0
  - python-lsp-server >=1.10.0,<1.11.0
<<<<<<< HEAD
  - pyuca >=1.2
  - pyzmq >=22.1.0
=======
  - pyzmq >=24.0.0
>>>>>>> 4b8941d6
  - qdarkstyle >=3.2.0,<3.3.0
  - qstylizer >=0.2.2
  - qtawesome >=1.3.0
  - qtconsole >=5.5.1,<5.6.0
  - qtpy >=2.4.0
  - rtree >=0.9.7
  - setuptools >=49.6.0
  - sphinx >=0.6.6
  - spyder-kernels >=3.0.0b4,<3.0.0b5
  - superqt >=0.6.1,<1.0.0
  - textdistance >=4.2.0
  - three-merge >=0.1.1
  - watchdog >=0.10.3<|MERGE_RESOLUTION|>--- conflicted
+++ resolved
@@ -32,12 +32,8 @@
   - pyqtwebengine >=5.15,<5.16
   - python-lsp-black >=2.0.0,<3.0.0
   - python-lsp-server >=1.10.0,<1.11.0
-<<<<<<< HEAD
   - pyuca >=1.2
-  - pyzmq >=22.1.0
-=======
   - pyzmq >=24.0.0
->>>>>>> 4b8941d6
   - qdarkstyle >=3.2.0,<3.3.0
   - qstylizer >=0.2.2
   - qtawesome >=1.3.0
