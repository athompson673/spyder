# We can not refer to an environment.yml file from another
# So to get performant launches on mybinder.org, we have copied
# the contents of this file to binder/environment.yml. If you
# make changes here, please copy them over there too.
channels:
  - conda-forge/label/spyder_kernels_rc
  - conda-forge
dependencies:
  - atomicwrites >=1.2.0
  - chardet >=2.0.0
  - cloudpickle >=0.5.0
  - cookiecutter >=1.6.0
  - diff-match-patch >=20181111
  - intervaltree >=3.0.2
  - ipython >=7.31.1,<9.0.0,!=8.8.0,!=8.9.0,!=8.10.0,!=8.11.0,!=8.12.0,!=8.12.1
  - jedi >=0.17.2,<0.19.0
  - jellyfish >=0.7
  - jsonschema >=3.2.0
  - keyring >=17.0.0
  - nbconvert >=4.0
  - numpydoc >=0.6.0
  - parso >=0.7.0,<0.9.0
  - pexpect >=4.4.0
  - pickleshare >=0.4
  - psutil >=5.3
  - pygments >=2.0
  - pylint >=2.5.0,<3.0
  - pylint-venv >=3.0.2
  - pyls-spyder >=0.4.0
  - pyqt <5.16
  - pyqtwebengine <5.16
  - python-lsp-black >=1.2.0,<3.0.0
  - python-lsp-server >=1.7.4,<1.8.0
  - pyzmq >=22.1.0
  - qdarkstyle >=3.0.2,<3.2.0
  - qstylizer >=0.2.2
  - qtawesome >=1.2.1
  - qtconsole >=5.4.2,<5.5.0
  - qtpy >=2.1.0
  - rtree >=0.9.7
  - setuptools >=49.6.0
  - sphinx >=0.6.6
<<<<<<< HEAD
  - spyder-kernels >=3.0.0b1,<3.0.0b2
=======
  - spyder-kernels >=2.4.4,<2.5.0
>>>>>>> 10705dac
  - textdistance >=4.2.0
  - three-merge >=0.1.1
  - watchdog >=0.10.3<|MERGE_RESOLUTION|>--- conflicted
+++ resolved
@@ -40,11 +40,7 @@
   - rtree >=0.9.7
   - setuptools >=49.6.0
   - sphinx >=0.6.6
-<<<<<<< HEAD
   - spyder-kernels >=3.0.0b1,<3.0.0b2
-=======
-  - spyder-kernels >=2.4.4,<2.5.0
->>>>>>> 10705dac
   - textdistance >=4.2.0
   - three-merge >=0.1.1
   - watchdog >=0.10.3