# -*- coding: utf-8 -*-
#
# Copyright © 2010-2011 Pierre Raybaut
# Licensed under the terms of the MIT License
# (see spyderlib/__init__.py for details)

"""Project Explorer"""

# pylint: disable=C0103

from __future__ import print_function

from spyderlib.qt.QtGui import (QVBoxLayout, QLabel, QHBoxLayout, QWidget,
                                QFileIconProvider, QMessageBox, QInputDialog,
                                QLineEdit, QPushButton, QHeaderView,
                                QAbstractItemView)
from spyderlib.qt.QtCore import Qt, QFileInfo, Slot, Signal
from spyderlib.qt.compat import getexistingdirectory

import os
import re
import shutil
import os.path as osp
import xml.etree.ElementTree as ElementTree

# Local imports
from spyderlib.utils import misc
from spyderlib.utils.qthelpers import get_icon, get_std_icon, create_action
from spyderlib.baseconfig import _, STDERR, get_image_path
from spyderlib.widgets.explorer import FilteredDirView, listdir, fixpath
from spyderlib.widgets.formlayout import fedit
from spyderlib.widgets.pathmanager import PathManager
from spyderlib.py3compat import to_text_string, getcwd, pickle


def has_children_files(path, include, exclude, show_all):
    """Return True if path has children files"""
    try:
        return len( listdir(path, include, exclude, show_all) ) > 0
    except (IOError, OSError):
        return False


def is_drive_path(path):
    """Return True if path is a drive (Windows)"""
    path = osp.abspath(path)
    return osp.normpath(osp.join(path, osp.pardir)) == path


def get_dir_icon(dirname, project):
    """Return appropriate directory icon"""
    if is_drive_path(dirname):
        return get_std_icon('DriveHDIcon')
    prefix = 'pp_' if dirname in project.get_pythonpath() else ''
    if dirname == project.root_path:
        if project.is_opened():
            return get_icon(prefix+'project.png')
        else:
            return get_icon('project_closed.png')
    elif osp.isfile(osp.join(dirname, '__init__.py')):
        return get_icon(prefix+'package.png')
    else:
        return get_icon(prefix+'folder.png')


class Project(object):
    """Spyder project"""
    CONFIG_NAME = '.spyderproject'
    CONFIG_ATTR = ('name', 'related_projects', 'relative_pythonpath', 'opened')
    
    def __init__(self):
        self.name = None
        self.root_path = None
        self.related_projects = [] # storing project path, not project objects
        self.pythonpath = []
        self.opened = True
        self.ioerror_flag = False

    def set_root_path(self, root_path):
        """Set workspace root path"""
        if self.name is None:
            self.name = osp.basename(root_path)
        self.root_path = to_text_string(root_path)
        config_path = self.__get_project_config_path()
        if osp.exists(config_path):
            self.load()
        else:
            if not osp.isdir(self.root_path):
                os.mkdir(self.root_path)
            self.save()
            
    def rename(self, new_name):
        """Rename project and rename its root path accordingly"""
        old_name = self.name
        self.name = new_name
        pypath = self.relative_pythonpath
        self.root_path = self.root_path[:-len(old_name)]+new_name
        self.relative_pythonpath = pypath
        self.save()

    def _get_relative_pythonpath(self):
        """Return PYTHONPATH list as relative paths"""
        # Workaround to replace os.path.relpath (new in Python v2.6):
        offset = len(self.root_path)+len(os.pathsep)
        return [path[offset:] for path in self.pythonpath]

    def _set_relative_pythonpath(self, value):
        """Set PYTHONPATH list relative paths"""
        self.pythonpath = [osp.abspath(osp.join(self.root_path, path))
                           for path in value]
        
    relative_pythonpath = property(_get_relative_pythonpath,
                                   _set_relative_pythonpath)
        
    def __get_project_config_path(self):
        """Return project configuration path"""
        return osp.join(self.root_path, self.CONFIG_NAME)
        
    def load(self):
        """Load project data"""
        fname = self.__get_project_config_path()
        try:
            # Old format (Spyder 2.0-2.1 for Python 2)
            with open(fname, 'U') as fdesc:
                data = pickle.loads(fdesc.read())
        except (pickle.PickleError, TypeError, UnicodeDecodeError):
            try:
                # New format (Spyder >=2.2 for Python 2 and Python 3)
                with open(fname, 'rb') as fdesc:
                    data = pickle.loads(fdesc.read())
            except (IOError, OSError, pickle.PickleError):
                self.ioerror_flag = True
                return
        # Compatibilty with old project explorer file format:
        if 'relative_pythonpath' not in data:
            print("Warning: converting old configuration file " \
                            "for project '%s'" % data['name'], file=STDERR)
            self.pythonpath = data['pythonpath']
            data['relative_pythonpath'] = self.relative_pythonpath
        for attr in self.CONFIG_ATTR:
            setattr(self, attr, data[attr])
        self.save()
    
    def save(self):
        """Save project data"""
        data = {}
        for attr in self.CONFIG_ATTR:
            data[attr] = getattr(self, attr)
        try:
            with open(self.__get_project_config_path(), 'wb') as fdesc:
                pickle.dump(data, fdesc, 2)
        except (IOError, OSError):
            self.ioerror_flag = True
        
    def delete(self):
        """Delete project"""
        os.remove(self.__get_project_config_path())
        
    #------Misc.
    def get_related_projects(self):
        """Return related projects path list"""
        return self.related_projects
    
    def set_related_projects(self, related_projects):
        """Set related projects"""
        self.related_projects = related_projects
        self.save()
        
    def open(self):
        """Open project"""
        self.opened = True
        self.save()
        
    def close(self):
        """Close project"""
        self.opened = False
        self.save()
        
    def is_opened(self):
        """Return True if project is opened"""
        return self.opened
    
    def is_file_in_project(self, fname):
        """Return True if file *fname* is in one of the project subfolders"""
        fixed_root = fixpath(self.root_path)
        return fixpath(fname) == fixed_root \
               or fixpath(osp.dirname(fname)).startswith(fixed_root)
               
    def is_root_path(self, dirname):
        """Return True if dirname is project's root path"""
        return fixpath(dirname) == fixpath(self.root_path)
    
    def is_in_pythonpath(self, dirname):
        """Return True if dirname is in project's PYTHONPATH"""
        return fixpath(dirname) in [fixpath(_p) for _p in self.pythonpath]
        
    #------Python Path
    def get_pythonpath(self):
        """Return a copy of pythonpath attribute"""
        return self.pythonpath[:]
    
    def set_pythonpath(self, pythonpath):
        """Set project's PYTHONPATH"""
        self.pythonpath = pythonpath
        self.save()
        
    def remove_from_pythonpath(self, path):
        """Remove path from project's PYTHONPATH
        Return True if path was removed, False if it was not found"""
        pathlist = self.get_pythonpath()
        if path in pathlist:
            pathlist.pop(pathlist.index(path))
            self.set_pythonpath(pathlist)
            return True
        else:
            return False
        
    def add_to_pythonpath(self, path):
        """Add path to project's PYTHONPATH
        Return True if path was added, False if it was already there"""
        pathlist = self.get_pythonpath()
        if path in pathlist:
            return False
        else:
            pathlist.insert(0, path)
            self.set_pythonpath(pathlist)
            return True


class Workspace(object):
    """Spyder workspace
    Set of projects with common root path parent directory"""
    CONFIG_NAME = '.spyderworkspace'
    CONFIG_ATTR = ('name', 'project_paths', )
    
    def __init__(self):
        self.name = None
        self.root_path = None
        self.projects = []
        self.ioerror_flag = False
        
    def _get_project_paths(self):
        """Return workspace projects root path list"""
        # Convert project absolute paths to paths relative to Workspace root
        offset = len(self.root_path)+len(os.pathsep)
        return [proj.root_path[offset:] for proj in self.projects]

    def _set_project_paths(self, pathlist):
        """Set workspace projects root path list"""
        # Convert paths relative to Workspace root to project absolute paths
        for path in pathlist:
            if path.startswith(self.root_path):
                # do nothing, this is the old Workspace format
                root_path = path
            else:
                root_path = osp.join(self.root_path, path)
            self.add_project(root_path)
            
    project_paths = property(_get_project_paths, _set_project_paths)
    
    def is_valid(self):
        """Return True if workspace is valid (i.e. root path is defined)"""
        return self.root_path is not None and osp.isdir(self.root_path)
    
    def is_empty(self):
        """Return True if workspace is empty (i.e. no project)"""
        if not self.is_valid():
            return
        return len(self.projects) == 0

    def set_root_path(self, root_path):
        """Set workspace root path"""
        if self.name is None:
            self.name = osp.basename(root_path)
        self.root_path = to_text_string(osp.abspath(root_path))
        config_path = self.__get_workspace_config_path()
        if osp.exists(config_path):
            self.load()
        else:
            self.save()
            
    def set_name(self, name):
        """Set workspace name"""
        self.name = name
        self.save()
        
    def __get_workspace_config_path(self):
        """Return project configuration path"""
        return osp.join(self.root_path, self.CONFIG_NAME)
        
    def load(self):
        """Load workspace data"""
        fname = self.__get_workspace_config_path()
        try:
            # Old format (Spyder 2.0-2.1 for Python 2)
            with open(fname, 'U') as fdesc:
                data = pickle.loads(fdesc.read())
        except (pickle.PickleError, TypeError, UnicodeDecodeError):
            try:
                # New format (Spyder >=2.2 for Python 2 and Python 3)
                with open(fname, 'rb') as fdesc:
                    data = pickle.loads(fdesc.read())
            except (IOError, OSError, pickle.PickleError):
                self.ioerror_flag = True
                return
        for attr in self.CONFIG_ATTR:
            setattr(self, attr, data[attr])
        self.save()
    
    def save(self):
        """Save workspace data"""
        data = {}
        for attr in self.CONFIG_ATTR:
            data[attr] = getattr(self, attr)
        try:
            with open(self.__get_workspace_config_path(), 'wb') as fdesc:
                pickle.dump(data, fdesc, 2)
        except (IOError, OSError):
            self.ioerror_flag = True
        
    def delete(self):
        """Delete workspace"""
        os.remove(self.__get_workspace_config_path())
        
    #------Misc.
    def get_ioerror_warning_message(self):
        """Return a warning message if IOError exception was raised when 
        loading/saving the workspace or one of its projects"""
        txt = ""
        projlist = [_p.name for _p in self.projects if _p.ioerror_flag]
        if self.ioerror_flag:
            txt += _("its own configuration file")
            if projlist:
                txt += _(" and ")
            else:
                txt += "."
        if projlist:
            txt += _("the following projects:<br>%s") % ", ".join(projlist)
        return txt
        
    def is_file_in_workspace(self, fname):
        """Return True if file *fname* is in one of the projects"""
        return any([proj.is_file_in_project(fname) for proj in self.projects])
        
    def is_file_in_closed_project(self, fname):
        """Return True if file *fname* is in one of the closed projects"""
        return any([proj.is_file_in_project(fname) for proj in self.projects
                    if not proj.is_opened()])
    
    def is_in_pythonpath(self, dirname):
        """Return True if dirname is in workspace's PYTHONPATH"""
        return any([proj.is_in_pythonpath(dirname) for proj in self.projects])
    
    def has_project(self, root_path_or_name):
        """Return True if workspace has a project
        with given root path or name"""
        checklist = [project.root_path for project in self.projects
                     ]+[project.name for project in self.projects]
        return root_path_or_name in checklist

    def get_source_project(self, fname):
        """Return project which contains source *fname*"""
        for project in self.projects:
            if project.is_file_in_project(fname):
                return project
        
    def get_project_from_name(self, name):
        """Return project's object from name"""
        for project in self.projects:
            if project.name == name:
                return project

    def get_folder_names(self):
        """Return all project folder names (root path basename)"""
        return [osp.basename(proj.root_path) for proj in self.projects]
        
    def add_project(self, root_path):
        """Create project from root path, add it to workspace
        Return the created project instance"""
        project = Project()
        try:
            project.set_root_path(root_path)
        except OSError:
            #  This may happens when loading a Workspace with absolute paths
            #  which has just been moved to a different location
            return
        self.projects.append(project)
        self.save()
        
    def open_projects(self, projects, open_related=True):
        """Open projects"""
        for project in projects:
            project.open()
            related_projects = project.get_related_projects()
            if open_related:
                for projname in related_projects:
                    for relproj in self.projects:
                        if relproj.name == projname:
                            self.open_projects(relproj, open_related=False)
        self.save()
        
    def close_projects(self, projects):
        """Close projects"""
        for project in projects:
            project.close()
        self.save()
        
    def remove_projects(self, projects):
        """Remove projects"""
        for project in projects:
            project.delete()
            self.projects.pop(self.projects.index(project))
        self.save()
        
    def close_unrelated_projects(self, projects):
        """Close unrelated projects"""
        unrelated_projects = []
        for project in projects:
            for proj in self.projects:
                if proj is project:
                    continue
                if proj.name in project.get_related_projects():
                    continue
                if project.name in proj.get_related_projects():
                    continue
                unrelated_projects.append(proj)
        self.close_projects(unrelated_projects)
        self.save()
        return unrelated_projects
        
    def rename_project(self, project, new_name):
        """Rename project, update the related projects if necessary"""
        old_name = project.name
        for proj in self.projects:
            relproj = proj.get_related_projects()
            if old_name in relproj:
                relproj[relproj.index(old_name)] = new_name
                proj.set_related_projects(relproj)
        project.rename(new_name)
        self.save()
        
    def get_other_projects(self, project):
        """Return all projects, except given project"""
        return [_p for _p in self.projects if _p is not project]
        
    #------Python Path
    def get_pythonpath(self):
        """Return global PYTHONPATH (for all opened projects"""
        pythonpath = []
        for project in self.projects:
            if project.is_opened():
                pythonpath += project.get_pythonpath()
        return pythonpath


def get_pydev_project_infos(project_path):
    """Return Pydev project infos: name, related projects and PYTHONPATH"""
    root = ElementTree.parse(osp.join(project_path, ".pydevproject"))
    path = []
    project_root = osp.dirname(project_path)
    for element in root.getiterator():
        if element.tag == 'path':
            path.append(osp.abspath(osp.join(project_root, element.text[1:])))

    root = ElementTree.parse(osp.join(project_path, ".project"))
    related_projects = []
    name = None
    for element in root.getiterator():
        if element.tag == 'project':
            related_projects.append(element.text)
        elif element.tag == 'name' and name is None:
            name = element.text
            
    return name, related_projects, path


class IconProvider(QFileIconProvider):
    """Project tree widget icon provider"""
    def __init__(self, treeview):
        super(IconProvider, self).__init__()
        self.treeview = treeview
        
    @Slot(int)
    @Slot(QFileInfo)
    def icon(self, icontype_or_qfileinfo):
        """Reimplement Qt method"""
        if isinstance(icontype_or_qfileinfo, QFileIconProvider.IconType):
            return super(IconProvider, self).icon(icontype_or_qfileinfo)
        else:
            qfileinfo = icontype_or_qfileinfo
            fname = osp.normpath(to_text_string(qfileinfo.absoluteFilePath()))
            if osp.isdir(fname):
                project = self.treeview.get_source_project(fname)
                if project is None:
                    return super(IconProvider, self).icon(qfileinfo)
                else:
                    return get_dir_icon(fname, project)
            else:
                ext = osp.splitext(fname)[1][1:]
                icon_path = get_image_path(ext+'.png', default=None)
                if icon_path is not None:
                    return get_icon(icon_path)
                else:
                    return super(IconProvider, self).icon(qfileinfo)


class ExplorerTreeWidget(FilteredDirView):
    """Explorer tree widget
    
    workspace: this is the explorer tree widget root path
    (this attribute name is specific to project explorer)"""

    select_workspace = Signal()
    
    def __init__(self, parent, show_hscrollbar=True):
        FilteredDirView.__init__(self, parent)
        
        self.workspace = Workspace()
        
        self.fsmodel.modelReset.connect(self.reset_icon_provider)
        self.reset_icon_provider()

        self.last_folder = None
        
        self.setSelectionMode(FilteredDirView.ExtendedSelection)
        
        self.setHeaderHidden(True)

        self.show_hscrollbar = show_hscrollbar

        # Enable drag & drop events
        self.setDragEnabled(True)
        self.setDragDropMode(FilteredDirView.DragDrop)

    #------DirView API---------------------------------------------------------
    def setup_view(self):
        """Setup view"""
        FilteredDirView.setup_view(self)

    def create_file_new_actions(self, fnames):
        """Return actions for submenu 'New...'"""
        new_project_act = create_action(self, text=_('Project...'),
                                        icon=get_icon('project_expanded.png'),
                                        triggered=self.new_project)
        if self.workspace.is_empty():
            new_project_act.setText(_('New project...'))
            return [new_project_act]
        else:
            new_actions = FilteredDirView.create_file_new_actions(self, fnames)
            return [new_project_act, None]+new_actions
        
    def create_file_import_actions(self, fnames):
        """Return actions for submenu 'Import...'"""
        import_folder_act = create_action(self,
                                text=_('Existing directory'),
                                icon=get_std_icon('DirOpenIcon'),
                                triggered=self.import_existing_directory)
        import_spyder_act = create_action(self,
                                text=_('Existing Spyder project'),
                                icon=get_icon('spyder.svg'),
                                triggered=self.import_existing_project)
        import_pydev_act = create_action(self,
                                text=_('Existing Pydev project'),
                                icon=get_icon('pydev.png'),
                                triggered=self.import_existing_pydev_project)
        return [import_folder_act, import_spyder_act, import_pydev_act]
        
    def create_file_manage_actions(self, fnames):
        """Reimplement DirView method"""
        only_folders = all([osp.isdir(_fn) for _fn in fnames])
        projects = [self.get_source_project(fname) for fname in fnames]
        pjfnames = list(zip(projects, fnames))
        any_project = any([_pr.is_root_path(_fn) for _pr, _fn in pjfnames])
        any_folder_in_path = any([_proj.is_in_pythonpath(_fn)
                                  for _proj, _fn in pjfnames])
        any_folder_not_in_path = only_folders and \
                                 any([not _proj.is_in_pythonpath(_fn)
                                      for _proj, _fn in pjfnames])
        open_act = create_action(self,
                            text=_('Open project'),
                            icon=get_icon('project_expanded.png'),
                            triggered=lambda:
                            self.open_projects(projects))
        close_act = create_action(self,
                            text=_('Close project'),
                            icon=get_icon('project_closed.png'),
                            triggered=lambda:
                            self.close_projects(projects))
        close_unrelated_act = create_action(self,
                            text=_('Close unrelated projects'),
                            triggered=lambda:
                            self.close_unrelated_projects(projects))
        manage_path_act = create_action(self,
                            icon=get_icon('pythonpath.png'),
                            text=_('PYTHONPATH manager'),
                            triggered=lambda:
                            self.manage_path(projects))
        relproj_act = create_action(self,
                            text=_('Edit related projects'),
                            triggered=lambda:
                            self.edit_related_projects(projects))
        state = self.workspace is not None\
                and len(self.workspace.projects) > 1
        relproj_act.setEnabled(state)
                    
        add_to_path_act = create_action(self,
                            text=_('Add to PYTHONPATH'),
                            icon=get_icon('add_to_path.png'),
                            triggered=lambda:
                            self.add_to_path(fnames))
        remove_from_path_act = create_action(self,
                            text=_('Remove from PYTHONPATH'),
                            icon=get_icon('remove_from_path.png'),
                            triggered=lambda:
                            self.remove_from_path(fnames))
        properties_act = create_action(self,
                            text=_('Properties'),
                            icon=get_icon('advanced.png'),
                            triggered=lambda:
                            self.show_properties(fnames))

        actions = []
        if any_project:
            if any([not _proj.is_opened() for _proj in projects]):
                actions += [open_act]
            if any([_proj.is_opened() for _proj in projects]):
                actions += [close_act, close_unrelated_act]
            actions += [manage_path_act, relproj_act, None]
        
        if only_folders:
            if any_folder_not_in_path:
                actions += [add_to_path_act]
            if any_folder_in_path:
                actions += [remove_from_path_act]
        actions += [None, properties_act, None]
        actions += FilteredDirView.create_file_manage_actions(self, fnames)
        return actions
        
    def create_context_menu_actions(self):
        """Reimplement DirView method"""
        if self.workspace.is_valid():
            # Workspace's root path is already defined
            return FilteredDirView.create_context_menu_actions(self)
        else:
            return []

    def setup_common_actions(self):
        """Setup context menu common actions"""
        actions = FilteredDirView.setup_common_actions(self)

        # Toggle horizontal scrollbar
        hscrollbar_action = create_action(self, _("Show horizontal scrollbar"),
                                          toggled=self.toggle_hscrollbar)
        hscrollbar_action.setChecked(self.show_hscrollbar)
        self.toggle_hscrollbar(self.show_hscrollbar)

        return actions + [hscrollbar_action]

    #------Public API----------------------------------------------------------
    @Slot(bool)
    def toggle_hscrollbar(self, checked):
        """Toggle horizontal scrollbar"""
        self.parent_widget.sig_option_changed.emit('show_hscrollbar', checked)
        self.show_hscrollbar = checked
        self.header().setStretchLastSection(not checked)
        self.header().setHorizontalScrollMode(QAbstractItemView.ScrollPerPixel)
        self.header().setResizeMode(QHeaderView.ResizeToContents)
        
    def set_folder_names(self, folder_names):
        """Set folder names"""
        self.setUpdatesEnabled(False)
        FilteredDirView.set_folder_names(self, folder_names)
        self.reset_icon_provider()
        self.setUpdatesEnabled(True)
        
    def reset_icon_provider(self):
        """Reset file system model icon provider
        The purpose of this is to refresh files/directories icons"""
        self.fsmodel.setIconProvider(IconProvider(self))

    def check_for_io_errors(self):
        """Eventually show a warning message box if IOError exception was
        raised when loading/saving the workspace or one of its projects"""
        txt = self.workspace.get_ioerror_warning_message()
        if txt:
            QMessageBox.critical(self, _('Workspace'),
                    _("The workspace was unable to load or save %s<br><br>"
                      "Please check if you have the permission to write the "
                      "associated configuration files.") % txt)
        
    def set_workspace(self, root_path):
        """Set project explorer's workspace directory"""
        self.workspace = Workspace()
        self.setModel(None)
        self.fsmodel = None
        self.proxymodel = None
        self.setup_fs_model()
        self.setup_proxy_model()
        self.workspace.set_root_path(root_path)
        self.set_root_path(root_path)
        for index in range(1, self.model().columnCount()):
            self.hideColumn(index)
        self.set_folder_names(self.workspace.get_folder_names())

        # The following fixes Issue 952: if we don't reset the "show all" 
        # option here, we will lose the feature because we have just rebuilt 
        # the fsmodel object from scratch. This would happen in particular 
        # when setting the workspace option in the project explorer widget
        # (see spyderlib/widgets/projectexplorer.py).
        self.set_show_all(self.show_all)

        self.parent_widget.pythonpath_changed.emit()
#        print "folders:", self.workspace.get_folder_names()
#        print "is_valid:", self.workspace.is_valid()
#        print "is_empty:", self.workspace.is_empty()
        
    def get_workspace(self):
        """Return project explorer's workspace directory"""
        return self.workspace.root_path
    
    def is_in_workspace(self, fname):
        """Return True if file/directory is in workspace"""
        return self.workspace.is_file_in_workspace(fname)
    
    def get_project_path_from_name(self, name):
        """Return project root path from name, knowing the workspace path"""
        return osp.join(self.get_workspace(), name)

    def get_source_project(self, fname):
        """Return project which contains source *fname*"""
        return self.workspace.get_source_project(fname)
        
    def get_project_from_name(self, name):
        """Return project's object from name"""
        return self.workspace.get_project_from_name(name)
        
    def get_pythonpath(self):
        """Return global PYTHONPATH (for all opened projects"""
        return self.workspace.get_pythonpath()
        
    def add_project(self, folder, silent=False):
        """Add project to tree"""
        if not self.is_valid_project_root_path(folder, silent=silent):
            return
        if not fixpath(folder).startswith(fixpath(self.root_path)):
            title = _("Import directory")
            answer = QMessageBox.warning(self, title,
                            _("The following directory is not in workspace:"
                              "<br><b>%s</b><br><br>"
                              "Do you want to continue (and copy the "
                              "directory to workspace)?") % folder,
                            QMessageBox.Yes|QMessageBox.No)
            if answer == QMessageBox.No:
                return
            name = self._select_project_name(title,
                                             default=osp.basename(folder))
            if name is None:
                return
            dst = self.get_project_path_from_name(name)
            try:
                shutil.copytree(folder, dst)
            except EnvironmentError as error:
                QMessageBox.critical(self, title,
                                     _("<b>Unable to %s <i>%s</i></b>"
                                       "<br><br>Error message:<br>%s"
                                       ) % (_('copy'), folder,
                                            to_text_string(error)))
            folder = dst
        
        project = self.workspace.add_project(folder)
        self.set_folder_names(self.workspace.get_folder_names())
        self.parent_widget.pythonpath_changed.emit()
        
        self.check_for_io_errors()
        
        return project
        
    def open_projects(self, projects, open_related=True):
        """Open projects"""
        self.workspace.open_projects(projects, open_related)
        self.parent_widget.pythonpath_changed.emit()
        self.reset_icon_provider()
        for project in projects:
            self.update(self.get_index(project.root_path))
        
    def close_projects(self, projects):
        """Close projects"""
        self.workspace.close_projects(projects)
        self.parent_widget.pythonpath_changed.emit()
        self.parent_widget.sig_projects_were_closed.emit()
        self.reset_icon_provider()
        for project in projects:
            index = self.get_index(project.root_path)
            self.update(index)
            self.collapse(index)
        
    def remove_projects(self, projects):
        """Remove projects"""
        self.workspace.remove_projects(projects)
        self.set_folder_names(self.workspace.get_folder_names())
        self.parent_widget.pythonpath_changed.emit()
        
    def close_unrelated_projects(self, projects):
        """Close unrelated projects"""
        unrelated_projects = self.workspace.close_unrelated_projects(projects)
        if unrelated_projects:
            self.reset_icon_provider()
            for project in unrelated_projects:
                self.update(self.get_index(project.root_path))
        
    def is_valid_project_root_path(self, root_path, silent=False):
        """Return True root_path is a valid project root path"""
        fixed_wr = fixpath(self.root_path)  # workspace root path
        fixed_pr = fixpath(osp.dirname(root_path))  # project root path
        if self.workspace.has_project(root_path):
            if not silent:
                QMessageBox.critical(self, _("Project Explorer"),
                                     _("The project <b>%s</b>"
                                       " is already opened!"
                                       ) % osp.basename(root_path))
            return False
        elif fixed_pr != fixed_wr and fixed_pr.startswith(fixed_wr):
            if not silent:
                QMessageBox.warning(self, _("Project Explorer"),
                                    _("The project root path directory "
                                      "is inside the workspace but not as the "
                                      "expected tree level. It is not a "
                                      "directory of the workspace:<br>"
                                      "<b>%s</b>") % self.get_workspace())
        return True
    
    def _select_project_name(self, title, default=None):
        """Select project name"""
        name = '' if default is None else default
        while True:
            name, valid = QInputDialog.getText(self, title, _('Project name:'),
                                               QLineEdit.Normal, name)
            if valid and name:
                name = to_text_string(name)
                pattern = r'[a-zA-Z][a-zA-Z0-9\_\-]*$'
                match = re.match(pattern, name)
                path = self.get_project_path_from_name(name)
                if self.workspace.has_project(name):
                    QMessageBox.critical(self, title,
                                         _("A project named "
                                           "<b>%s</b> already exists") % name)
                    continue
                elif match is None:
                    QMessageBox.critical(self, title,
                                         _("Invalid project name.<br><br>"
                                           "Name must match the following "
                                           "regular expression:"
                                           "<br><b>%s</b>") % pattern)
                    continue
                elif osp.isdir(path):
                    answer = QMessageBox.warning(self, title,
                                    _("The following directory is not empty:"
                                      "<br><b>%s</b><br><br>"
                                      "Do you want to continue?") % path,
                                    QMessageBox.Yes|QMessageBox.No)
                    if answer == QMessageBox.No:
                        continue
                return name
            else:
                return

    @Slot()
    def new_project(self):
        """Return True if project was created"""
        title = _('New project')
        if self.workspace.is_valid():
            name = self._select_project_name(title)
            if name is not None:
                folder = self.get_project_path_from_name(name)
                self.add_project(folder)
        else:
            answer = QMessageBox.critical(self, title,
                                          _("The current workspace has "
                                            "not been configured yet.\n"
                                            "Do you want to do this now?"),
                                          QMessageBox.Yes|QMessageBox.Cancel)
            if answer == QMessageBox.Yes:
                self.select_workspace.emit()
        
    def _select_existing_directory(self):
        """Select existing source code directory,
        to be used as a new project root path
        (copied into the current project's workspace directory if necessary)"""
        if self.last_folder is None:
            self.last_folder = self.workspace.root_path
        while True:
            self.parent_widget.redirect_stdio.emit(False)
            folder = getexistingdirectory(self, _("Select directory"),
                                          self.last_folder)
            self.parent_widget.redirect_stdio.emit(True)
            if folder:
                folder = osp.abspath(folder)
                self.last_folder = folder
                if not self.is_valid_project_root_path(folder):
                    continue
                return folder
            else:
                return

    @Slot()
    def import_existing_directory(self):
        """Create project from existing directory
        Eventually copy the whole directory to current workspace"""
        folder = self._select_existing_directory()
        if folder is None:
            return
        self.add_project(folder)
    
    def __select_existing_project(self, typename, configname):
        """Select existing project"""
        title = _('Import existing project')
        while True:
            folder = self._select_existing_directory()
            if folder is None:
                return
            if not osp.isfile(osp.join(folder, configname)):
                subfolders = [osp.join(folder, _f) for _f in os.listdir(folder)
                              if osp.isdir(osp.join(folder, _f))
                              and osp.isfile(osp.join(folder, _f, configname))]
                if subfolders:
                    data = []
                    for subfolder in subfolders:
                        data.append((subfolder, False))
                    comment = _("Select projects to import")
                    result = fedit(data, title=title, comment=comment)
                    if result is None:
                        return
                    else:
                        selected_folders = []
                        for index, is_selected in enumerate(result):
                            if is_selected:
                                selected_folders.append(subfolders[index])
                        return selected_folders
                else:
                    QMessageBox.critical(self, title,
                                     _("The folder <i>%s</i> "
                                       "does not contain a valid %s project"
                                       ) % (osp.basename(folder), typename))
                    continue
            return folder

    @Slot()
    def import_existing_project(self):
        """Import existing project"""
        folders = self.__select_existing_project("Spyder", Project.CONFIG_NAME)
        if folders is None:
            return
        if not isinstance(folders, (tuple, list)):
            folders = [folders]
        for folder in folders:
            self.add_project(folder, silent=True)

    @Slot()
    def import_existing_pydev_project(self):
        """Import existing Pydev project"""
        folders = self.__select_existing_project("Pydev", ".pydevproject")
        if folders is None:
            return
        if not isinstance(folders, (tuple, list)):
            folders = [folders]
        for folder in folders:
            try:
                name, related_projects, path = get_pydev_project_infos(folder)
            except RuntimeError as error:
                QMessageBox.critical(self,
                            _('Import existing Pydev project'),
                            _("<b>Unable to read Pydev project <i>%s</i></b>"
                              "<br><br>Error message:<br>%s"
                              ) % (osp.basename(folder),
                                   to_text_string(error)))
            finally:
                project = self.add_project(folder, silent=True)
                if project is not None:
                    project.name = name
                    project.set_related_projects(related_projects)
                    project.set_pythonpath(path)
                    self.parent_widget.pythonpath_changed.emit()

    def rename_file(self, fname):
        """Rename file"""
        path = FilteredDirView.rename_file(self, fname)
        if path:
            project = self.get_source_project(fname)
            if project.is_root_path(fname):
                self.workspace.rename_project(project, osp.basename(path))
                self.set_folder_names(self.workspace.get_folder_names())
            else:
                self.remove_path_from_project_pythonpath(project, fname)
    
    def remove_tree(self, dirname):
        """Remove whole directory tree"""
        FilteredDirView.remove_tree(self, dirname)
        project = self.get_source_project(dirname)
        self.remove_path_from_project_pythonpath(project, dirname)
    
    def delete_file(self, fname, multiple, yes_to_all):
        """Delete file"""
        if multiple:
            pj_buttons = QMessageBox.Yes|QMessageBox.No|QMessageBox.Cancel
        else:
            pj_buttons = QMessageBox.Yes|QMessageBox.No
        project = self.get_source_project(fname)
        if project.is_root_path(fname):
            answer = QMessageBox.warning(self, _("Delete"),
                            _("Do you really want "
                              "to delete project <b>%s</b>?<br><br>"
                              "Note: project files won't be deleted from "
                              "disk.") % project.name, pj_buttons)
            if answer == QMessageBox.Yes:
                self.remove_projects([project])
                return yes_to_all
        else:
            return FilteredDirView.delete_file(self, fname, multiple,
                                               yes_to_all)
    
    def add_to_path(self, fnames):
        """Add fnames to path"""
        indexes = []
        for path in fnames:
            project = self.get_source_project(path)
            if project.add_to_pythonpath(path):
                self.parent_widget.pythonpath_changed.emit()
                indexes.append(self.get_index(path))
        if indexes:
            self.reset_icon_provider()
            for index in indexes:
                self.update(index)
    
    def remove_path_from_project_pythonpath(self, project, path):
        """Remove path from project's PYTHONPATH"""
        ok = project.remove_from_pythonpath(path)
        self.parent_widget.pythonpath_changed.emit()
        return ok
    
    def remove_from_path(self, fnames):
        """Remove from path"""
        indexes = []
        for path in fnames:
            project = self.get_source_project(path)
            if self.remove_path_from_project_pythonpath(project, path):
                indexes.append(self.get_index(path))
        if indexes:
            self.reset_icon_provider()
            for index in indexes:
                self.update(index)
    
    def manage_path(self, projects):
        """Manage path"""
        for project in projects:
            pathlist = project.get_pythonpath()
            dlg = PathManager(self, pathlist, sync=False)
            dlg.exec_()
            project.set_pythonpath(dlg.get_path_list())
            self.parent_widget.pythonpath_changed.emit()
    
    def edit_related_projects(self, projects):
        """Edit related projects"""
        title = _('Related projects')
        for project in projects:
            related_projects = project.get_related_projects()
            data = []
            other_projects = self.workspace.get_other_projects(project)
            for proj in other_projects:
                name = proj.name
                data.append((name, name in related_projects))
            comment = _("Select projects which are related to "
                        "<b>%s</b>") % project.name
            result = fedit(data, title=title, comment=comment)
            if result is not None:
                related_projects = []
                for index, is_related in enumerate(result):
                    if is_related:
                        name = other_projects[index].name
                        related_projects.append(name)
                project.set_related_projects(related_projects)
    
    def show_properties(self, fnames):
        """Show properties"""
        pathlist = sorted(fnames)
        dirlist = [path for path in pathlist if osp.isdir(path)]
        for path in pathlist[:]:
            for folder in dirlist:
                if path != folder and path.startswith(folder):
                    pathlist.pop(pathlist.index(path))
        files, lines = 0, 0
        for path in pathlist:
            f, l = misc.count_lines(path)
            files += f
            lines += l
        QMessageBox.information(self, _("Project Explorer"),
                                _("Statistics on source files only:<br>"
                                  "(Python, C/C++, Fortran)<br><br>"
                                  "<b>%s</b> files.<br>"
                                  "<b>%s</b> lines of code."
                                  ) % (str(files), str(lines)))
            
    #---- Internal drag & drop
    def dragMoveEvent(self, event):
        """Reimplement Qt method"""
        index = self.indexAt(event.pos())
        if index:
            dst = self.get_filename(index)
            if osp.isdir(dst):
                event.acceptProposedAction()
            else:
                event.ignore()
        else:
            event.ignore()

    def dropEvent(self, event):
        """Reimplement Qt method"""
        event.ignore()
        action = event.dropAction()
        if action not in (Qt.MoveAction, Qt.CopyAction):
            return
        
#        # QTreeView must not remove the source items even in MoveAction mode:
#        event.setDropAction(Qt.CopyAction)
        
        dst = self.get_filename(self.indexAt(event.pos()))
        yes_to_all, no_to_all = None, None
        src_list = [to_text_string(url.toString())
                    for url in event.mimeData().urls()]
        if len(src_list) > 1:
            buttons = QMessageBox.Yes|QMessageBox.YesAll| \
                      QMessageBox.No|QMessageBox.NoAll|QMessageBox.Cancel
        else:
            buttons = QMessageBox.Yes|QMessageBox.No
        for src in src_list:
            if src == dst:
                continue
            dst_fname = osp.join(dst, osp.basename(src))
            if osp.exists(dst_fname):
                if yes_to_all is not None or no_to_all is not None:
                    if no_to_all:
                        continue
                elif osp.isfile(dst_fname):
                    answer = QMessageBox.warning(self, _('Project explorer'),
                              _('File <b>%s</b> already exists.<br>'
                                'Do you want to overwrite it?') % dst_fname,
                              buttons)
                    if answer == QMessageBox.No:
                        continue
                    elif answer == QMessageBox.Cancel:
                        break
                    elif answer == QMessageBox.YesAll:
                        yes_to_all = True
                    elif answer == QMessageBox.NoAll:
                        no_to_all = True
                        continue
                else:
                    QMessageBox.critical(self, _('Project explorer'),
                                         _('Folder <b>%s</b> already exists.'
                                           ) % dst_fname, QMessageBox.Ok)
                    event.setDropAction(Qt.CopyAction)
                    return
            try:
                if action == Qt.CopyAction:
                    if osp.isfile(src):
                        shutil.copy(src, dst)
                    else:
                        shutil.copytree(src, dst)
                else:
                    if osp.isfile(src):
                        misc.move_file(src, dst)
                    else:
                        shutil.move(src, dst)
                    self.parent_widget.removed.emit(src)
            except EnvironmentError as error:
                if action == Qt.CopyAction:
                    action_str = _('copy')
                else:
                    action_str = _('move')
                QMessageBox.critical(self, _("Project Explorer"),
                                     _("<b>Unable to %s <i>%s</i></b>"
                                       "<br><br>Error message:<br>%s"
                                       ) % (action_str, src,
                                            to_text_string(error)))


class WorkspaceSelector(QWidget):
    """Workspace selector widget"""
    TITLE = _('Select an existing workspace directory, or create a new one')
    TIP = _("<u><b>What is the workspace?</b></u>"
            "<br><br>"
            "A <b>Spyder workspace</b> is a directory on your filesystem that "
            "contains Spyder projects and <b>.spyderworkspace</b> configuration "
            "file."
            "<br><br>"
            "A <b>Spyder project</b> is a directory with source code (and other "
            "related files) and a configuration file (named "
            "<b>.spyderproject</b>) with project settings (PYTHONPATH, linked "
            "projects, ...).<br>"
            )
    
    selected_workspace = Signal(str)

    def __init__(self, parent):
        super(WorkspaceSelector, self).__init__(parent)
        self.browse_btn = None
        self.create_btn = None
        self.line_edit = None
        self.first_time = True
        
    def set_workspace(self, path):
        """Set workspace directory"""
        self.line_edit.setText(path)
        
    def setup_widget(self):
        """Setup workspace selector widget"""
        self.line_edit = QLineEdit()
        self.line_edit.setAlignment(Qt.AlignRight)
        self.line_edit.setToolTip(_("This is the current workspace directory")\
                                  +'<br><br>'+self.TIP)
        self.line_edit.setReadOnly(True)
        self.line_edit.setDisabled(True)
        self.browse_btn = QPushButton(get_std_icon('DirOpenIcon'), "", self)
        self.browse_btn.setToolTip(self.TITLE)
        self.browse_btn.clicked.connect(self.select_directory)
        layout = QHBoxLayout()
        layout.addWidget(self.line_edit)
        layout.addWidget(self.browse_btn)
        layout.setContentsMargins(0, 0, 0, 0)
        self.setLayout(layout)
    
    def select_directory(self):
        """Select directory"""
        if self.first_time:
            QMessageBox.information(self, self.TITLE, self.TIP)
            self.first_time = False
        basedir = to_text_string(self.line_edit.text())
        if not osp.isdir(basedir):
            basedir = getcwd()
        while True:
            self.parent().redirect_stdio.emit(False)
            directory = getexistingdirectory(self, self.TITLE, basedir)
            self.parent().redirect_stdio.emit(True)
            if not directory:
                break
            path = osp.join(directory, Workspace.CONFIG_NAME)
            if not osp.isfile(path):
                answer = QMessageBox.warning(self, self.TITLE,
                              _("The following directory is not a Spyder "
                                "workspace:<br>%s<br><br>Do you want to "
                                "create a new workspace in this directory?"
                                ) % directory, QMessageBox.Yes|QMessageBox.No)
                if answer == QMessageBox.No:
                    continue
            directory = osp.abspath(osp.normpath(directory))
            self.set_workspace(directory)
            self.selected_workspace.emit(directory)
            break


class ProjectExplorerWidget(QWidget):
    """Project Explorer"""
    sig_option_changed = Signal(str, object)
    sig_open_file = Signal(str)
    
    def __init__(self, parent, name_filters=['*.py', '*.pyw'],
                 show_all=False, show_hscrollbar=True):
        QWidget.__init__(self, parent)
        self.treewidget = None
        self.selector = None
        self.setup_layout(name_filters, show_all, show_hscrollbar)
        
    def setup_layout(self, name_filters, show_all, show_hscrollbar):
        """Setup project explorer widget layout"""
        self.selector = WorkspaceSelector(self)
        self.selector.setup_widget()
        self.selector.selected_workspace.connect(self.set_workspace)

        self.treewidget = ExplorerTreeWidget(self,
                                             show_hscrollbar=show_hscrollbar)
<<<<<<< HEAD
        self.treewidget.setup(name_filters=name_filters,
                              show_all=show_all, valid_types=valid_types)
        self.treewidget.select_workspace.connect(self.selector.select_directory)
=======
        self.treewidget.setup(name_filters=name_filters, show_all=show_all)
        self.connect(self.treewidget, SIGNAL('select_workspace()'),
                     self.selector.select_directory)
>>>>>>> 03cbc54f
        
        layout = QVBoxLayout()
        layout.setContentsMargins(0, 0, 0, 0)
        layout.addWidget(self.selector)
        layout.addWidget(self.treewidget)
        self.setLayout(layout)
        
    def set_workspace(self, path):
        """Set current workspace"""
        path = osp.normpath(to_text_string(path))
        if path is not None and osp.isdir(path):
            self.treewidget.set_workspace(path)
            self.selector.set_workspace(path)
    
    def check_for_io_errors(self):
        """Check for I/O errors that may occured when loading/saving 
        projects or the workspace itself and warn the user"""
        self.treewidget.check_for_io_errors()
            
    def get_workspace(self):
        """Return current workspace path"""
        return self.treewidget.get_workspace()
        
    def closing_widget(self):
        """Perform actions before widget is closed"""
        pass
        
    def add_project(self, project):
        """Add project"""
        return self.treewidget.add_project(project)

    def get_pythonpath(self):
        """Return PYTHONPATH"""
        return self.treewidget.get_pythonpath()
    
    def get_source_project(self, fname):
        """Return project which contains source *fname*"""
        return self.treewidget.get_source_project(fname)


class Test(QWidget):
    def __init__(self):
        QWidget.__init__(self)
        vlayout = QVBoxLayout()
        self.setLayout(vlayout)
        
        self.explorer = ProjectExplorerWidget(None, show_all=True)
        self.explorer.set_workspace(r'D:/Python')
#        p1 = self.explorer.add_project(r"D:/Python/spyder")
#        p1.set_pythonpath([r"D:\Python\spyder\spyderlib"])
#        p1.save()
#        self.treewidget.close_projects(p1)
#        _p2 = self.explorer.add_project(r"D:\Python\test_project")
        
        vlayout.addWidget(self.explorer)
        
        hlayout1 = QHBoxLayout()
        vlayout.addLayout(hlayout1)
        label = QLabel("<b>Open file:</b>")
        label.setAlignment(Qt.AlignRight)
        hlayout1.addWidget(label)
        self.label1 = QLabel()
        hlayout1.addWidget(self.label1)
        self.explorer.sig_open_file.connect(self.label1.setText)
        
        hlayout3 = QHBoxLayout()
        vlayout.addLayout(hlayout3)
        label = QLabel("<b>Option changed:</b>")
        label.setAlignment(Qt.AlignRight)
        hlayout3.addWidget(label)
        self.label3 = QLabel()
        hlayout3.addWidget(self.label3)
        self.explorer.sig_option_changed.connect(
           lambda x, y: self.label3.setText('option_changed: %r, %r' % (x, y)))


if __name__ == "__main__":
    from spyderlib.utils.qthelpers import qapplication
    app = qapplication()
    test = Test()
    test.resize(640, 480)
    test.show()
    app.exec_()
<|MERGE_RESOLUTION|>--- conflicted
+++ resolved
@@ -1,1371 +1,1364 @@
-# -*- coding: utf-8 -*-
-#
-# Copyright © 2010-2011 Pierre Raybaut
-# Licensed under the terms of the MIT License
-# (see spyderlib/__init__.py for details)
-
-"""Project Explorer"""
-
-# pylint: disable=C0103
-
-from __future__ import print_function
-
-from spyderlib.qt.QtGui import (QVBoxLayout, QLabel, QHBoxLayout, QWidget,
-                                QFileIconProvider, QMessageBox, QInputDialog,
-                                QLineEdit, QPushButton, QHeaderView,
-                                QAbstractItemView)
-from spyderlib.qt.QtCore import Qt, QFileInfo, Slot, Signal
-from spyderlib.qt.compat import getexistingdirectory
-
-import os
-import re
-import shutil
-import os.path as osp
-import xml.etree.ElementTree as ElementTree
-
-# Local imports
-from spyderlib.utils import misc
-from spyderlib.utils.qthelpers import get_icon, get_std_icon, create_action
-from spyderlib.baseconfig import _, STDERR, get_image_path
-from spyderlib.widgets.explorer import FilteredDirView, listdir, fixpath
-from spyderlib.widgets.formlayout import fedit
-from spyderlib.widgets.pathmanager import PathManager
-from spyderlib.py3compat import to_text_string, getcwd, pickle
-
-
-def has_children_files(path, include, exclude, show_all):
-    """Return True if path has children files"""
-    try:
-        return len( listdir(path, include, exclude, show_all) ) > 0
-    except (IOError, OSError):
-        return False
-
-
-def is_drive_path(path):
-    """Return True if path is a drive (Windows)"""
-    path = osp.abspath(path)
-    return osp.normpath(osp.join(path, osp.pardir)) == path
-
-
-def get_dir_icon(dirname, project):
-    """Return appropriate directory icon"""
-    if is_drive_path(dirname):
-        return get_std_icon('DriveHDIcon')
-    prefix = 'pp_' if dirname in project.get_pythonpath() else ''
-    if dirname == project.root_path:
-        if project.is_opened():
-            return get_icon(prefix+'project.png')
-        else:
-            return get_icon('project_closed.png')
-    elif osp.isfile(osp.join(dirname, '__init__.py')):
-        return get_icon(prefix+'package.png')
-    else:
-        return get_icon(prefix+'folder.png')
-
-
-class Project(object):
-    """Spyder project"""
-    CONFIG_NAME = '.spyderproject'
-    CONFIG_ATTR = ('name', 'related_projects', 'relative_pythonpath', 'opened')
-    
-    def __init__(self):
-        self.name = None
-        self.root_path = None
-        self.related_projects = [] # storing project path, not project objects
-        self.pythonpath = []
-        self.opened = True
-        self.ioerror_flag = False
-
-    def set_root_path(self, root_path):
-        """Set workspace root path"""
-        if self.name is None:
-            self.name = osp.basename(root_path)
-        self.root_path = to_text_string(root_path)
-        config_path = self.__get_project_config_path()
-        if osp.exists(config_path):
-            self.load()
-        else:
-            if not osp.isdir(self.root_path):
-                os.mkdir(self.root_path)
-            self.save()
-            
-    def rename(self, new_name):
-        """Rename project and rename its root path accordingly"""
-        old_name = self.name
-        self.name = new_name
-        pypath = self.relative_pythonpath
-        self.root_path = self.root_path[:-len(old_name)]+new_name
-        self.relative_pythonpath = pypath
-        self.save()
-
-    def _get_relative_pythonpath(self):
-        """Return PYTHONPATH list as relative paths"""
-        # Workaround to replace os.path.relpath (new in Python v2.6):
-        offset = len(self.root_path)+len(os.pathsep)
-        return [path[offset:] for path in self.pythonpath]
-
-    def _set_relative_pythonpath(self, value):
-        """Set PYTHONPATH list relative paths"""
-        self.pythonpath = [osp.abspath(osp.join(self.root_path, path))
-                           for path in value]
-        
-    relative_pythonpath = property(_get_relative_pythonpath,
-                                   _set_relative_pythonpath)
-        
-    def __get_project_config_path(self):
-        """Return project configuration path"""
-        return osp.join(self.root_path, self.CONFIG_NAME)
-        
-    def load(self):
-        """Load project data"""
-        fname = self.__get_project_config_path()
-        try:
-            # Old format (Spyder 2.0-2.1 for Python 2)
-            with open(fname, 'U') as fdesc:
-                data = pickle.loads(fdesc.read())
-        except (pickle.PickleError, TypeError, UnicodeDecodeError):
-            try:
-                # New format (Spyder >=2.2 for Python 2 and Python 3)
-                with open(fname, 'rb') as fdesc:
-                    data = pickle.loads(fdesc.read())
-            except (IOError, OSError, pickle.PickleError):
-                self.ioerror_flag = True
-                return
-        # Compatibilty with old project explorer file format:
-        if 'relative_pythonpath' not in data:
-            print("Warning: converting old configuration file " \
-                            "for project '%s'" % data['name'], file=STDERR)
-            self.pythonpath = data['pythonpath']
-            data['relative_pythonpath'] = self.relative_pythonpath
-        for attr in self.CONFIG_ATTR:
-            setattr(self, attr, data[attr])
-        self.save()
-    
-    def save(self):
-        """Save project data"""
-        data = {}
-        for attr in self.CONFIG_ATTR:
-            data[attr] = getattr(self, attr)
-        try:
-            with open(self.__get_project_config_path(), 'wb') as fdesc:
-                pickle.dump(data, fdesc, 2)
-        except (IOError, OSError):
-            self.ioerror_flag = True
-        
-    def delete(self):
-        """Delete project"""
-        os.remove(self.__get_project_config_path())
-        
-    #------Misc.
-    def get_related_projects(self):
-        """Return related projects path list"""
-        return self.related_projects
-    
-    def set_related_projects(self, related_projects):
-        """Set related projects"""
-        self.related_projects = related_projects
-        self.save()
-        
-    def open(self):
-        """Open project"""
-        self.opened = True
-        self.save()
-        
-    def close(self):
-        """Close project"""
-        self.opened = False
-        self.save()
-        
-    def is_opened(self):
-        """Return True if project is opened"""
-        return self.opened
-    
-    def is_file_in_project(self, fname):
-        """Return True if file *fname* is in one of the project subfolders"""
-        fixed_root = fixpath(self.root_path)
-        return fixpath(fname) == fixed_root \
-               or fixpath(osp.dirname(fname)).startswith(fixed_root)
-               
-    def is_root_path(self, dirname):
-        """Return True if dirname is project's root path"""
-        return fixpath(dirname) == fixpath(self.root_path)
-    
-    def is_in_pythonpath(self, dirname):
-        """Return True if dirname is in project's PYTHONPATH"""
-        return fixpath(dirname) in [fixpath(_p) for _p in self.pythonpath]
-        
-    #------Python Path
-    def get_pythonpath(self):
-        """Return a copy of pythonpath attribute"""
-        return self.pythonpath[:]
-    
-    def set_pythonpath(self, pythonpath):
-        """Set project's PYTHONPATH"""
-        self.pythonpath = pythonpath
-        self.save()
-        
-    def remove_from_pythonpath(self, path):
-        """Remove path from project's PYTHONPATH
-        Return True if path was removed, False if it was not found"""
-        pathlist = self.get_pythonpath()
-        if path in pathlist:
-            pathlist.pop(pathlist.index(path))
-            self.set_pythonpath(pathlist)
-            return True
-        else:
-            return False
-        
-    def add_to_pythonpath(self, path):
-        """Add path to project's PYTHONPATH
-        Return True if path was added, False if it was already there"""
-        pathlist = self.get_pythonpath()
-        if path in pathlist:
-            return False
-        else:
-            pathlist.insert(0, path)
-            self.set_pythonpath(pathlist)
-            return True
-
-
-class Workspace(object):
-    """Spyder workspace
-    Set of projects with common root path parent directory"""
-    CONFIG_NAME = '.spyderworkspace'
-    CONFIG_ATTR = ('name', 'project_paths', )
-    
-    def __init__(self):
-        self.name = None
-        self.root_path = None
-        self.projects = []
-        self.ioerror_flag = False
-        
-    def _get_project_paths(self):
-        """Return workspace projects root path list"""
-        # Convert project absolute paths to paths relative to Workspace root
-        offset = len(self.root_path)+len(os.pathsep)
-        return [proj.root_path[offset:] for proj in self.projects]
-
-    def _set_project_paths(self, pathlist):
-        """Set workspace projects root path list"""
-        # Convert paths relative to Workspace root to project absolute paths
-        for path in pathlist:
-            if path.startswith(self.root_path):
-                # do nothing, this is the old Workspace format
-                root_path = path
-            else:
-                root_path = osp.join(self.root_path, path)
-            self.add_project(root_path)
-            
-    project_paths = property(_get_project_paths, _set_project_paths)
-    
-    def is_valid(self):
-        """Return True if workspace is valid (i.e. root path is defined)"""
-        return self.root_path is not None and osp.isdir(self.root_path)
-    
-    def is_empty(self):
-        """Return True if workspace is empty (i.e. no project)"""
-        if not self.is_valid():
-            return
-        return len(self.projects) == 0
-
-    def set_root_path(self, root_path):
-        """Set workspace root path"""
-        if self.name is None:
-            self.name = osp.basename(root_path)
-        self.root_path = to_text_string(osp.abspath(root_path))
-        config_path = self.__get_workspace_config_path()
-        if osp.exists(config_path):
-            self.load()
-        else:
-            self.save()
-            
-    def set_name(self, name):
-        """Set workspace name"""
-        self.name = name
-        self.save()
-        
-    def __get_workspace_config_path(self):
-        """Return project configuration path"""
-        return osp.join(self.root_path, self.CONFIG_NAME)
-        
-    def load(self):
-        """Load workspace data"""
-        fname = self.__get_workspace_config_path()
-        try:
-            # Old format (Spyder 2.0-2.1 for Python 2)
-            with open(fname, 'U') as fdesc:
-                data = pickle.loads(fdesc.read())
-        except (pickle.PickleError, TypeError, UnicodeDecodeError):
-            try:
-                # New format (Spyder >=2.2 for Python 2 and Python 3)
-                with open(fname, 'rb') as fdesc:
-                    data = pickle.loads(fdesc.read())
-            except (IOError, OSError, pickle.PickleError):
-                self.ioerror_flag = True
-                return
-        for attr in self.CONFIG_ATTR:
-            setattr(self, attr, data[attr])
-        self.save()
-    
-    def save(self):
-        """Save workspace data"""
-        data = {}
-        for attr in self.CONFIG_ATTR:
-            data[attr] = getattr(self, attr)
-        try:
-            with open(self.__get_workspace_config_path(), 'wb') as fdesc:
-                pickle.dump(data, fdesc, 2)
-        except (IOError, OSError):
-            self.ioerror_flag = True
-        
-    def delete(self):
-        """Delete workspace"""
-        os.remove(self.__get_workspace_config_path())
-        
-    #------Misc.
-    def get_ioerror_warning_message(self):
-        """Return a warning message if IOError exception was raised when 
-        loading/saving the workspace or one of its projects"""
-        txt = ""
-        projlist = [_p.name for _p in self.projects if _p.ioerror_flag]
-        if self.ioerror_flag:
-            txt += _("its own configuration file")
-            if projlist:
-                txt += _(" and ")
-            else:
-                txt += "."
-        if projlist:
-            txt += _("the following projects:<br>%s") % ", ".join(projlist)
-        return txt
-        
-    def is_file_in_workspace(self, fname):
-        """Return True if file *fname* is in one of the projects"""
-        return any([proj.is_file_in_project(fname) for proj in self.projects])
-        
-    def is_file_in_closed_project(self, fname):
-        """Return True if file *fname* is in one of the closed projects"""
-        return any([proj.is_file_in_project(fname) for proj in self.projects
-                    if not proj.is_opened()])
-    
-    def is_in_pythonpath(self, dirname):
-        """Return True if dirname is in workspace's PYTHONPATH"""
-        return any([proj.is_in_pythonpath(dirname) for proj in self.projects])
-    
-    def has_project(self, root_path_or_name):
-        """Return True if workspace has a project
-        with given root path or name"""
-        checklist = [project.root_path for project in self.projects
-                     ]+[project.name for project in self.projects]
-        return root_path_or_name in checklist
-
-    def get_source_project(self, fname):
-        """Return project which contains source *fname*"""
-        for project in self.projects:
-            if project.is_file_in_project(fname):
-                return project
-        
-    def get_project_from_name(self, name):
-        """Return project's object from name"""
-        for project in self.projects:
-            if project.name == name:
-                return project
-
-    def get_folder_names(self):
-        """Return all project folder names (root path basename)"""
-        return [osp.basename(proj.root_path) for proj in self.projects]
-        
-    def add_project(self, root_path):
-        """Create project from root path, add it to workspace
-        Return the created project instance"""
-        project = Project()
-        try:
-            project.set_root_path(root_path)
-        except OSError:
-            #  This may happens when loading a Workspace with absolute paths
-            #  which has just been moved to a different location
-            return
-        self.projects.append(project)
-        self.save()
-        
-    def open_projects(self, projects, open_related=True):
-        """Open projects"""
-        for project in projects:
-            project.open()
-            related_projects = project.get_related_projects()
-            if open_related:
-                for projname in related_projects:
-                    for relproj in self.projects:
-                        if relproj.name == projname:
-                            self.open_projects(relproj, open_related=False)
-        self.save()
-        
-    def close_projects(self, projects):
-        """Close projects"""
-        for project in projects:
-            project.close()
-        self.save()
-        
-    def remove_projects(self, projects):
-        """Remove projects"""
-        for project in projects:
-            project.delete()
-            self.projects.pop(self.projects.index(project))
-        self.save()
-        
-    def close_unrelated_projects(self, projects):
-        """Close unrelated projects"""
-        unrelated_projects = []
-        for project in projects:
-            for proj in self.projects:
-                if proj is project:
-                    continue
-                if proj.name in project.get_related_projects():
-                    continue
-                if project.name in proj.get_related_projects():
-                    continue
-                unrelated_projects.append(proj)
-        self.close_projects(unrelated_projects)
-        self.save()
-        return unrelated_projects
-        
-    def rename_project(self, project, new_name):
-        """Rename project, update the related projects if necessary"""
-        old_name = project.name
-        for proj in self.projects:
-            relproj = proj.get_related_projects()
-            if old_name in relproj:
-                relproj[relproj.index(old_name)] = new_name
-                proj.set_related_projects(relproj)
-        project.rename(new_name)
-        self.save()
-        
-    def get_other_projects(self, project):
-        """Return all projects, except given project"""
-        return [_p for _p in self.projects if _p is not project]
-        
-    #------Python Path
-    def get_pythonpath(self):
-        """Return global PYTHONPATH (for all opened projects"""
-        pythonpath = []
-        for project in self.projects:
-            if project.is_opened():
-                pythonpath += project.get_pythonpath()
-        return pythonpath
-
-
-def get_pydev_project_infos(project_path):
-    """Return Pydev project infos: name, related projects and PYTHONPATH"""
-    root = ElementTree.parse(osp.join(project_path, ".pydevproject"))
-    path = []
-    project_root = osp.dirname(project_path)
-    for element in root.getiterator():
-        if element.tag == 'path':
-            path.append(osp.abspath(osp.join(project_root, element.text[1:])))
-
-    root = ElementTree.parse(osp.join(project_path, ".project"))
-    related_projects = []
-    name = None
-    for element in root.getiterator():
-        if element.tag == 'project':
-            related_projects.append(element.text)
-        elif element.tag == 'name' and name is None:
-            name = element.text
-            
-    return name, related_projects, path
-
-
-class IconProvider(QFileIconProvider):
-    """Project tree widget icon provider"""
-    def __init__(self, treeview):
-        super(IconProvider, self).__init__()
-        self.treeview = treeview
-        
-    @Slot(int)
-    @Slot(QFileInfo)
-    def icon(self, icontype_or_qfileinfo):
-        """Reimplement Qt method"""
-        if isinstance(icontype_or_qfileinfo, QFileIconProvider.IconType):
-            return super(IconProvider, self).icon(icontype_or_qfileinfo)
-        else:
-            qfileinfo = icontype_or_qfileinfo
-            fname = osp.normpath(to_text_string(qfileinfo.absoluteFilePath()))
-            if osp.isdir(fname):
-                project = self.treeview.get_source_project(fname)
-                if project is None:
-                    return super(IconProvider, self).icon(qfileinfo)
-                else:
-                    return get_dir_icon(fname, project)
-            else:
-                ext = osp.splitext(fname)[1][1:]
-                icon_path = get_image_path(ext+'.png', default=None)
-                if icon_path is not None:
-                    return get_icon(icon_path)
-                else:
-                    return super(IconProvider, self).icon(qfileinfo)
-
-
-class ExplorerTreeWidget(FilteredDirView):
-    """Explorer tree widget
-    
-    workspace: this is the explorer tree widget root path
-    (this attribute name is specific to project explorer)"""
-
-    select_workspace = Signal()
-    
-    def __init__(self, parent, show_hscrollbar=True):
-        FilteredDirView.__init__(self, parent)
-        
-        self.workspace = Workspace()
-        
-        self.fsmodel.modelReset.connect(self.reset_icon_provider)
-        self.reset_icon_provider()
-
-        self.last_folder = None
-        
-        self.setSelectionMode(FilteredDirView.ExtendedSelection)
-        
-        self.setHeaderHidden(True)
-
-        self.show_hscrollbar = show_hscrollbar
-
-        # Enable drag & drop events
-        self.setDragEnabled(True)
-        self.setDragDropMode(FilteredDirView.DragDrop)
-
-    #------DirView API---------------------------------------------------------
-    def setup_view(self):
-        """Setup view"""
-        FilteredDirView.setup_view(self)
-
-    def create_file_new_actions(self, fnames):
-        """Return actions for submenu 'New...'"""
-        new_project_act = create_action(self, text=_('Project...'),
-                                        icon=get_icon('project_expanded.png'),
-                                        triggered=self.new_project)
-        if self.workspace.is_empty():
-            new_project_act.setText(_('New project...'))
-            return [new_project_act]
-        else:
-            new_actions = FilteredDirView.create_file_new_actions(self, fnames)
-            return [new_project_act, None]+new_actions
-        
-    def create_file_import_actions(self, fnames):
-        """Return actions for submenu 'Import...'"""
-        import_folder_act = create_action(self,
-                                text=_('Existing directory'),
-                                icon=get_std_icon('DirOpenIcon'),
-                                triggered=self.import_existing_directory)
-        import_spyder_act = create_action(self,
-                                text=_('Existing Spyder project'),
-                                icon=get_icon('spyder.svg'),
-                                triggered=self.import_existing_project)
-        import_pydev_act = create_action(self,
-                                text=_('Existing Pydev project'),
-                                icon=get_icon('pydev.png'),
-                                triggered=self.import_existing_pydev_project)
-        return [import_folder_act, import_spyder_act, import_pydev_act]
-        
-    def create_file_manage_actions(self, fnames):
-        """Reimplement DirView method"""
-        only_folders = all([osp.isdir(_fn) for _fn in fnames])
-        projects = [self.get_source_project(fname) for fname in fnames]
-        pjfnames = list(zip(projects, fnames))
-        any_project = any([_pr.is_root_path(_fn) for _pr, _fn in pjfnames])
-        any_folder_in_path = any([_proj.is_in_pythonpath(_fn)
-                                  for _proj, _fn in pjfnames])
-        any_folder_not_in_path = only_folders and \
-                                 any([not _proj.is_in_pythonpath(_fn)
-                                      for _proj, _fn in pjfnames])
-        open_act = create_action(self,
-                            text=_('Open project'),
-                            icon=get_icon('project_expanded.png'),
-                            triggered=lambda:
-                            self.open_projects(projects))
-        close_act = create_action(self,
-                            text=_('Close project'),
-                            icon=get_icon('project_closed.png'),
-                            triggered=lambda:
-                            self.close_projects(projects))
-        close_unrelated_act = create_action(self,
-                            text=_('Close unrelated projects'),
-                            triggered=lambda:
-                            self.close_unrelated_projects(projects))
-        manage_path_act = create_action(self,
-                            icon=get_icon('pythonpath.png'),
-                            text=_('PYTHONPATH manager'),
-                            triggered=lambda:
-                            self.manage_path(projects))
-        relproj_act = create_action(self,
-                            text=_('Edit related projects'),
-                            triggered=lambda:
-                            self.edit_related_projects(projects))
-        state = self.workspace is not None\
-                and len(self.workspace.projects) > 1
-        relproj_act.setEnabled(state)
-                    
-        add_to_path_act = create_action(self,
-                            text=_('Add to PYTHONPATH'),
-                            icon=get_icon('add_to_path.png'),
-                            triggered=lambda:
-                            self.add_to_path(fnames))
-        remove_from_path_act = create_action(self,
-                            text=_('Remove from PYTHONPATH'),
-                            icon=get_icon('remove_from_path.png'),
-                            triggered=lambda:
-                            self.remove_from_path(fnames))
-        properties_act = create_action(self,
-                            text=_('Properties'),
-                            icon=get_icon('advanced.png'),
-                            triggered=lambda:
-                            self.show_properties(fnames))
-
-        actions = []
-        if any_project:
-            if any([not _proj.is_opened() for _proj in projects]):
-                actions += [open_act]
-            if any([_proj.is_opened() for _proj in projects]):
-                actions += [close_act, close_unrelated_act]
-            actions += [manage_path_act, relproj_act, None]
-        
-        if only_folders:
-            if any_folder_not_in_path:
-                actions += [add_to_path_act]
-            if any_folder_in_path:
-                actions += [remove_from_path_act]
-        actions += [None, properties_act, None]
-        actions += FilteredDirView.create_file_manage_actions(self, fnames)
-        return actions
-        
-    def create_context_menu_actions(self):
-        """Reimplement DirView method"""
-        if self.workspace.is_valid():
-            # Workspace's root path is already defined
-            return FilteredDirView.create_context_menu_actions(self)
-        else:
-            return []
-
-    def setup_common_actions(self):
-        """Setup context menu common actions"""
-        actions = FilteredDirView.setup_common_actions(self)
-
-        # Toggle horizontal scrollbar
-        hscrollbar_action = create_action(self, _("Show horizontal scrollbar"),
-                                          toggled=self.toggle_hscrollbar)
-        hscrollbar_action.setChecked(self.show_hscrollbar)
-        self.toggle_hscrollbar(self.show_hscrollbar)
-
-        return actions + [hscrollbar_action]
-
-    #------Public API----------------------------------------------------------
-    @Slot(bool)
-    def toggle_hscrollbar(self, checked):
-        """Toggle horizontal scrollbar"""
-        self.parent_widget.sig_option_changed.emit('show_hscrollbar', checked)
-        self.show_hscrollbar = checked
-        self.header().setStretchLastSection(not checked)
-        self.header().setHorizontalScrollMode(QAbstractItemView.ScrollPerPixel)
-        self.header().setResizeMode(QHeaderView.ResizeToContents)
-        
-    def set_folder_names(self, folder_names):
-        """Set folder names"""
-        self.setUpdatesEnabled(False)
-        FilteredDirView.set_folder_names(self, folder_names)
-        self.reset_icon_provider()
-        self.setUpdatesEnabled(True)
-        
-    def reset_icon_provider(self):
-        """Reset file system model icon provider
-        The purpose of this is to refresh files/directories icons"""
-        self.fsmodel.setIconProvider(IconProvider(self))
-
-    def check_for_io_errors(self):
-        """Eventually show a warning message box if IOError exception was
-        raised when loading/saving the workspace or one of its projects"""
-        txt = self.workspace.get_ioerror_warning_message()
-        if txt:
-            QMessageBox.critical(self, _('Workspace'),
-                    _("The workspace was unable to load or save %s<br><br>"
-                      "Please check if you have the permission to write the "
-                      "associated configuration files.") % txt)
-        
-    def set_workspace(self, root_path):
-        """Set project explorer's workspace directory"""
-        self.workspace = Workspace()
-        self.setModel(None)
-        self.fsmodel = None
-        self.proxymodel = None
-        self.setup_fs_model()
-        self.setup_proxy_model()
-        self.workspace.set_root_path(root_path)
-        self.set_root_path(root_path)
-        for index in range(1, self.model().columnCount()):
-            self.hideColumn(index)
-        self.set_folder_names(self.workspace.get_folder_names())
-
-        # The following fixes Issue 952: if we don't reset the "show all" 
-        # option here, we will lose the feature because we have just rebuilt 
-        # the fsmodel object from scratch. This would happen in particular 
-        # when setting the workspace option in the project explorer widget
-        # (see spyderlib/widgets/projectexplorer.py).
-        self.set_show_all(self.show_all)
-
-        self.parent_widget.pythonpath_changed.emit()
-#        print "folders:", self.workspace.get_folder_names()
-#        print "is_valid:", self.workspace.is_valid()
-#        print "is_empty:", self.workspace.is_empty()
-        
-    def get_workspace(self):
-        """Return project explorer's workspace directory"""
-        return self.workspace.root_path
-    
-    def is_in_workspace(self, fname):
-        """Return True if file/directory is in workspace"""
-        return self.workspace.is_file_in_workspace(fname)
-    
-    def get_project_path_from_name(self, name):
-        """Return project root path from name, knowing the workspace path"""
-        return osp.join(self.get_workspace(), name)
-
-    def get_source_project(self, fname):
-        """Return project which contains source *fname*"""
-        return self.workspace.get_source_project(fname)
-        
-    def get_project_from_name(self, name):
-        """Return project's object from name"""
-        return self.workspace.get_project_from_name(name)
-        
-    def get_pythonpath(self):
-        """Return global PYTHONPATH (for all opened projects"""
-        return self.workspace.get_pythonpath()
-        
-    def add_project(self, folder, silent=False):
-        """Add project to tree"""
-        if not self.is_valid_project_root_path(folder, silent=silent):
-            return
-        if not fixpath(folder).startswith(fixpath(self.root_path)):
-            title = _("Import directory")
-            answer = QMessageBox.warning(self, title,
-                            _("The following directory is not in workspace:"
-                              "<br><b>%s</b><br><br>"
-                              "Do you want to continue (and copy the "
-                              "directory to workspace)?") % folder,
-                            QMessageBox.Yes|QMessageBox.No)
-            if answer == QMessageBox.No:
-                return
-            name = self._select_project_name(title,
-                                             default=osp.basename(folder))
-            if name is None:
-                return
-            dst = self.get_project_path_from_name(name)
-            try:
-                shutil.copytree(folder, dst)
-            except EnvironmentError as error:
-                QMessageBox.critical(self, title,
-                                     _("<b>Unable to %s <i>%s</i></b>"
-                                       "<br><br>Error message:<br>%s"
-                                       ) % (_('copy'), folder,
-                                            to_text_string(error)))
-            folder = dst
-        
-        project = self.workspace.add_project(folder)
-        self.set_folder_names(self.workspace.get_folder_names())
-        self.parent_widget.pythonpath_changed.emit()
-        
-        self.check_for_io_errors()
-        
-        return project
-        
-    def open_projects(self, projects, open_related=True):
-        """Open projects"""
-        self.workspace.open_projects(projects, open_related)
-        self.parent_widget.pythonpath_changed.emit()
-        self.reset_icon_provider()
-        for project in projects:
-            self.update(self.get_index(project.root_path))
-        
-    def close_projects(self, projects):
-        """Close projects"""
-        self.workspace.close_projects(projects)
-        self.parent_widget.pythonpath_changed.emit()
-        self.parent_widget.sig_projects_were_closed.emit()
-        self.reset_icon_provider()
-        for project in projects:
-            index = self.get_index(project.root_path)
-            self.update(index)
-            self.collapse(index)
-        
-    def remove_projects(self, projects):
-        """Remove projects"""
-        self.workspace.remove_projects(projects)
-        self.set_folder_names(self.workspace.get_folder_names())
-        self.parent_widget.pythonpath_changed.emit()
-        
-    def close_unrelated_projects(self, projects):
-        """Close unrelated projects"""
-        unrelated_projects = self.workspace.close_unrelated_projects(projects)
-        if unrelated_projects:
-            self.reset_icon_provider()
-            for project in unrelated_projects:
-                self.update(self.get_index(project.root_path))
-        
-    def is_valid_project_root_path(self, root_path, silent=False):
-        """Return True root_path is a valid project root path"""
-        fixed_wr = fixpath(self.root_path)  # workspace root path
-        fixed_pr = fixpath(osp.dirname(root_path))  # project root path
-        if self.workspace.has_project(root_path):
-            if not silent:
-                QMessageBox.critical(self, _("Project Explorer"),
-                                     _("The project <b>%s</b>"
-                                       " is already opened!"
-                                       ) % osp.basename(root_path))
-            return False
-        elif fixed_pr != fixed_wr and fixed_pr.startswith(fixed_wr):
-            if not silent:
-                QMessageBox.warning(self, _("Project Explorer"),
-                                    _("The project root path directory "
-                                      "is inside the workspace but not as the "
-                                      "expected tree level. It is not a "
-                                      "directory of the workspace:<br>"
-                                      "<b>%s</b>") % self.get_workspace())
-        return True
-    
-    def _select_project_name(self, title, default=None):
-        """Select project name"""
-        name = '' if default is None else default
-        while True:
-            name, valid = QInputDialog.getText(self, title, _('Project name:'),
-                                               QLineEdit.Normal, name)
-            if valid and name:
-                name = to_text_string(name)
-                pattern = r'[a-zA-Z][a-zA-Z0-9\_\-]*$'
-                match = re.match(pattern, name)
-                path = self.get_project_path_from_name(name)
-                if self.workspace.has_project(name):
-                    QMessageBox.critical(self, title,
-                                         _("A project named "
-                                           "<b>%s</b> already exists") % name)
-                    continue
-                elif match is None:
-                    QMessageBox.critical(self, title,
-                                         _("Invalid project name.<br><br>"
-                                           "Name must match the following "
-                                           "regular expression:"
-                                           "<br><b>%s</b>") % pattern)
-                    continue
-                elif osp.isdir(path):
-                    answer = QMessageBox.warning(self, title,
-                                    _("The following directory is not empty:"
-                                      "<br><b>%s</b><br><br>"
-                                      "Do you want to continue?") % path,
-                                    QMessageBox.Yes|QMessageBox.No)
-                    if answer == QMessageBox.No:
-                        continue
-                return name
-            else:
-                return
-
-    @Slot()
-    def new_project(self):
-        """Return True if project was created"""
-        title = _('New project')
-        if self.workspace.is_valid():
-            name = self._select_project_name(title)
-            if name is not None:
-                folder = self.get_project_path_from_name(name)
-                self.add_project(folder)
-        else:
-            answer = QMessageBox.critical(self, title,
-                                          _("The current workspace has "
-                                            "not been configured yet.\n"
-                                            "Do you want to do this now?"),
-                                          QMessageBox.Yes|QMessageBox.Cancel)
-            if answer == QMessageBox.Yes:
-                self.select_workspace.emit()
-        
-    def _select_existing_directory(self):
-        """Select existing source code directory,
-        to be used as a new project root path
-        (copied into the current project's workspace directory if necessary)"""
-        if self.last_folder is None:
-            self.last_folder = self.workspace.root_path
-        while True:
-            self.parent_widget.redirect_stdio.emit(False)
-            folder = getexistingdirectory(self, _("Select directory"),
-                                          self.last_folder)
-            self.parent_widget.redirect_stdio.emit(True)
-            if folder:
-                folder = osp.abspath(folder)
-                self.last_folder = folder
-                if not self.is_valid_project_root_path(folder):
-                    continue
-                return folder
-            else:
-                return
-
-    @Slot()
-    def import_existing_directory(self):
-        """Create project from existing directory
-        Eventually copy the whole directory to current workspace"""
-        folder = self._select_existing_directory()
-        if folder is None:
-            return
-        self.add_project(folder)
-    
-    def __select_existing_project(self, typename, configname):
-        """Select existing project"""
-        title = _('Import existing project')
-        while True:
-            folder = self._select_existing_directory()
-            if folder is None:
-                return
-            if not osp.isfile(osp.join(folder, configname)):
-                subfolders = [osp.join(folder, _f) for _f in os.listdir(folder)
-                              if osp.isdir(osp.join(folder, _f))
-                              and osp.isfile(osp.join(folder, _f, configname))]
-                if subfolders:
-                    data = []
-                    for subfolder in subfolders:
-                        data.append((subfolder, False))
-                    comment = _("Select projects to import")
-                    result = fedit(data, title=title, comment=comment)
-                    if result is None:
-                        return
-                    else:
-                        selected_folders = []
-                        for index, is_selected in enumerate(result):
-                            if is_selected:
-                                selected_folders.append(subfolders[index])
-                        return selected_folders
-                else:
-                    QMessageBox.critical(self, title,
-                                     _("The folder <i>%s</i> "
-                                       "does not contain a valid %s project"
-                                       ) % (osp.basename(folder), typename))
-                    continue
-            return folder
-
-    @Slot()
-    def import_existing_project(self):
-        """Import existing project"""
-        folders = self.__select_existing_project("Spyder", Project.CONFIG_NAME)
-        if folders is None:
-            return
-        if not isinstance(folders, (tuple, list)):
-            folders = [folders]
-        for folder in folders:
-            self.add_project(folder, silent=True)
-
-    @Slot()
-    def import_existing_pydev_project(self):
-        """Import existing Pydev project"""
-        folders = self.__select_existing_project("Pydev", ".pydevproject")
-        if folders is None:
-            return
-        if not isinstance(folders, (tuple, list)):
-            folders = [folders]
-        for folder in folders:
-            try:
-                name, related_projects, path = get_pydev_project_infos(folder)
-            except RuntimeError as error:
-                QMessageBox.critical(self,
-                            _('Import existing Pydev project'),
-                            _("<b>Unable to read Pydev project <i>%s</i></b>"
-                              "<br><br>Error message:<br>%s"
-                              ) % (osp.basename(folder),
-                                   to_text_string(error)))
-            finally:
-                project = self.add_project(folder, silent=True)
-                if project is not None:
-                    project.name = name
-                    project.set_related_projects(related_projects)
-                    project.set_pythonpath(path)
-                    self.parent_widget.pythonpath_changed.emit()
-
-    def rename_file(self, fname):
-        """Rename file"""
-        path = FilteredDirView.rename_file(self, fname)
-        if path:
-            project = self.get_source_project(fname)
-            if project.is_root_path(fname):
-                self.workspace.rename_project(project, osp.basename(path))
-                self.set_folder_names(self.workspace.get_folder_names())
-            else:
-                self.remove_path_from_project_pythonpath(project, fname)
-    
-    def remove_tree(self, dirname):
-        """Remove whole directory tree"""
-        FilteredDirView.remove_tree(self, dirname)
-        project = self.get_source_project(dirname)
-        self.remove_path_from_project_pythonpath(project, dirname)
-    
-    def delete_file(self, fname, multiple, yes_to_all):
-        """Delete file"""
-        if multiple:
-            pj_buttons = QMessageBox.Yes|QMessageBox.No|QMessageBox.Cancel
-        else:
-            pj_buttons = QMessageBox.Yes|QMessageBox.No
-        project = self.get_source_project(fname)
-        if project.is_root_path(fname):
-            answer = QMessageBox.warning(self, _("Delete"),
-                            _("Do you really want "
-                              "to delete project <b>%s</b>?<br><br>"
-                              "Note: project files won't be deleted from "
-                              "disk.") % project.name, pj_buttons)
-            if answer == QMessageBox.Yes:
-                self.remove_projects([project])
-                return yes_to_all
-        else:
-            return FilteredDirView.delete_file(self, fname, multiple,
-                                               yes_to_all)
-    
-    def add_to_path(self, fnames):
-        """Add fnames to path"""
-        indexes = []
-        for path in fnames:
-            project = self.get_source_project(path)
-            if project.add_to_pythonpath(path):
-                self.parent_widget.pythonpath_changed.emit()
-                indexes.append(self.get_index(path))
-        if indexes:
-            self.reset_icon_provider()
-            for index in indexes:
-                self.update(index)
-    
-    def remove_path_from_project_pythonpath(self, project, path):
-        """Remove path from project's PYTHONPATH"""
-        ok = project.remove_from_pythonpath(path)
-        self.parent_widget.pythonpath_changed.emit()
-        return ok
-    
-    def remove_from_path(self, fnames):
-        """Remove from path"""
-        indexes = []
-        for path in fnames:
-            project = self.get_source_project(path)
-            if self.remove_path_from_project_pythonpath(project, path):
-                indexes.append(self.get_index(path))
-        if indexes:
-            self.reset_icon_provider()
-            for index in indexes:
-                self.update(index)
-    
-    def manage_path(self, projects):
-        """Manage path"""
-        for project in projects:
-            pathlist = project.get_pythonpath()
-            dlg = PathManager(self, pathlist, sync=False)
-            dlg.exec_()
-            project.set_pythonpath(dlg.get_path_list())
-            self.parent_widget.pythonpath_changed.emit()
-    
-    def edit_related_projects(self, projects):
-        """Edit related projects"""
-        title = _('Related projects')
-        for project in projects:
-            related_projects = project.get_related_projects()
-            data = []
-            other_projects = self.workspace.get_other_projects(project)
-            for proj in other_projects:
-                name = proj.name
-                data.append((name, name in related_projects))
-            comment = _("Select projects which are related to "
-                        "<b>%s</b>") % project.name
-            result = fedit(data, title=title, comment=comment)
-            if result is not None:
-                related_projects = []
-                for index, is_related in enumerate(result):
-                    if is_related:
-                        name = other_projects[index].name
-                        related_projects.append(name)
-                project.set_related_projects(related_projects)
-    
-    def show_properties(self, fnames):
-        """Show properties"""
-        pathlist = sorted(fnames)
-        dirlist = [path for path in pathlist if osp.isdir(path)]
-        for path in pathlist[:]:
-            for folder in dirlist:
-                if path != folder and path.startswith(folder):
-                    pathlist.pop(pathlist.index(path))
-        files, lines = 0, 0
-        for path in pathlist:
-            f, l = misc.count_lines(path)
-            files += f
-            lines += l
-        QMessageBox.information(self, _("Project Explorer"),
-                                _("Statistics on source files only:<br>"
-                                  "(Python, C/C++, Fortran)<br><br>"
-                                  "<b>%s</b> files.<br>"
-                                  "<b>%s</b> lines of code."
-                                  ) % (str(files), str(lines)))
-            
-    #---- Internal drag & drop
-    def dragMoveEvent(self, event):
-        """Reimplement Qt method"""
-        index = self.indexAt(event.pos())
-        if index:
-            dst = self.get_filename(index)
-            if osp.isdir(dst):
-                event.acceptProposedAction()
-            else:
-                event.ignore()
-        else:
-            event.ignore()
-
-    def dropEvent(self, event):
-        """Reimplement Qt method"""
-        event.ignore()
-        action = event.dropAction()
-        if action not in (Qt.MoveAction, Qt.CopyAction):
-            return
-        
-#        # QTreeView must not remove the source items even in MoveAction mode:
-#        event.setDropAction(Qt.CopyAction)
-        
-        dst = self.get_filename(self.indexAt(event.pos()))
-        yes_to_all, no_to_all = None, None
-        src_list = [to_text_string(url.toString())
-                    for url in event.mimeData().urls()]
-        if len(src_list) > 1:
-            buttons = QMessageBox.Yes|QMessageBox.YesAll| \
-                      QMessageBox.No|QMessageBox.NoAll|QMessageBox.Cancel
-        else:
-            buttons = QMessageBox.Yes|QMessageBox.No
-        for src in src_list:
-            if src == dst:
-                continue
-            dst_fname = osp.join(dst, osp.basename(src))
-            if osp.exists(dst_fname):
-                if yes_to_all is not None or no_to_all is not None:
-                    if no_to_all:
-                        continue
-                elif osp.isfile(dst_fname):
-                    answer = QMessageBox.warning(self, _('Project explorer'),
-                              _('File <b>%s</b> already exists.<br>'
-                                'Do you want to overwrite it?') % dst_fname,
-                              buttons)
-                    if answer == QMessageBox.No:
-                        continue
-                    elif answer == QMessageBox.Cancel:
-                        break
-                    elif answer == QMessageBox.YesAll:
-                        yes_to_all = True
-                    elif answer == QMessageBox.NoAll:
-                        no_to_all = True
-                        continue
-                else:
-                    QMessageBox.critical(self, _('Project explorer'),
-                                         _('Folder <b>%s</b> already exists.'
-                                           ) % dst_fname, QMessageBox.Ok)
-                    event.setDropAction(Qt.CopyAction)
-                    return
-            try:
-                if action == Qt.CopyAction:
-                    if osp.isfile(src):
-                        shutil.copy(src, dst)
-                    else:
-                        shutil.copytree(src, dst)
-                else:
-                    if osp.isfile(src):
-                        misc.move_file(src, dst)
-                    else:
-                        shutil.move(src, dst)
-                    self.parent_widget.removed.emit(src)
-            except EnvironmentError as error:
-                if action == Qt.CopyAction:
-                    action_str = _('copy')
-                else:
-                    action_str = _('move')
-                QMessageBox.critical(self, _("Project Explorer"),
-                                     _("<b>Unable to %s <i>%s</i></b>"
-                                       "<br><br>Error message:<br>%s"
-                                       ) % (action_str, src,
-                                            to_text_string(error)))
-
-
-class WorkspaceSelector(QWidget):
-    """Workspace selector widget"""
-    TITLE = _('Select an existing workspace directory, or create a new one')
-    TIP = _("<u><b>What is the workspace?</b></u>"
-            "<br><br>"
-            "A <b>Spyder workspace</b> is a directory on your filesystem that "
-            "contains Spyder projects and <b>.spyderworkspace</b> configuration "
-            "file."
-            "<br><br>"
-            "A <b>Spyder project</b> is a directory with source code (and other "
-            "related files) and a configuration file (named "
-            "<b>.spyderproject</b>) with project settings (PYTHONPATH, linked "
-            "projects, ...).<br>"
-            )
-    
-    selected_workspace = Signal(str)
-
-    def __init__(self, parent):
-        super(WorkspaceSelector, self).__init__(parent)
-        self.browse_btn = None
-        self.create_btn = None
-        self.line_edit = None
-        self.first_time = True
-        
-    def set_workspace(self, path):
-        """Set workspace directory"""
-        self.line_edit.setText(path)
-        
-    def setup_widget(self):
-        """Setup workspace selector widget"""
-        self.line_edit = QLineEdit()
-        self.line_edit.setAlignment(Qt.AlignRight)
-        self.line_edit.setToolTip(_("This is the current workspace directory")\
-                                  +'<br><br>'+self.TIP)
-        self.line_edit.setReadOnly(True)
-        self.line_edit.setDisabled(True)
-        self.browse_btn = QPushButton(get_std_icon('DirOpenIcon'), "", self)
-        self.browse_btn.setToolTip(self.TITLE)
-        self.browse_btn.clicked.connect(self.select_directory)
-        layout = QHBoxLayout()
-        layout.addWidget(self.line_edit)
-        layout.addWidget(self.browse_btn)
-        layout.setContentsMargins(0, 0, 0, 0)
-        self.setLayout(layout)
-    
-    def select_directory(self):
-        """Select directory"""
-        if self.first_time:
-            QMessageBox.information(self, self.TITLE, self.TIP)
-            self.first_time = False
-        basedir = to_text_string(self.line_edit.text())
-        if not osp.isdir(basedir):
-            basedir = getcwd()
-        while True:
-            self.parent().redirect_stdio.emit(False)
-            directory = getexistingdirectory(self, self.TITLE, basedir)
-            self.parent().redirect_stdio.emit(True)
-            if not directory:
-                break
-            path = osp.join(directory, Workspace.CONFIG_NAME)
-            if not osp.isfile(path):
-                answer = QMessageBox.warning(self, self.TITLE,
-                              _("The following directory is not a Spyder "
-                                "workspace:<br>%s<br><br>Do you want to "
-                                "create a new workspace in this directory?"
-                                ) % directory, QMessageBox.Yes|QMessageBox.No)
-                if answer == QMessageBox.No:
-                    continue
-            directory = osp.abspath(osp.normpath(directory))
-            self.set_workspace(directory)
-            self.selected_workspace.emit(directory)
-            break
-
-
-class ProjectExplorerWidget(QWidget):
-    """Project Explorer"""
-    sig_option_changed = Signal(str, object)
-    sig_open_file = Signal(str)
-    
-    def __init__(self, parent, name_filters=['*.py', '*.pyw'],
-                 show_all=False, show_hscrollbar=True):
-        QWidget.__init__(self, parent)
-        self.treewidget = None
-        self.selector = None
-        self.setup_layout(name_filters, show_all, show_hscrollbar)
-        
-    def setup_layout(self, name_filters, show_all, show_hscrollbar):
-        """Setup project explorer widget layout"""
-        self.selector = WorkspaceSelector(self)
-        self.selector.setup_widget()
-        self.selector.selected_workspace.connect(self.set_workspace)
-
-        self.treewidget = ExplorerTreeWidget(self,
-                                             show_hscrollbar=show_hscrollbar)
-<<<<<<< HEAD
-        self.treewidget.setup(name_filters=name_filters,
-                              show_all=show_all, valid_types=valid_types)
-        self.treewidget.select_workspace.connect(self.selector.select_directory)
-=======
-        self.treewidget.setup(name_filters=name_filters, show_all=show_all)
-        self.connect(self.treewidget, SIGNAL('select_workspace()'),
-                     self.selector.select_directory)
->>>>>>> 03cbc54f
-        
-        layout = QVBoxLayout()
-        layout.setContentsMargins(0, 0, 0, 0)
-        layout.addWidget(self.selector)
-        layout.addWidget(self.treewidget)
-        self.setLayout(layout)
-        
-    def set_workspace(self, path):
-        """Set current workspace"""
-        path = osp.normpath(to_text_string(path))
-        if path is not None and osp.isdir(path):
-            self.treewidget.set_workspace(path)
-            self.selector.set_workspace(path)
-    
-    def check_for_io_errors(self):
-        """Check for I/O errors that may occured when loading/saving 
-        projects or the workspace itself and warn the user"""
-        self.treewidget.check_for_io_errors()
-            
-    def get_workspace(self):
-        """Return current workspace path"""
-        return self.treewidget.get_workspace()
-        
-    def closing_widget(self):
-        """Perform actions before widget is closed"""
-        pass
-        
-    def add_project(self, project):
-        """Add project"""
-        return self.treewidget.add_project(project)
-
-    def get_pythonpath(self):
-        """Return PYTHONPATH"""
-        return self.treewidget.get_pythonpath()
-    
-    def get_source_project(self, fname):
-        """Return project which contains source *fname*"""
-        return self.treewidget.get_source_project(fname)
-
-
-class Test(QWidget):
-    def __init__(self):
-        QWidget.__init__(self)
-        vlayout = QVBoxLayout()
-        self.setLayout(vlayout)
-        
-        self.explorer = ProjectExplorerWidget(None, show_all=True)
-        self.explorer.set_workspace(r'D:/Python')
-#        p1 = self.explorer.add_project(r"D:/Python/spyder")
-#        p1.set_pythonpath([r"D:\Python\spyder\spyderlib"])
-#        p1.save()
-#        self.treewidget.close_projects(p1)
-#        _p2 = self.explorer.add_project(r"D:\Python\test_project")
-        
-        vlayout.addWidget(self.explorer)
-        
-        hlayout1 = QHBoxLayout()
-        vlayout.addLayout(hlayout1)
-        label = QLabel("<b>Open file:</b>")
-        label.setAlignment(Qt.AlignRight)
-        hlayout1.addWidget(label)
-        self.label1 = QLabel()
-        hlayout1.addWidget(self.label1)
-        self.explorer.sig_open_file.connect(self.label1.setText)
-        
-        hlayout3 = QHBoxLayout()
-        vlayout.addLayout(hlayout3)
-        label = QLabel("<b>Option changed:</b>")
-        label.setAlignment(Qt.AlignRight)
-        hlayout3.addWidget(label)
-        self.label3 = QLabel()
-        hlayout3.addWidget(self.label3)
-        self.explorer.sig_option_changed.connect(
-           lambda x, y: self.label3.setText('option_changed: %r, %r' % (x, y)))
-
-
-if __name__ == "__main__":
-    from spyderlib.utils.qthelpers import qapplication
-    app = qapplication()
-    test = Test()
-    test.resize(640, 480)
-    test.show()
-    app.exec_()
+# -*- coding: utf-8 -*-
+#
+# Copyright © 2010-2011 Pierre Raybaut
+# Licensed under the terms of the MIT License
+# (see spyderlib/__init__.py for details)
+
+"""Project Explorer"""
+
+# pylint: disable=C0103
+
+from __future__ import print_function
+
+from spyderlib.qt.QtGui import (QVBoxLayout, QLabel, QHBoxLayout, QWidget,
+                                QFileIconProvider, QMessageBox, QInputDialog,
+                                QLineEdit, QPushButton, QHeaderView,
+                                QAbstractItemView)
+from spyderlib.qt.QtCore import Qt, QFileInfo, Slot, Signal
+from spyderlib.qt.compat import getexistingdirectory
+
+import os
+import re
+import shutil
+import os.path as osp
+import xml.etree.ElementTree as ElementTree
+
+# Local imports
+from spyderlib.utils import misc
+from spyderlib.utils.qthelpers import get_icon, get_std_icon, create_action
+from spyderlib.baseconfig import _, STDERR, get_image_path
+from spyderlib.widgets.explorer import FilteredDirView, listdir, fixpath
+from spyderlib.widgets.formlayout import fedit
+from spyderlib.widgets.pathmanager import PathManager
+from spyderlib.py3compat import to_text_string, getcwd, pickle
+
+
+def has_children_files(path, include, exclude, show_all):
+    """Return True if path has children files"""
+    try:
+        return len( listdir(path, include, exclude, show_all) ) > 0
+    except (IOError, OSError):
+        return False
+
+
+def is_drive_path(path):
+    """Return True if path is a drive (Windows)"""
+    path = osp.abspath(path)
+    return osp.normpath(osp.join(path, osp.pardir)) == path
+
+
+def get_dir_icon(dirname, project):
+    """Return appropriate directory icon"""
+    if is_drive_path(dirname):
+        return get_std_icon('DriveHDIcon')
+    prefix = 'pp_' if dirname in project.get_pythonpath() else ''
+    if dirname == project.root_path:
+        if project.is_opened():
+            return get_icon(prefix+'project.png')
+        else:
+            return get_icon('project_closed.png')
+    elif osp.isfile(osp.join(dirname, '__init__.py')):
+        return get_icon(prefix+'package.png')
+    else:
+        return get_icon(prefix+'folder.png')
+
+
+class Project(object):
+    """Spyder project"""
+    CONFIG_NAME = '.spyderproject'
+    CONFIG_ATTR = ('name', 'related_projects', 'relative_pythonpath', 'opened')
+    
+    def __init__(self):
+        self.name = None
+        self.root_path = None
+        self.related_projects = [] # storing project path, not project objects
+        self.pythonpath = []
+        self.opened = True
+        self.ioerror_flag = False
+
+    def set_root_path(self, root_path):
+        """Set workspace root path"""
+        if self.name is None:
+            self.name = osp.basename(root_path)
+        self.root_path = to_text_string(root_path)
+        config_path = self.__get_project_config_path()
+        if osp.exists(config_path):
+            self.load()
+        else:
+            if not osp.isdir(self.root_path):
+                os.mkdir(self.root_path)
+            self.save()
+            
+    def rename(self, new_name):
+        """Rename project and rename its root path accordingly"""
+        old_name = self.name
+        self.name = new_name
+        pypath = self.relative_pythonpath
+        self.root_path = self.root_path[:-len(old_name)]+new_name
+        self.relative_pythonpath = pypath
+        self.save()
+
+    def _get_relative_pythonpath(self):
+        """Return PYTHONPATH list as relative paths"""
+        # Workaround to replace os.path.relpath (new in Python v2.6):
+        offset = len(self.root_path)+len(os.pathsep)
+        return [path[offset:] for path in self.pythonpath]
+
+    def _set_relative_pythonpath(self, value):
+        """Set PYTHONPATH list relative paths"""
+        self.pythonpath = [osp.abspath(osp.join(self.root_path, path))
+                           for path in value]
+        
+    relative_pythonpath = property(_get_relative_pythonpath,
+                                   _set_relative_pythonpath)
+        
+    def __get_project_config_path(self):
+        """Return project configuration path"""
+        return osp.join(self.root_path, self.CONFIG_NAME)
+        
+    def load(self):
+        """Load project data"""
+        fname = self.__get_project_config_path()
+        try:
+            # Old format (Spyder 2.0-2.1 for Python 2)
+            with open(fname, 'U') as fdesc:
+                data = pickle.loads(fdesc.read())
+        except (pickle.PickleError, TypeError, UnicodeDecodeError):
+            try:
+                # New format (Spyder >=2.2 for Python 2 and Python 3)
+                with open(fname, 'rb') as fdesc:
+                    data = pickle.loads(fdesc.read())
+            except (IOError, OSError, pickle.PickleError):
+                self.ioerror_flag = True
+                return
+        # Compatibilty with old project explorer file format:
+        if 'relative_pythonpath' not in data:
+            print("Warning: converting old configuration file " \
+                            "for project '%s'" % data['name'], file=STDERR)
+            self.pythonpath = data['pythonpath']
+            data['relative_pythonpath'] = self.relative_pythonpath
+        for attr in self.CONFIG_ATTR:
+            setattr(self, attr, data[attr])
+        self.save()
+    
+    def save(self):
+        """Save project data"""
+        data = {}
+        for attr in self.CONFIG_ATTR:
+            data[attr] = getattr(self, attr)
+        try:
+            with open(self.__get_project_config_path(), 'wb') as fdesc:
+                pickle.dump(data, fdesc, 2)
+        except (IOError, OSError):
+            self.ioerror_flag = True
+        
+    def delete(self):
+        """Delete project"""
+        os.remove(self.__get_project_config_path())
+        
+    #------Misc.
+    def get_related_projects(self):
+        """Return related projects path list"""
+        return self.related_projects
+    
+    def set_related_projects(self, related_projects):
+        """Set related projects"""
+        self.related_projects = related_projects
+        self.save()
+        
+    def open(self):
+        """Open project"""
+        self.opened = True
+        self.save()
+        
+    def close(self):
+        """Close project"""
+        self.opened = False
+        self.save()
+        
+    def is_opened(self):
+        """Return True if project is opened"""
+        return self.opened
+    
+    def is_file_in_project(self, fname):
+        """Return True if file *fname* is in one of the project subfolders"""
+        fixed_root = fixpath(self.root_path)
+        return fixpath(fname) == fixed_root \
+               or fixpath(osp.dirname(fname)).startswith(fixed_root)
+               
+    def is_root_path(self, dirname):
+        """Return True if dirname is project's root path"""
+        return fixpath(dirname) == fixpath(self.root_path)
+    
+    def is_in_pythonpath(self, dirname):
+        """Return True if dirname is in project's PYTHONPATH"""
+        return fixpath(dirname) in [fixpath(_p) for _p in self.pythonpath]
+        
+    #------Python Path
+    def get_pythonpath(self):
+        """Return a copy of pythonpath attribute"""
+        return self.pythonpath[:]
+    
+    def set_pythonpath(self, pythonpath):
+        """Set project's PYTHONPATH"""
+        self.pythonpath = pythonpath
+        self.save()
+        
+    def remove_from_pythonpath(self, path):
+        """Remove path from project's PYTHONPATH
+        Return True if path was removed, False if it was not found"""
+        pathlist = self.get_pythonpath()
+        if path in pathlist:
+            pathlist.pop(pathlist.index(path))
+            self.set_pythonpath(pathlist)
+            return True
+        else:
+            return False
+        
+    def add_to_pythonpath(self, path):
+        """Add path to project's PYTHONPATH
+        Return True if path was added, False if it was already there"""
+        pathlist = self.get_pythonpath()
+        if path in pathlist:
+            return False
+        else:
+            pathlist.insert(0, path)
+            self.set_pythonpath(pathlist)
+            return True
+
+
+class Workspace(object):
+    """Spyder workspace
+    Set of projects with common root path parent directory"""
+    CONFIG_NAME = '.spyderworkspace'
+    CONFIG_ATTR = ('name', 'project_paths', )
+    
+    def __init__(self):
+        self.name = None
+        self.root_path = None
+        self.projects = []
+        self.ioerror_flag = False
+        
+    def _get_project_paths(self):
+        """Return workspace projects root path list"""
+        # Convert project absolute paths to paths relative to Workspace root
+        offset = len(self.root_path)+len(os.pathsep)
+        return [proj.root_path[offset:] for proj in self.projects]
+
+    def _set_project_paths(self, pathlist):
+        """Set workspace projects root path list"""
+        # Convert paths relative to Workspace root to project absolute paths
+        for path in pathlist:
+            if path.startswith(self.root_path):
+                # do nothing, this is the old Workspace format
+                root_path = path
+            else:
+                root_path = osp.join(self.root_path, path)
+            self.add_project(root_path)
+            
+    project_paths = property(_get_project_paths, _set_project_paths)
+    
+    def is_valid(self):
+        """Return True if workspace is valid (i.e. root path is defined)"""
+        return self.root_path is not None and osp.isdir(self.root_path)
+    
+    def is_empty(self):
+        """Return True if workspace is empty (i.e. no project)"""
+        if not self.is_valid():
+            return
+        return len(self.projects) == 0
+
+    def set_root_path(self, root_path):
+        """Set workspace root path"""
+        if self.name is None:
+            self.name = osp.basename(root_path)
+        self.root_path = to_text_string(osp.abspath(root_path))
+        config_path = self.__get_workspace_config_path()
+        if osp.exists(config_path):
+            self.load()
+        else:
+            self.save()
+            
+    def set_name(self, name):
+        """Set workspace name"""
+        self.name = name
+        self.save()
+        
+    def __get_workspace_config_path(self):
+        """Return project configuration path"""
+        return osp.join(self.root_path, self.CONFIG_NAME)
+        
+    def load(self):
+        """Load workspace data"""
+        fname = self.__get_workspace_config_path()
+        try:
+            # Old format (Spyder 2.0-2.1 for Python 2)
+            with open(fname, 'U') as fdesc:
+                data = pickle.loads(fdesc.read())
+        except (pickle.PickleError, TypeError, UnicodeDecodeError):
+            try:
+                # New format (Spyder >=2.2 for Python 2 and Python 3)
+                with open(fname, 'rb') as fdesc:
+                    data = pickle.loads(fdesc.read())
+            except (IOError, OSError, pickle.PickleError):
+                self.ioerror_flag = True
+                return
+        for attr in self.CONFIG_ATTR:
+            setattr(self, attr, data[attr])
+        self.save()
+    
+    def save(self):
+        """Save workspace data"""
+        data = {}
+        for attr in self.CONFIG_ATTR:
+            data[attr] = getattr(self, attr)
+        try:
+            with open(self.__get_workspace_config_path(), 'wb') as fdesc:
+                pickle.dump(data, fdesc, 2)
+        except (IOError, OSError):
+            self.ioerror_flag = True
+        
+    def delete(self):
+        """Delete workspace"""
+        os.remove(self.__get_workspace_config_path())
+        
+    #------Misc.
+    def get_ioerror_warning_message(self):
+        """Return a warning message if IOError exception was raised when 
+        loading/saving the workspace or one of its projects"""
+        txt = ""
+        projlist = [_p.name for _p in self.projects if _p.ioerror_flag]
+        if self.ioerror_flag:
+            txt += _("its own configuration file")
+            if projlist:
+                txt += _(" and ")
+            else:
+                txt += "."
+        if projlist:
+            txt += _("the following projects:<br>%s") % ", ".join(projlist)
+        return txt
+        
+    def is_file_in_workspace(self, fname):
+        """Return True if file *fname* is in one of the projects"""
+        return any([proj.is_file_in_project(fname) for proj in self.projects])
+        
+    def is_file_in_closed_project(self, fname):
+        """Return True if file *fname* is in one of the closed projects"""
+        return any([proj.is_file_in_project(fname) for proj in self.projects
+                    if not proj.is_opened()])
+    
+    def is_in_pythonpath(self, dirname):
+        """Return True if dirname is in workspace's PYTHONPATH"""
+        return any([proj.is_in_pythonpath(dirname) for proj in self.projects])
+    
+    def has_project(self, root_path_or_name):
+        """Return True if workspace has a project
+        with given root path or name"""
+        checklist = [project.root_path for project in self.projects
+                     ]+[project.name for project in self.projects]
+        return root_path_or_name in checklist
+
+    def get_source_project(self, fname):
+        """Return project which contains source *fname*"""
+        for project in self.projects:
+            if project.is_file_in_project(fname):
+                return project
+        
+    def get_project_from_name(self, name):
+        """Return project's object from name"""
+        for project in self.projects:
+            if project.name == name:
+                return project
+
+    def get_folder_names(self):
+        """Return all project folder names (root path basename)"""
+        return [osp.basename(proj.root_path) for proj in self.projects]
+        
+    def add_project(self, root_path):
+        """Create project from root path, add it to workspace
+        Return the created project instance"""
+        project = Project()
+        try:
+            project.set_root_path(root_path)
+        except OSError:
+            #  This may happens when loading a Workspace with absolute paths
+            #  which has just been moved to a different location
+            return
+        self.projects.append(project)
+        self.save()
+        
+    def open_projects(self, projects, open_related=True):
+        """Open projects"""
+        for project in projects:
+            project.open()
+            related_projects = project.get_related_projects()
+            if open_related:
+                for projname in related_projects:
+                    for relproj in self.projects:
+                        if relproj.name == projname:
+                            self.open_projects(relproj, open_related=False)
+        self.save()
+        
+    def close_projects(self, projects):
+        """Close projects"""
+        for project in projects:
+            project.close()
+        self.save()
+        
+    def remove_projects(self, projects):
+        """Remove projects"""
+        for project in projects:
+            project.delete()
+            self.projects.pop(self.projects.index(project))
+        self.save()
+        
+    def close_unrelated_projects(self, projects):
+        """Close unrelated projects"""
+        unrelated_projects = []
+        for project in projects:
+            for proj in self.projects:
+                if proj is project:
+                    continue
+                if proj.name in project.get_related_projects():
+                    continue
+                if project.name in proj.get_related_projects():
+                    continue
+                unrelated_projects.append(proj)
+        self.close_projects(unrelated_projects)
+        self.save()
+        return unrelated_projects
+        
+    def rename_project(self, project, new_name):
+        """Rename project, update the related projects if necessary"""
+        old_name = project.name
+        for proj in self.projects:
+            relproj = proj.get_related_projects()
+            if old_name in relproj:
+                relproj[relproj.index(old_name)] = new_name
+                proj.set_related_projects(relproj)
+        project.rename(new_name)
+        self.save()
+        
+    def get_other_projects(self, project):
+        """Return all projects, except given project"""
+        return [_p for _p in self.projects if _p is not project]
+        
+    #------Python Path
+    def get_pythonpath(self):
+        """Return global PYTHONPATH (for all opened projects"""
+        pythonpath = []
+        for project in self.projects:
+            if project.is_opened():
+                pythonpath += project.get_pythonpath()
+        return pythonpath
+
+
+def get_pydev_project_infos(project_path):
+    """Return Pydev project infos: name, related projects and PYTHONPATH"""
+    root = ElementTree.parse(osp.join(project_path, ".pydevproject"))
+    path = []
+    project_root = osp.dirname(project_path)
+    for element in root.getiterator():
+        if element.tag == 'path':
+            path.append(osp.abspath(osp.join(project_root, element.text[1:])))
+
+    root = ElementTree.parse(osp.join(project_path, ".project"))
+    related_projects = []
+    name = None
+    for element in root.getiterator():
+        if element.tag == 'project':
+            related_projects.append(element.text)
+        elif element.tag == 'name' and name is None:
+            name = element.text
+            
+    return name, related_projects, path
+
+
+class IconProvider(QFileIconProvider):
+    """Project tree widget icon provider"""
+    def __init__(self, treeview):
+        super(IconProvider, self).__init__()
+        self.treeview = treeview
+        
+    @Slot(int)
+    @Slot(QFileInfo)
+    def icon(self, icontype_or_qfileinfo):
+        """Reimplement Qt method"""
+        if isinstance(icontype_or_qfileinfo, QFileIconProvider.IconType):
+            return super(IconProvider, self).icon(icontype_or_qfileinfo)
+        else:
+            qfileinfo = icontype_or_qfileinfo
+            fname = osp.normpath(to_text_string(qfileinfo.absoluteFilePath()))
+            if osp.isdir(fname):
+                project = self.treeview.get_source_project(fname)
+                if project is None:
+                    return super(IconProvider, self).icon(qfileinfo)
+                else:
+                    return get_dir_icon(fname, project)
+            else:
+                ext = osp.splitext(fname)[1][1:]
+                icon_path = get_image_path(ext+'.png', default=None)
+                if icon_path is not None:
+                    return get_icon(icon_path)
+                else:
+                    return super(IconProvider, self).icon(qfileinfo)
+
+
+class ExplorerTreeWidget(FilteredDirView):
+    """Explorer tree widget
+    
+    workspace: this is the explorer tree widget root path
+    (this attribute name is specific to project explorer)"""
+
+    select_workspace = Signal()
+    
+    def __init__(self, parent, show_hscrollbar=True):
+        FilteredDirView.__init__(self, parent)
+        
+        self.workspace = Workspace()
+        
+        self.fsmodel.modelReset.connect(self.reset_icon_provider)
+        self.reset_icon_provider()
+
+        self.last_folder = None
+        
+        self.setSelectionMode(FilteredDirView.ExtendedSelection)
+        
+        self.setHeaderHidden(True)
+
+        self.show_hscrollbar = show_hscrollbar
+
+        # Enable drag & drop events
+        self.setDragEnabled(True)
+        self.setDragDropMode(FilteredDirView.DragDrop)
+
+    #------DirView API---------------------------------------------------------
+    def setup_view(self):
+        """Setup view"""
+        FilteredDirView.setup_view(self)
+
+    def create_file_new_actions(self, fnames):
+        """Return actions for submenu 'New...'"""
+        new_project_act = create_action(self, text=_('Project...'),
+                                        icon=get_icon('project_expanded.png'),
+                                        triggered=self.new_project)
+        if self.workspace.is_empty():
+            new_project_act.setText(_('New project...'))
+            return [new_project_act]
+        else:
+            new_actions = FilteredDirView.create_file_new_actions(self, fnames)
+            return [new_project_act, None]+new_actions
+        
+    def create_file_import_actions(self, fnames):
+        """Return actions for submenu 'Import...'"""
+        import_folder_act = create_action(self,
+                                text=_('Existing directory'),
+                                icon=get_std_icon('DirOpenIcon'),
+                                triggered=self.import_existing_directory)
+        import_spyder_act = create_action(self,
+                                text=_('Existing Spyder project'),
+                                icon=get_icon('spyder.svg'),
+                                triggered=self.import_existing_project)
+        import_pydev_act = create_action(self,
+                                text=_('Existing Pydev project'),
+                                icon=get_icon('pydev.png'),
+                                triggered=self.import_existing_pydev_project)
+        return [import_folder_act, import_spyder_act, import_pydev_act]
+        
+    def create_file_manage_actions(self, fnames):
+        """Reimplement DirView method"""
+        only_folders = all([osp.isdir(_fn) for _fn in fnames])
+        projects = [self.get_source_project(fname) for fname in fnames]
+        pjfnames = list(zip(projects, fnames))
+        any_project = any([_pr.is_root_path(_fn) for _pr, _fn in pjfnames])
+        any_folder_in_path = any([_proj.is_in_pythonpath(_fn)
+                                  for _proj, _fn in pjfnames])
+        any_folder_not_in_path = only_folders and \
+                                 any([not _proj.is_in_pythonpath(_fn)
+                                      for _proj, _fn in pjfnames])
+        open_act = create_action(self,
+                            text=_('Open project'),
+                            icon=get_icon('project_expanded.png'),
+                            triggered=lambda:
+                            self.open_projects(projects))
+        close_act = create_action(self,
+                            text=_('Close project'),
+                            icon=get_icon('project_closed.png'),
+                            triggered=lambda:
+                            self.close_projects(projects))
+        close_unrelated_act = create_action(self,
+                            text=_('Close unrelated projects'),
+                            triggered=lambda:
+                            self.close_unrelated_projects(projects))
+        manage_path_act = create_action(self,
+                            icon=get_icon('pythonpath.png'),
+                            text=_('PYTHONPATH manager'),
+                            triggered=lambda:
+                            self.manage_path(projects))
+        relproj_act = create_action(self,
+                            text=_('Edit related projects'),
+                            triggered=lambda:
+                            self.edit_related_projects(projects))
+        state = self.workspace is not None\
+                and len(self.workspace.projects) > 1
+        relproj_act.setEnabled(state)
+                    
+        add_to_path_act = create_action(self,
+                            text=_('Add to PYTHONPATH'),
+                            icon=get_icon('add_to_path.png'),
+                            triggered=lambda:
+                            self.add_to_path(fnames))
+        remove_from_path_act = create_action(self,
+                            text=_('Remove from PYTHONPATH'),
+                            icon=get_icon('remove_from_path.png'),
+                            triggered=lambda:
+                            self.remove_from_path(fnames))
+        properties_act = create_action(self,
+                            text=_('Properties'),
+                            icon=get_icon('advanced.png'),
+                            triggered=lambda:
+                            self.show_properties(fnames))
+
+        actions = []
+        if any_project:
+            if any([not _proj.is_opened() for _proj in projects]):
+                actions += [open_act]
+            if any([_proj.is_opened() for _proj in projects]):
+                actions += [close_act, close_unrelated_act]
+            actions += [manage_path_act, relproj_act, None]
+        
+        if only_folders:
+            if any_folder_not_in_path:
+                actions += [add_to_path_act]
+            if any_folder_in_path:
+                actions += [remove_from_path_act]
+        actions += [None, properties_act, None]
+        actions += FilteredDirView.create_file_manage_actions(self, fnames)
+        return actions
+        
+    def create_context_menu_actions(self):
+        """Reimplement DirView method"""
+        if self.workspace.is_valid():
+            # Workspace's root path is already defined
+            return FilteredDirView.create_context_menu_actions(self)
+        else:
+            return []
+
+    def setup_common_actions(self):
+        """Setup context menu common actions"""
+        actions = FilteredDirView.setup_common_actions(self)
+
+        # Toggle horizontal scrollbar
+        hscrollbar_action = create_action(self, _("Show horizontal scrollbar"),
+                                          toggled=self.toggle_hscrollbar)
+        hscrollbar_action.setChecked(self.show_hscrollbar)
+        self.toggle_hscrollbar(self.show_hscrollbar)
+
+        return actions + [hscrollbar_action]
+
+    #------Public API----------------------------------------------------------
+    @Slot(bool)
+    def toggle_hscrollbar(self, checked):
+        """Toggle horizontal scrollbar"""
+        self.parent_widget.sig_option_changed.emit('show_hscrollbar', checked)
+        self.show_hscrollbar = checked
+        self.header().setStretchLastSection(not checked)
+        self.header().setHorizontalScrollMode(QAbstractItemView.ScrollPerPixel)
+        self.header().setResizeMode(QHeaderView.ResizeToContents)
+        
+    def set_folder_names(self, folder_names):
+        """Set folder names"""
+        self.setUpdatesEnabled(False)
+        FilteredDirView.set_folder_names(self, folder_names)
+        self.reset_icon_provider()
+        self.setUpdatesEnabled(True)
+        
+    def reset_icon_provider(self):
+        """Reset file system model icon provider
+        The purpose of this is to refresh files/directories icons"""
+        self.fsmodel.setIconProvider(IconProvider(self))
+
+    def check_for_io_errors(self):
+        """Eventually show a warning message box if IOError exception was
+        raised when loading/saving the workspace or one of its projects"""
+        txt = self.workspace.get_ioerror_warning_message()
+        if txt:
+            QMessageBox.critical(self, _('Workspace'),
+                    _("The workspace was unable to load or save %s<br><br>"
+                      "Please check if you have the permission to write the "
+                      "associated configuration files.") % txt)
+        
+    def set_workspace(self, root_path):
+        """Set project explorer's workspace directory"""
+        self.workspace = Workspace()
+        self.setModel(None)
+        self.fsmodel = None
+        self.proxymodel = None
+        self.setup_fs_model()
+        self.setup_proxy_model()
+        self.workspace.set_root_path(root_path)
+        self.set_root_path(root_path)
+        for index in range(1, self.model().columnCount()):
+            self.hideColumn(index)
+        self.set_folder_names(self.workspace.get_folder_names())
+
+        # The following fixes Issue 952: if we don't reset the "show all" 
+        # option here, we will lose the feature because we have just rebuilt 
+        # the fsmodel object from scratch. This would happen in particular 
+        # when setting the workspace option in the project explorer widget
+        # (see spyderlib/widgets/projectexplorer.py).
+        self.set_show_all(self.show_all)
+
+        self.parent_widget.pythonpath_changed.emit()
+#        print "folders:", self.workspace.get_folder_names()
+#        print "is_valid:", self.workspace.is_valid()
+#        print "is_empty:", self.workspace.is_empty()
+        
+    def get_workspace(self):
+        """Return project explorer's workspace directory"""
+        return self.workspace.root_path
+    
+    def is_in_workspace(self, fname):
+        """Return True if file/directory is in workspace"""
+        return self.workspace.is_file_in_workspace(fname)
+    
+    def get_project_path_from_name(self, name):
+        """Return project root path from name, knowing the workspace path"""
+        return osp.join(self.get_workspace(), name)
+
+    def get_source_project(self, fname):
+        """Return project which contains source *fname*"""
+        return self.workspace.get_source_project(fname)
+        
+    def get_project_from_name(self, name):
+        """Return project's object from name"""
+        return self.workspace.get_project_from_name(name)
+        
+    def get_pythonpath(self):
+        """Return global PYTHONPATH (for all opened projects"""
+        return self.workspace.get_pythonpath()
+        
+    def add_project(self, folder, silent=False):
+        """Add project to tree"""
+        if not self.is_valid_project_root_path(folder, silent=silent):
+            return
+        if not fixpath(folder).startswith(fixpath(self.root_path)):
+            title = _("Import directory")
+            answer = QMessageBox.warning(self, title,
+                            _("The following directory is not in workspace:"
+                              "<br><b>%s</b><br><br>"
+                              "Do you want to continue (and copy the "
+                              "directory to workspace)?") % folder,
+                            QMessageBox.Yes|QMessageBox.No)
+            if answer == QMessageBox.No:
+                return
+            name = self._select_project_name(title,
+                                             default=osp.basename(folder))
+            if name is None:
+                return
+            dst = self.get_project_path_from_name(name)
+            try:
+                shutil.copytree(folder, dst)
+            except EnvironmentError as error:
+                QMessageBox.critical(self, title,
+                                     _("<b>Unable to %s <i>%s</i></b>"
+                                       "<br><br>Error message:<br>%s"
+                                       ) % (_('copy'), folder,
+                                            to_text_string(error)))
+            folder = dst
+        
+        project = self.workspace.add_project(folder)
+        self.set_folder_names(self.workspace.get_folder_names())
+        self.parent_widget.pythonpath_changed.emit()
+        
+        self.check_for_io_errors()
+        
+        return project
+        
+    def open_projects(self, projects, open_related=True):
+        """Open projects"""
+        self.workspace.open_projects(projects, open_related)
+        self.parent_widget.pythonpath_changed.emit()
+        self.reset_icon_provider()
+        for project in projects:
+            self.update(self.get_index(project.root_path))
+        
+    def close_projects(self, projects):
+        """Close projects"""
+        self.workspace.close_projects(projects)
+        self.parent_widget.pythonpath_changed.emit()
+        self.parent_widget.sig_projects_were_closed.emit()
+        self.reset_icon_provider()
+        for project in projects:
+            index = self.get_index(project.root_path)
+            self.update(index)
+            self.collapse(index)
+        
+    def remove_projects(self, projects):
+        """Remove projects"""
+        self.workspace.remove_projects(projects)
+        self.set_folder_names(self.workspace.get_folder_names())
+        self.parent_widget.pythonpath_changed.emit()
+        
+    def close_unrelated_projects(self, projects):
+        """Close unrelated projects"""
+        unrelated_projects = self.workspace.close_unrelated_projects(projects)
+        if unrelated_projects:
+            self.reset_icon_provider()
+            for project in unrelated_projects:
+                self.update(self.get_index(project.root_path))
+        
+    def is_valid_project_root_path(self, root_path, silent=False):
+        """Return True root_path is a valid project root path"""
+        fixed_wr = fixpath(self.root_path)  # workspace root path
+        fixed_pr = fixpath(osp.dirname(root_path))  # project root path
+        if self.workspace.has_project(root_path):
+            if not silent:
+                QMessageBox.critical(self, _("Project Explorer"),
+                                     _("The project <b>%s</b>"
+                                       " is already opened!"
+                                       ) % osp.basename(root_path))
+            return False
+        elif fixed_pr != fixed_wr and fixed_pr.startswith(fixed_wr):
+            if not silent:
+                QMessageBox.warning(self, _("Project Explorer"),
+                                    _("The project root path directory "
+                                      "is inside the workspace but not as the "
+                                      "expected tree level. It is not a "
+                                      "directory of the workspace:<br>"
+                                      "<b>%s</b>") % self.get_workspace())
+        return True
+    
+    def _select_project_name(self, title, default=None):
+        """Select project name"""
+        name = '' if default is None else default
+        while True:
+            name, valid = QInputDialog.getText(self, title, _('Project name:'),
+                                               QLineEdit.Normal, name)
+            if valid and name:
+                name = to_text_string(name)
+                pattern = r'[a-zA-Z][a-zA-Z0-9\_\-]*$'
+                match = re.match(pattern, name)
+                path = self.get_project_path_from_name(name)
+                if self.workspace.has_project(name):
+                    QMessageBox.critical(self, title,
+                                         _("A project named "
+                                           "<b>%s</b> already exists") % name)
+                    continue
+                elif match is None:
+                    QMessageBox.critical(self, title,
+                                         _("Invalid project name.<br><br>"
+                                           "Name must match the following "
+                                           "regular expression:"
+                                           "<br><b>%s</b>") % pattern)
+                    continue
+                elif osp.isdir(path):
+                    answer = QMessageBox.warning(self, title,
+                                    _("The following directory is not empty:"
+                                      "<br><b>%s</b><br><br>"
+                                      "Do you want to continue?") % path,
+                                    QMessageBox.Yes|QMessageBox.No)
+                    if answer == QMessageBox.No:
+                        continue
+                return name
+            else:
+                return
+
+    @Slot()
+    def new_project(self):
+        """Return True if project was created"""
+        title = _('New project')
+        if self.workspace.is_valid():
+            name = self._select_project_name(title)
+            if name is not None:
+                folder = self.get_project_path_from_name(name)
+                self.add_project(folder)
+        else:
+            answer = QMessageBox.critical(self, title,
+                                          _("The current workspace has "
+                                            "not been configured yet.\n"
+                                            "Do you want to do this now?"),
+                                          QMessageBox.Yes|QMessageBox.Cancel)
+            if answer == QMessageBox.Yes:
+                self.select_workspace.emit()
+        
+    def _select_existing_directory(self):
+        """Select existing source code directory,
+        to be used as a new project root path
+        (copied into the current project's workspace directory if necessary)"""
+        if self.last_folder is None:
+            self.last_folder = self.workspace.root_path
+        while True:
+            self.parent_widget.redirect_stdio.emit(False)
+            folder = getexistingdirectory(self, _("Select directory"),
+                                          self.last_folder)
+            self.parent_widget.redirect_stdio.emit(True)
+            if folder:
+                folder = osp.abspath(folder)
+                self.last_folder = folder
+                if not self.is_valid_project_root_path(folder):
+                    continue
+                return folder
+            else:
+                return
+
+    @Slot()
+    def import_existing_directory(self):
+        """Create project from existing directory
+        Eventually copy the whole directory to current workspace"""
+        folder = self._select_existing_directory()
+        if folder is None:
+            return
+        self.add_project(folder)
+    
+    def __select_existing_project(self, typename, configname):
+        """Select existing project"""
+        title = _('Import existing project')
+        while True:
+            folder = self._select_existing_directory()
+            if folder is None:
+                return
+            if not osp.isfile(osp.join(folder, configname)):
+                subfolders = [osp.join(folder, _f) for _f in os.listdir(folder)
+                              if osp.isdir(osp.join(folder, _f))
+                              and osp.isfile(osp.join(folder, _f, configname))]
+                if subfolders:
+                    data = []
+                    for subfolder in subfolders:
+                        data.append((subfolder, False))
+                    comment = _("Select projects to import")
+                    result = fedit(data, title=title, comment=comment)
+                    if result is None:
+                        return
+                    else:
+                        selected_folders = []
+                        for index, is_selected in enumerate(result):
+                            if is_selected:
+                                selected_folders.append(subfolders[index])
+                        return selected_folders
+                else:
+                    QMessageBox.critical(self, title,
+                                     _("The folder <i>%s</i> "
+                                       "does not contain a valid %s project"
+                                       ) % (osp.basename(folder), typename))
+                    continue
+            return folder
+
+    @Slot()
+    def import_existing_project(self):
+        """Import existing project"""
+        folders = self.__select_existing_project("Spyder", Project.CONFIG_NAME)
+        if folders is None:
+            return
+        if not isinstance(folders, (tuple, list)):
+            folders = [folders]
+        for folder in folders:
+            self.add_project(folder, silent=True)
+
+    @Slot()
+    def import_existing_pydev_project(self):
+        """Import existing Pydev project"""
+        folders = self.__select_existing_project("Pydev", ".pydevproject")
+        if folders is None:
+            return
+        if not isinstance(folders, (tuple, list)):
+            folders = [folders]
+        for folder in folders:
+            try:
+                name, related_projects, path = get_pydev_project_infos(folder)
+            except RuntimeError as error:
+                QMessageBox.critical(self,
+                            _('Import existing Pydev project'),
+                            _("<b>Unable to read Pydev project <i>%s</i></b>"
+                              "<br><br>Error message:<br>%s"
+                              ) % (osp.basename(folder),
+                                   to_text_string(error)))
+            finally:
+                project = self.add_project(folder, silent=True)
+                if project is not None:
+                    project.name = name
+                    project.set_related_projects(related_projects)
+                    project.set_pythonpath(path)
+                    self.parent_widget.pythonpath_changed.emit()
+
+    def rename_file(self, fname):
+        """Rename file"""
+        path = FilteredDirView.rename_file(self, fname)
+        if path:
+            project = self.get_source_project(fname)
+            if project.is_root_path(fname):
+                self.workspace.rename_project(project, osp.basename(path))
+                self.set_folder_names(self.workspace.get_folder_names())
+            else:
+                self.remove_path_from_project_pythonpath(project, fname)
+    
+    def remove_tree(self, dirname):
+        """Remove whole directory tree"""
+        FilteredDirView.remove_tree(self, dirname)
+        project = self.get_source_project(dirname)
+        self.remove_path_from_project_pythonpath(project, dirname)
+    
+    def delete_file(self, fname, multiple, yes_to_all):
+        """Delete file"""
+        if multiple:
+            pj_buttons = QMessageBox.Yes|QMessageBox.No|QMessageBox.Cancel
+        else:
+            pj_buttons = QMessageBox.Yes|QMessageBox.No
+        project = self.get_source_project(fname)
+        if project.is_root_path(fname):
+            answer = QMessageBox.warning(self, _("Delete"),
+                            _("Do you really want "
+                              "to delete project <b>%s</b>?<br><br>"
+                              "Note: project files won't be deleted from "
+                              "disk.") % project.name, pj_buttons)
+            if answer == QMessageBox.Yes:
+                self.remove_projects([project])
+                return yes_to_all
+        else:
+            return FilteredDirView.delete_file(self, fname, multiple,
+                                               yes_to_all)
+    
+    def add_to_path(self, fnames):
+        """Add fnames to path"""
+        indexes = []
+        for path in fnames:
+            project = self.get_source_project(path)
+            if project.add_to_pythonpath(path):
+                self.parent_widget.pythonpath_changed.emit()
+                indexes.append(self.get_index(path))
+        if indexes:
+            self.reset_icon_provider()
+            for index in indexes:
+                self.update(index)
+    
+    def remove_path_from_project_pythonpath(self, project, path):
+        """Remove path from project's PYTHONPATH"""
+        ok = project.remove_from_pythonpath(path)
+        self.parent_widget.pythonpath_changed.emit()
+        return ok
+    
+    def remove_from_path(self, fnames):
+        """Remove from path"""
+        indexes = []
+        for path in fnames:
+            project = self.get_source_project(path)
+            if self.remove_path_from_project_pythonpath(project, path):
+                indexes.append(self.get_index(path))
+        if indexes:
+            self.reset_icon_provider()
+            for index in indexes:
+                self.update(index)
+    
+    def manage_path(self, projects):
+        """Manage path"""
+        for project in projects:
+            pathlist = project.get_pythonpath()
+            dlg = PathManager(self, pathlist, sync=False)
+            dlg.exec_()
+            project.set_pythonpath(dlg.get_path_list())
+            self.parent_widget.pythonpath_changed.emit()
+    
+    def edit_related_projects(self, projects):
+        """Edit related projects"""
+        title = _('Related projects')
+        for project in projects:
+            related_projects = project.get_related_projects()
+            data = []
+            other_projects = self.workspace.get_other_projects(project)
+            for proj in other_projects:
+                name = proj.name
+                data.append((name, name in related_projects))
+            comment = _("Select projects which are related to "
+                        "<b>%s</b>") % project.name
+            result = fedit(data, title=title, comment=comment)
+            if result is not None:
+                related_projects = []
+                for index, is_related in enumerate(result):
+                    if is_related:
+                        name = other_projects[index].name
+                        related_projects.append(name)
+                project.set_related_projects(related_projects)
+    
+    def show_properties(self, fnames):
+        """Show properties"""
+        pathlist = sorted(fnames)
+        dirlist = [path for path in pathlist if osp.isdir(path)]
+        for path in pathlist[:]:
+            for folder in dirlist:
+                if path != folder and path.startswith(folder):
+                    pathlist.pop(pathlist.index(path))
+        files, lines = 0, 0
+        for path in pathlist:
+            f, l = misc.count_lines(path)
+            files += f
+            lines += l
+        QMessageBox.information(self, _("Project Explorer"),
+                                _("Statistics on source files only:<br>"
+                                  "(Python, C/C++, Fortran)<br><br>"
+                                  "<b>%s</b> files.<br>"
+                                  "<b>%s</b> lines of code."
+                                  ) % (str(files), str(lines)))
+            
+    #---- Internal drag & drop
+    def dragMoveEvent(self, event):
+        """Reimplement Qt method"""
+        index = self.indexAt(event.pos())
+        if index:
+            dst = self.get_filename(index)
+            if osp.isdir(dst):
+                event.acceptProposedAction()
+            else:
+                event.ignore()
+        else:
+            event.ignore()
+
+    def dropEvent(self, event):
+        """Reimplement Qt method"""
+        event.ignore()
+        action = event.dropAction()
+        if action not in (Qt.MoveAction, Qt.CopyAction):
+            return
+        
+#        # QTreeView must not remove the source items even in MoveAction mode:
+#        event.setDropAction(Qt.CopyAction)
+        
+        dst = self.get_filename(self.indexAt(event.pos()))
+        yes_to_all, no_to_all = None, None
+        src_list = [to_text_string(url.toString())
+                    for url in event.mimeData().urls()]
+        if len(src_list) > 1:
+            buttons = QMessageBox.Yes|QMessageBox.YesAll| \
+                      QMessageBox.No|QMessageBox.NoAll|QMessageBox.Cancel
+        else:
+            buttons = QMessageBox.Yes|QMessageBox.No
+        for src in src_list:
+            if src == dst:
+                continue
+            dst_fname = osp.join(dst, osp.basename(src))
+            if osp.exists(dst_fname):
+                if yes_to_all is not None or no_to_all is not None:
+                    if no_to_all:
+                        continue
+                elif osp.isfile(dst_fname):
+                    answer = QMessageBox.warning(self, _('Project explorer'),
+                              _('File <b>%s</b> already exists.<br>'
+                                'Do you want to overwrite it?') % dst_fname,
+                              buttons)
+                    if answer == QMessageBox.No:
+                        continue
+                    elif answer == QMessageBox.Cancel:
+                        break
+                    elif answer == QMessageBox.YesAll:
+                        yes_to_all = True
+                    elif answer == QMessageBox.NoAll:
+                        no_to_all = True
+                        continue
+                else:
+                    QMessageBox.critical(self, _('Project explorer'),
+                                         _('Folder <b>%s</b> already exists.'
+                                           ) % dst_fname, QMessageBox.Ok)
+                    event.setDropAction(Qt.CopyAction)
+                    return
+            try:
+                if action == Qt.CopyAction:
+                    if osp.isfile(src):
+                        shutil.copy(src, dst)
+                    else:
+                        shutil.copytree(src, dst)
+                else:
+                    if osp.isfile(src):
+                        misc.move_file(src, dst)
+                    else:
+                        shutil.move(src, dst)
+                    self.parent_widget.removed.emit(src)
+            except EnvironmentError as error:
+                if action == Qt.CopyAction:
+                    action_str = _('copy')
+                else:
+                    action_str = _('move')
+                QMessageBox.critical(self, _("Project Explorer"),
+                                     _("<b>Unable to %s <i>%s</i></b>"
+                                       "<br><br>Error message:<br>%s"
+                                       ) % (action_str, src,
+                                            to_text_string(error)))
+
+
+class WorkspaceSelector(QWidget):
+    """Workspace selector widget"""
+    TITLE = _('Select an existing workspace directory, or create a new one')
+    TIP = _("<u><b>What is the workspace?</b></u>"
+            "<br><br>"
+            "A <b>Spyder workspace</b> is a directory on your filesystem that "
+            "contains Spyder projects and <b>.spyderworkspace</b> configuration "
+            "file."
+            "<br><br>"
+            "A <b>Spyder project</b> is a directory with source code (and other "
+            "related files) and a configuration file (named "
+            "<b>.spyderproject</b>) with project settings (PYTHONPATH, linked "
+            "projects, ...).<br>"
+            )
+    
+    selected_workspace = Signal(str)
+
+    def __init__(self, parent):
+        super(WorkspaceSelector, self).__init__(parent)
+        self.browse_btn = None
+        self.create_btn = None
+        self.line_edit = None
+        self.first_time = True
+        
+    def set_workspace(self, path):
+        """Set workspace directory"""
+        self.line_edit.setText(path)
+        
+    def setup_widget(self):
+        """Setup workspace selector widget"""
+        self.line_edit = QLineEdit()
+        self.line_edit.setAlignment(Qt.AlignRight)
+        self.line_edit.setToolTip(_("This is the current workspace directory")\
+                                  +'<br><br>'+self.TIP)
+        self.line_edit.setReadOnly(True)
+        self.line_edit.setDisabled(True)
+        self.browse_btn = QPushButton(get_std_icon('DirOpenIcon'), "", self)
+        self.browse_btn.setToolTip(self.TITLE)
+        self.browse_btn.clicked.connect(self.select_directory)
+        layout = QHBoxLayout()
+        layout.addWidget(self.line_edit)
+        layout.addWidget(self.browse_btn)
+        layout.setContentsMargins(0, 0, 0, 0)
+        self.setLayout(layout)
+    
+    def select_directory(self):
+        """Select directory"""
+        if self.first_time:
+            QMessageBox.information(self, self.TITLE, self.TIP)
+            self.first_time = False
+        basedir = to_text_string(self.line_edit.text())
+        if not osp.isdir(basedir):
+            basedir = getcwd()
+        while True:
+            self.parent().redirect_stdio.emit(False)
+            directory = getexistingdirectory(self, self.TITLE, basedir)
+            self.parent().redirect_stdio.emit(True)
+            if not directory:
+                break
+            path = osp.join(directory, Workspace.CONFIG_NAME)
+            if not osp.isfile(path):
+                answer = QMessageBox.warning(self, self.TITLE,
+                              _("The following directory is not a Spyder "
+                                "workspace:<br>%s<br><br>Do you want to "
+                                "create a new workspace in this directory?"
+                                ) % directory, QMessageBox.Yes|QMessageBox.No)
+                if answer == QMessageBox.No:
+                    continue
+            directory = osp.abspath(osp.normpath(directory))
+            self.set_workspace(directory)
+            self.selected_workspace.emit(directory)
+            break
+
+
+class ProjectExplorerWidget(QWidget):
+    """Project Explorer"""
+    sig_option_changed = Signal(str, object)
+    sig_open_file = Signal(str)
+    
+    def __init__(self, parent, name_filters=['*.py', '*.pyw'],
+                 show_all=False, show_hscrollbar=True):
+        QWidget.__init__(self, parent)
+        self.treewidget = None
+        self.selector = None
+        self.setup_layout(name_filters, show_all, show_hscrollbar)
+        
+    def setup_layout(self, name_filters, show_all, show_hscrollbar):
+        """Setup project explorer widget layout"""
+        self.selector = WorkspaceSelector(self)
+        self.selector.setup_widget()
+        self.selector.selected_workspace.connect(self.set_workspace)
+
+        self.treewidget = ExplorerTreeWidget(self,
+                                             show_hscrollbar=show_hscrollbar)
+        self.treewidget.setup(name_filters=name_filters, show_all=show_all)
+        self.treewidget.select_workspace.connect(self.selector.select_directory)
+        
+        layout = QVBoxLayout()
+        layout.setContentsMargins(0, 0, 0, 0)
+        layout.addWidget(self.selector)
+        layout.addWidget(self.treewidget)
+        self.setLayout(layout)
+        
+    def set_workspace(self, path):
+        """Set current workspace"""
+        path = osp.normpath(to_text_string(path))
+        if path is not None and osp.isdir(path):
+            self.treewidget.set_workspace(path)
+            self.selector.set_workspace(path)
+    
+    def check_for_io_errors(self):
+        """Check for I/O errors that may occured when loading/saving 
+        projects or the workspace itself and warn the user"""
+        self.treewidget.check_for_io_errors()
+            
+    def get_workspace(self):
+        """Return current workspace path"""
+        return self.treewidget.get_workspace()
+        
+    def closing_widget(self):
+        """Perform actions before widget is closed"""
+        pass
+        
+    def add_project(self, project):
+        """Add project"""
+        return self.treewidget.add_project(project)
+
+    def get_pythonpath(self):
+        """Return PYTHONPATH"""
+        return self.treewidget.get_pythonpath()
+    
+    def get_source_project(self, fname):
+        """Return project which contains source *fname*"""
+        return self.treewidget.get_source_project(fname)
+
+
+class Test(QWidget):
+    def __init__(self):
+        QWidget.__init__(self)
+        vlayout = QVBoxLayout()
+        self.setLayout(vlayout)
+        
+        self.explorer = ProjectExplorerWidget(None, show_all=True)
+        self.explorer.set_workspace(r'D:/Python')
+#        p1 = self.explorer.add_project(r"D:/Python/spyder")
+#        p1.set_pythonpath([r"D:\Python\spyder\spyderlib"])
+#        p1.save()
+#        self.treewidget.close_projects(p1)
+#        _p2 = self.explorer.add_project(r"D:\Python\test_project")
+        
+        vlayout.addWidget(self.explorer)
+        
+        hlayout1 = QHBoxLayout()
+        vlayout.addLayout(hlayout1)
+        label = QLabel("<b>Open file:</b>")
+        label.setAlignment(Qt.AlignRight)
+        hlayout1.addWidget(label)
+        self.label1 = QLabel()
+        hlayout1.addWidget(self.label1)
+        self.explorer.sig_open_file.connect(self.label1.setText)
+        
+        hlayout3 = QHBoxLayout()
+        vlayout.addLayout(hlayout3)
+        label = QLabel("<b>Option changed:</b>")
+        label.setAlignment(Qt.AlignRight)
+        hlayout3.addWidget(label)
+        self.label3 = QLabel()
+        hlayout3.addWidget(self.label3)
+        self.explorer.sig_option_changed.connect(
+           lambda x, y: self.label3.setText('option_changed: %r, %r' % (x, y)))
+
+
+if __name__ == "__main__":
+    from spyderlib.utils.qthelpers import qapplication
+    app = qapplication()
+    test = Test()
+    test.resize(640, 480)
+    test.show()
+    app.exec_()