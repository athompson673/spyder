# -*- coding: utf-8 -*-
"""
Spyder License Agreement (MIT License)
--------------------------------------

Copyright (c) 2009-2013 Pierre Raybaut
Copyright (c) 2013-2015 The Spyder Development Team

Permission is hereby granted, free of charge, to any person
obtaining a copy of this software and associated documentation
files (the "Software"), to deal in the Software without
restriction, including without limitation the rights to use,
copy, modify, merge, publish, distribute, sublicense, and/or sell
copies of the Software, and to permit persons to whom the
Software is furnished to do so, subject to the following
conditions:

The above copyright notice and this permission notice shall be
included in all copies or substantial portions of the Software.

THE SOFTWARE IS PROVIDED "AS IS", WITHOUT WARRANTY OF ANY KIND,
EXPRESS OR IMPLIED, INCLUDING BUT NOT LIMITED TO THE WARRANTIES
OF MERCHANTABILITY, FITNESS FOR A PARTICULAR PURPOSE AND
NONINFRINGEMENT. IN NO EVENT SHALL THE AUTHORS OR COPYRIGHT
HOLDERS BE LIABLE FOR ANY CLAIM, DAMAGES OR OTHER LIABILITY,
WHETHER IN AN ACTION OF CONTRACT, TORT OR OTHERWISE, ARISING
FROM, OUT OF OR IN CONNECTION WITH THE SOFTWARE OR THE USE OR
OTHER DEALINGS IN THE SOFTWARE.
"""

<<<<<<< HEAD
__version__ = '3.0.0dev'
=======
__version__ = '2.3.5dev'
>>>>>>> 5cd02341
__license__ = __doc__
__project_url__ = 'https://github.com/spyder-ide/spyder'
__forum_url__   = 'http://groups.google.com/group/spyderlib'

# Dear (Debian, RPM, ...) package makers, please feel free to customize the
# following path to module's data (images) and translations:
DATAPATH = LOCALEPATH = DOCPATH = MATHJAXPATH = JQUERYPATH = ''


import os
# Directory of the current file
__dir__ = os.path.dirname(os.path.abspath(__file__))


def add_to_distribution(dist):
    """Add package to py2exe/cx_Freeze distribution object
    Extension to guidata.disthelpers"""
    try:
        dist.add_qt_bindings()
    except AttributeError:
        raise ImportError("This script requires guidata 1.5+")
    for _modname in ('spyderlib', 'spyderplugins'):
        dist.add_module_data_files(_modname, ("", ),
                                   ('.png', '.svg', '.html', '.png', '.txt',
                                    '.js', '.inv', '.ico', '.css', '.doctree',
                                    '.qm', '.py',),
                                   copy_to_root=False)


def get_versions(reporev=True):
    """Get version information for components used by Spyder"""
    import sys
    import platform
    import spyderlib.qt
    import spyderlib.qt.QtCore

    revision = None
    if reporev:
        from spyderlib.utils import vcs
        revision, branch = vcs.get_git_revision(os.path.dirname(__dir__))

    if not sys.platform == 'darwin':  # To avoid a crash with our Mac app
        system = platform.system()
    else:
        system = 'Darwin'
    
    return {
        'spyder': __version__,
        'python': platform.python_version(),  # "2.7.3"
        'bitness': 64 if sys.maxsize > 2**32 else 32,
        'qt': spyderlib.qt.QtCore.__version__,
        'qt_api': spyderlib.qt.API_NAME,      # PySide or PyQt4
        'qt_api_ver': spyderlib.qt.__version__,
        'system': system,   # Linux, Windows, ...
        'revision': revision,  # '9fdf926eccce'
    }<|MERGE_RESOLUTION|>--- conflicted
+++ resolved
@@ -28,11 +28,7 @@
 OTHER DEALINGS IN THE SOFTWARE.
 """
 
-<<<<<<< HEAD
 __version__ = '3.0.0dev'
-=======
-__version__ = '2.3.5dev'
->>>>>>> 5cd02341
 __license__ = __doc__
 __project_url__ = 'https://github.com/spyder-ide/spyder'
 __forum_url__   = 'http://groups.google.com/group/spyderlib'
